import sys
import argparse
import os

from opentis.storage import Storage

if __name__ == '__main__':

    parser = argparse.ArgumentParser(description='Analyze a file.')
    parser.add_argument('file', metavar='file.nc', help='an integer for the accumulator')

    args = parser.parse_args()
    file = args.file

    if not os.path.isfile(file):
        print file, 'does not exist ! ENDING!'
        exit()

    storage = Storage(
        filename = file,
        mode = 'a'
    )

    def headline(s):
        print
        print "###############################################################################"
        print "##", s.upper()
        print "###############################################################################"
        print

    def line(a, b):
        print '    {:<32} : {:<30}'.format(a,b)

    def nline(n, a, b):
        print '     {:>4}] {:<25} : {:<30}'.format(n,a,b)


    headline("General")

    line("Filename", file)
    line("Size", str(os.path.getsize(file) / 1024 / 1024) + " MB")

    headline("Content")

    line("Number of trajectories", storage.trajectory.count())
    line("Number of configurations", storage.configuration.count())
    line("Number of momenta", storage.momentum.count())

    headline("Topology")

    topology = storage.topology

    line("Number of Atoms", topology.n_atoms)

    counterion_indices = [ a.index for a in topology.atoms if a.residue.name[-1] == '+']
    solvent_indices = [ a.index for a in topology.atoms if a.residue.name == 'HOH']
    protein_indices = [ a.index for a in topology.atoms if a.residue.name[-1] != '+' and a.residue.name != 'HOH']

    line("Number of waters", len(solvent_indices) / 3)
    line("Number of protein atoms", len(protein_indices))

    headline("Snapshot Zero")
    # load initial equilibrate snapshot given by ID #0
    snapshot = storage.snapshot.load(0)

    print snapshot.__dict__

    line("Potential Energy",str(snapshot.potential_energy))
    line("Kinetic Energy",str(snapshot.kinetic_energy))

    headline("Ensembles")

    for e_idx in range(0, storage.ensemble.count()):
        ensemble = storage.ensemble.load(e_idx)
#        print ensemble._loader()
        print ensemble.name
        nline(e_idx,ensemble.name, str(ensemble).replace('\n', ''))

    headline("PathMovers")

    for p_idx in range(0, storage.pathmover.count()):
        pathmover = storage.pathmover.load(p_idx)
        nline(p_idx,pathmover.name, pathmover.json)

    headline("ShootingPointSelector")

    for p_idx in range(0, storage.shootingpointselector.count()):
        obj = storage.shootingpointselector.load(p_idx)
        nline(p_idx,obj.json, obj.__class__.__name__)

    headline("ShootingPoints (" + str(storage.shootingpoint.count()) + ")")

#    for p_idx in range(0, storage.shootingpoint.count()):
#        obj = storage.shootingpoint.load(p_idx)
#        nline(p_idx,obj.json, obj.cls)

    headline("Orderparameters (" + str(storage.collectivevariable.count()) + ")")

    for p_idx in range(0, storage.collectivevariable.count()):
        obj = storage.collectivevariable.load(p_idx)
        nline(p_idx,obj.name, str(obj.storage_caches[storage]))


    headline("Samples")

    def shortened_dict(d):
        keys = sorted(d.keys())
        old_idx = -2
        count = 0
        for idx in keys:
            if idx == old_idx + 1 or idx == old_idx - 1:
                count += 1
            else:
                if count > 1:
                    sys.stdout.write(" <" + str(count - 1) + ">")
                if old_idx >= 0 and count > 0:
                    sys.stdout.write(" " + str(old_idx))
                sys.stdout.write(" " + str(idx))
                count = 0
            old_idx = idx

        if count > 1:
            sys.stdout.write(" <" + str(count - 1) + "> ")
        if count > 0:
            sys.stdout.write(" " + str(old_idx))

    def print_traj(name, traj_obj):
        traj = storage.trajectory.snapshot_indices(traj_obj.idx[storage])
        sys.stdout.write("      {:>10}:  {:>5} frames [".format(name, str(len(traj))))
        old_idx = -2
        count = 0
        for idx in traj:
            if idx == old_idx + 1 or idx == old_idx - 1:
                count += 1
            else:
                if count > 1:
                    sys.stdout.write(" <" + str(count - 1) + ">")
                if old_idx >= 0 and count > 0:
                    sys.stdout.write(" " + str(old_idx))
                sys.stdout.write(" " + str(idx))
                count = 0
            old_idx = idx

        if count > 1:
            sys.stdout.write(" ... <" + str(count - 1) + "> ...")
        if count > 0:
            sys.stdout.write(" " + str(old_idx))

        sys.stdout.write(" ]\n")


#    for o_idx in range(0, storage.sample.count()):
#        sample = storage.sample.load(o_idx)
#        nline(o_idx, '', sample.details.json)
<<<<<<< HEAD
#        nline(o_idx, str(sample.details.mover.name), str([t.idx[storage] for t in sample.details.inputs]) +" -> " + str(sample.details.final.idx[storage]) + " in " + sample.ensemble.name + " [" + str(sample.ensemble.idx[storage]) + "]")
#        nline(o_idx, '', str(sample.details.start_point.index) + " -> " + str(sample.details.final_point.index))
#        if hasattr(sample.details, 'start'):
#            print_traj('start', sample.details.start)
#        if hasattr(sample.details, 'final'):
#            print_traj('final', sample.details.final)
#        print_traj('chosen', sample.trajectory)
=======
        nline(o_idx, str(sample.details.mover.name),
              (str([t.idx[storage] for t in sample.details.inputs])
               + " -> " + str(sample.details.trial.idx[storage]) 
               + " in " + sample.ensemble.name 
               + " [" + str(sample.ensemble.idx[storage]) + "]"
              )
             )
#        nline(o_idx, '', str(sample.details.start_point.index) + " -> " + str(sample.details.final_point.index))
        if hasattr(sample.details, 'start'):
            print_traj('start', sample.details.start)
        if hasattr(sample.details, 'trial') and sample.details.trial is not None:
            print_traj('trial', sample.details.trial)
        print_traj('chosen', sample.trajectory)
>>>>>>> 6b42d5b8

    headline("Trajectories")

    for t_idx in range(0, storage.trajectory.count()):
        traj = storage.trajectory.snapshot_indices(t_idx)
        sys.stdout.write("  {:>4} [{:>5} frames] : ".format(str(t_idx),str(len(traj))))
        old_idx = -2
        count = 0
        for idx in traj:
            if idx == old_idx + 1 or idx == old_idx - 1:
                count += 1
            else:
                if count > 1:
                    sys.stdout.write(" <" + str(count - 1) + ">")
                if old_idx >= 0 and count > 0:
                    sys.stdout.write(" " + str(old_idx))
                sys.stdout.write(" " + str(idx))
                count = 0
            old_idx = idx

        if count > 1:
            sys.stdout.write(" ... <" + str(count - 1) + "> ...")
        if count > 0:
            sys.stdout.write(" " + str(old_idx))


        sys.stdout.write("\n")<|MERGE_RESOLUTION|>--- conflicted
+++ resolved
@@ -149,18 +149,9 @@
         sys.stdout.write(" ]\n")
 
 
-#    for o_idx in range(0, storage.sample.count()):
-#        sample = storage.sample.load(o_idx)
+    for o_idx in range(0, storage.sample.count()):
+        sample = storage.sample.load(o_idx)
 #        nline(o_idx, '', sample.details.json)
-<<<<<<< HEAD
-#        nline(o_idx, str(sample.details.mover.name), str([t.idx[storage] for t in sample.details.inputs]) +" -> " + str(sample.details.final.idx[storage]) + " in " + sample.ensemble.name + " [" + str(sample.ensemble.idx[storage]) + "]")
-#        nline(o_idx, '', str(sample.details.start_point.index) + " -> " + str(sample.details.final_point.index))
-#        if hasattr(sample.details, 'start'):
-#            print_traj('start', sample.details.start)
-#        if hasattr(sample.details, 'final'):
-#            print_traj('final', sample.details.final)
-#        print_traj('chosen', sample.trajectory)
-=======
         nline(o_idx, str(sample.details.mover.name),
               (str([t.idx[storage] for t in sample.details.inputs])
                + " -> " + str(sample.details.trial.idx[storage]) 
@@ -174,7 +165,6 @@
         if hasattr(sample.details, 'trial') and sample.details.trial is not None:
             print_traj('trial', sample.details.trial)
         print_traj('chosen', sample.trajectory)
->>>>>>> 6b42d5b8
 
     headline("Trajectories")
 
