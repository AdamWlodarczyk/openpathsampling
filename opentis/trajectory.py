'''
@author: JD Chodera
@author: JH Prinz
'''

import copy

import numpy as np
import mdtraj as md
from simtk.unit import nanometers, Quantity

from opentis.snapshot import Snapshot, Configuration, Momentum


#=============================================================================================
# SIMULATION TRAJECTORY
#=============================================================================================
from wrapper import storable


@storable
class Trajectory(list):
    """
    Simulation trajectory. Essentially a python list of snapshots

    """
    
    engine = None
    use_lazy = True    # We assume that snapshots are immutable. That should safe a lot of time to copy trajectories


    def __init__(self, trajectory=None):
        """
        Create a simulation trajectory object

        Parameters
        ----------

        trajectory : Trajectory
            if specified, make a deep copy of specified trajectory
        """

        # Initialize list.
        list.__init__(self)

        self.path_probability = None # For future uses

        if trajectory is not None:
            # Try to make a copy out of whatever container we were provided
            if hasattr(trajectory, 'atom_indices'):
                self.atom_indices = trajectory.atom_indices
            else:
                self.atom_indices = None
                
            if (self.use_lazy):
                self.extend(trajectory)
            else:
                for snapshot in trajectory:
                    snapshot_copy = copy.deepcopy(snapshot)
                    self.append(snapshot_copy)
        else:
            self.atom_indices = None

    def __str__(self):
        return 'Trajectory[' + str(len(self)) + ']'

    def __repr__(self):
        return 'Trajectory[' + str(len(self)) + ']'

    @property
    def reversed(self):
        '''
        Returns a reversed (shallow) copy of the trajectory itself. Effectively
        creates a new Trajectory object and then fills it with shallow reversed copies
        of the contained snapshots.

        Returns
        -------
        Trajectory()
            the reversed trajectory
        '''

        t = Trajectory(self)
        t.reverse()
        return t
    
    def reverse(self):
        """
        Reverse the trajectory.

        Notes
        -----        
        We cannot handle the velocities correctly when reversing the trajectory, so velocities will no longer be meaningful.
        Kinetic energies are correctly updated, however, and path actions should be accurate.

        """
        # Reverse the order of snapshots within the trajectory.
        list.reverse(self)

        # Determine number of snapshots.
#        nsnapshots = self.__len__()
        
        # Recalculate kinetic energies for the *beginning* of each trajectory segment.
        # This makes use of the fact that the energy is (approximately) conserved over each trajectory segment, in between velocity randomizations.
        # Note that this may be a poor approximation in some cases.
#        for t in range(nsnapshots-1):
#            self[t].kinetic_energy = self[t+1].total_energy - self[t].potential_energy

        # No use reversing momenta, since we can't determine what appropriate reversed momenta should be.
        
        # We could easily indicate reversed momenta by using a minus sign in front of the index
        # this keeps everything the same and we do not need to resave the snapshots and a -idx just means take snapshot idx but invert momenta

        for snapshot in self:
            snapshot.reversed = not snapshot.reversed
        
        return
    
    def coordinates(self):
        """
        Return all coordinates as a numpy array
        
        Returns
        -------        
        coordinates (numpy.array(n_frames, n_atoms, 3) - numpy.array of coordinates of size number of frames 'n_frames' x number of atoms 'n_atoms' x 3 in x,y,z
        """

        # Make sure snapshots are stored and have an index and then add the snapshot index to the trajectory

        n_frames = self.frames     
        n_atoms = self.atoms
            
        output = np.zeros([n_frames, n_atoms, 3], np.float32)
        
        for frame_index in range(n_frames):      
            if self.atom_indices is None:
                output[frame_index,:,:] = self[frame_index].coordinates
            else:
                output[frame_index,:,:] = self[frame_index].coordinates[self.atom_indices,:]

        return output
    
    @property
    def frames(self):
        """
        Return the number of frames in the trajectory.
        
        Returns
        -------        
        length (int) - the number of frames in the trajectory

        Notes
        -----
        Might be removed in later versions len(trajectory) is more intuitive
        
        """

        return len(self)
        
    def configuration_indices(self):
        """
        Return a list of the snapshot IDs in the trajectory
        
        Returns
        -------        
        indices (list of int) - the list of indices
        
        Notes
        -----        
        The IDs are only non-zero if the snapshots have been saved before!
        
        """
        return [f.configuration.begin for f in self]

    def configurations(self):
        """
        Return a list of the snapshot IDs in the trajectory

        Returns
        -------
        indices (list of int) - the list of indices

        Notes
        -----
        The IDs are only non-zero if the snapshots have been saved before!

        """
        return [f.configuration for f in self]


    def momenta(self):
        """
        Return a list of the snapshot IDs in the trajectory
        
        Returns
        -------        
        indices (list of int) - the list of indices
        
        Notes
        -----        
        The IDs are only non-zero if the snapshots have been saved before!
        
        """
        return [f.momenta.idx for f in self]

    
    @property
    def atoms(self):
        """
        Return the number of atoms in the trajectory in the current view. 
        
        Returns
        -------        
        n_atoms (int) - number of atoms

        Notes
        -----        
        If a trajectory has been subsetted then this returns only the number of the view otherwise if equals the number of atoms in the snapshots stored
        
        """

        if self.atom_indices is None:
            n_atoms = self[0].coordinates.shape[0]
        else:
            n_atoms = len(self.atom_indices)
        return n_atoms    
        
    #=============================================================================================
    # LIST INHERITANCE FUNCTIONS
    #=============================================================================================

    def __getslice__(self, *args, **kwargs):
        ret =  list.__getslice__(self, *args, **kwargs)
        if isinstance(ret, list):
            ret = Trajectory(ret)
            ret.atom_indices = self.atom_indices
            
        return ret
        
    def __getitem__(self, index):
        # Allow for numpy style of selecting several indices using a list as index parameter
        if type(index) is list:
            ret = [ list.__getitem__(self, i) for i in index ]
        else:
            ret = list.__getitem__(self, index)
                
        if isinstance(ret, list):
            ret = Trajectory(ret)
            ret.atom_indices = self.atom_indices

        return ret
    
    def __add__(self, other):        
        t = Trajectory(self)
        t.extend(other)
        return t
    
    #=============================================================================================
    # PATH ENSEMBLE FUNCTIONS
    #=============================================================================================
    
    def pathHamiltonian(self):
        """
        Compute the generalized path Hamiltonian of the trajectory.

        Parameters
        ----------
        trajectory (Trajectory) - the trajectory

        Returns
        -------        
        H : simtk.unit.Quantity with units of energy
            the generalized path Hamiltonian

        References
        ----------       
        For a description of the path Hamiltonian, see [1]:

        [1] Chodera JD, Swope WC, Noe F, Prinz JH, Shirts MR, and Pande VS. Dynamical reweighting:
        Improved estimates of dynamical properties from simulations at multiple temperatures.    
        """

        nsnapshots = len(self)
        if nsnapshots > 0:
            H = self[0].total_energy
            for snapshot_index in range(1, nsnapshots-1):
                H += self[snapshot_index].kinetic_energy
        else:
            H = 0

        return H

    def computeActivity(self):
        """
        Compute the (timeless!) activity of a given trajectory, defined in Ref. [1] as

        K[x(t)] / delta_t = delta_t \sum_{t=0}^{t_obs} \sum_{j=1}^N [r_j(t+delta_t) - r_j(t)]^2 / delta_t

        RETURNS

        K (simtk.unit) - activity K[x(t)] for the specified trajectory
        
        NOTES
        
        Can we avoid dividing and multipying by nanometers to speed up?

        """

        # Determine number of frames in trajectory.
        nframes = len(self)

        # Compute activity of component A.
        K = 0.0 * nanometers**2
        for frame_index in range(nframes-1):
            # Compute displacement of all atoms.
            delta_r = self[frame_index+1].coordinates - self[frame_index].coordinates
            # Compute contribution to activity K.
            K += ((delta_r[0:self.N,:] / nanometers)**2).sum() * (nanometers**2)

        return K 
    
    def logEquilibriumTrajectoryProbability(self):
        """
        Compute the (temperatureless!) log equilibrium probability (up to an unknown additive constant) of an unbiased trajectory evolved according to Verlet dynamics with Andersen thermostatting.

        ARGUMENTS
        trajectory (Trajectory) - the trajectory

        Returns
        -------        
        log_q : float
            the log equilibrium probability of the trajectory divided by the inverse temperature beta
        
        NOTES
        This might be better places into the trajectory class. The trajectory should know the system and ensemble? and so it is not necessarily 
        TPS specific

        """

        nsnapshots = len(self)
        log_q = - self[0].total_energy
        for snapshot_index in range(1, nsnapshots-1):
            log_q += - self[snapshot_index].kinetic_energy

        return log_q

    
    #=============================================================================================
    # UTILITY FUNCTIONS
    #=============================================================================================

    def subset(self, atom_indices):
        """
        Reduce the view of the trajectory to a subset of atoms specified. This is only a view, no data will be changed or copied.
        
        Returns
        -------        
        trajectory : Trajectory
            the trajectory showing the subsets of atoms
        """        

        t = Trajectory(self)
        t.atom_indices = atom_indices
        return t

    @property
    def solute(self):
        """
        Reduce the view of the trajectory to a subset of solute atoms
        specified in the associated DynamicsEngine
        
        Returns
        -------        
        trajectory : Trajectory
            the trajectory showing the subsets of solute atoms
        """

        return self.subset(Trajectory.engine.solute_indices)

    def full(self):
        """
        Return a view of the trajectory with all atoms

        Returns
        -------
        trajectory : Trajectory
            the trajectory showing the subsets of solute atoms
        """
        return self.subset(None)

    def md(self, topology = None):
        """
        Construct a mdtraj.Trajectory object from the Trajectory itself

        Parameters
        ----------
        topology : mdtraj.Topology()
            If not None this topology will be used to construct the mdtraj
            objects otherwise the topology object will be taken from the
            configurations in the trajectory snapshots.
        
        Returns
        -------        
        trajectory : mdtraj.Trajectory
            the trajectory
        """

        if topology is None:
            topology = self.md_topology()

        output = self.coordinates()

        return md.Trajectory(output, topology)

    @staticmethod
    def from_mdtraj(mdtrajectory):
        """
        Construct a Trajectory object from an mdtraj.Trajectory object

        Parameters
        ----------
        mdtrajectory : mdtraj.Trajectory
            Input mdtraj.Trajectory

        Returns
        -------
        Trajectory
        """
        trajectory = Trajectory()
        empty_momentum = Momentum()
        empty_momentum.velocities = None
        for frame_num in range(mdtrajectory.n_frames):
            # mdtraj trajectories only have coordinates and box_vectors
            coord = Quantity(mdtrajectory.xyz[frame_num], nanometers)
            if mdtrajectory.unitcell_vectors is not None:
                box_v = Quantity(mdtrajectory.unitcell_vectors[frame_num],
                                 nanometers)
            else:
                box_v = None
            config = Configuration(coordinates=coord, box_vectors=box_v)

            snap = Snapshot(configuration=config, momentum=empty_momentum)
            trajectory.append(snap)

        return trajectory

    def md_topology(self):
        """
        Return a mdtraj.Topology object representing the topology of the
        current view of the trajectory
        
        Returns
        -------        
        topology : mdtraj.Topology
            the topology

        Notes
        -----
        This is taken from the configuration of the first frame. Otherwise
        there is still un ugly fall-back to look for an openmm.Simulation
        object in Trajectory.engine. and construct an mdtraj.Topology
        from this.
        """        

        if len(self) > 0 and self[0].topology is not None:
            # if no topology is defined
            topology = self[0].topology

        if self.atom_indices is not None:
            topology = topology.subset(self.atom_indices)       
        
        return topology


@storable
class Sample(object):
    """
    A Sample is the return object from a PathMover and contains all
    information about the move, initial trajectories, new trajectories (both
    as references). IF a Mover does several moves at a time (e.g. a swap)
    then a separate Sample object is returned for each 

    Attributes
    ----------
    replica : integer
        The replica ID to which this Sample applies
    ensemble : Ensemble
        The Ensemble this sample is drawn from
    trajectory : Trajectory
        The trajectory (path) for this sample
    details : MoveDetails
        Object 
    step : integer
        the Monte Carlo step number associated with this Sample
    """

<<<<<<< HEAD
    def __init__(self, trajectory=None, replica=None, ensemble=None, details=None, step=-1):
        self.idx = dict()

        self.replica = replica
=======
    def __init__(self, replica=None, trajectory=None,  mover=None, ensemble=None, details=None, step=-1):
        self.idx = dict()

        self.replica = replica
        self.mover = mover
>>>>>>> 82f3e885
        self.ensemble = ensemble
        self.trajectory = trajectory
        self.details = details
        self.step=step

    def __call__(self):
        return self.trajectory

    @staticmethod
    def set_time(step, samples):
        for sample in samples:
            sample.step = step<|MERGE_RESOLUTION|>--- conflicted
+++ resolved
@@ -484,28 +484,20 @@
     ----------
     replica : integer
         The replica ID to which this Sample applies
+    trajectory : Trajectory
+        The trajectory (path) for this sample
     ensemble : Ensemble
         The Ensemble this sample is drawn from
-    trajectory : Trajectory
-        The trajectory (path) for this sample
     details : MoveDetails
         Object 
     step : integer
         the Monte Carlo step number associated with this Sample
     """
 
-<<<<<<< HEAD
-    def __init__(self, trajectory=None, replica=None, ensemble=None, details=None, step=-1):
+    def __init__(self, replica=None, trajectory=None, ensemble=None, details=None, step=-1):
         self.idx = dict()
 
         self.replica = replica
-=======
-    def __init__(self, replica=None, trajectory=None,  mover=None, ensemble=None, details=None, step=-1):
-        self.idx = dict()
-
-        self.replica = replica
-        self.mover = mover
->>>>>>> 82f3e885
         self.ensemble = ensemble
         self.trajectory = trajectory
         self.details = details
