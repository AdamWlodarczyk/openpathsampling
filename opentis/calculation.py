from pathmover import (PathMover, MoveDetails, ReplicaExchange,
                       EnsembleHopMover)
from sample import SampleSet, Sample

import logging
from ops_logging import initialization_logging
logger = logging.getLogger(__name__)
init_log = logging.getLogger('opentis.initialization')

class Calculation(object):

    calc_name = "Calculation"

    def __init__(self, storage, engine=None):
        self.storage = storage
        self.engine = engine
        initialization_logging(
            logger=init_log, obj=self,
            entries=['storage', 'engine']
        )

    def set_replicas(self, samples):
        self.globalstate = SampleSet(samples)

    def run(self, nsteps):
        logger.warning("Running an empty calculation? Try a subclass, maybe!")


class BootstrapPromotionMove(PathMover):
    '''
    Bootstrap promotion is the combination of an EnsembleHop (to the next
    ensemble up) with incrementing the replica ID.
    '''
    def __init__(self, bias=None, shooters=None, 
                 ensembles=None, replicas='all'):
        super(BootstrapPromotionMove, self).__init__(ensembles=ensembles, 
                                                     replicas=replicas)
        self.shooters = shooters
        self.bias = bias
        initialization_logging(logger=init_log, obj=self,
                               entries=['bias', 'shooters'])

    def move(self, globalstate):
        # the tricky part here is that, if the hop is allowed, we only want
        # to report the sample in the new ensemble. The way we do this is by
        # treating each bootstrap move as a combination of 3 moves: it
        # always starts with a shooting move and a replica hop, and then, if
        # the hop was successful, a replica ID change move

        #print "Starting BootstrapPromotionMove"
        
        # We make extra variables here so that we can easily refactor. The
        # speed cost the negligible, and it makes it easy to change things.
        top_rep = max(globalstate.replica_list())
        ensemble_from = self.ensembles[top_rep]
        ensemble_to = self.ensembles[top_rep+1]
        old_sample = globalstate[top_rep]

        details = MoveDetails()
        details_inputs = [old_sample.trajectory]
        details_mover = self
        details_replica = top_rep

        init_sample_set = SampleSet([old_sample])

        shooter = self.shooters[top_rep]
<<<<<<< HEAD
=======
        # TODO: should move this to normal initialization so we don't init
        # it every time
>>>>>>> 50eeca97
        hopper = EnsembleHopMover(bias=self.bias,
                                  ensembles=[ensemble_from, ensemble_to],
                                  replicas=top_rep)

<<<<<<< HEAD
        shoot_samp = shooter.move(init_sample_set)[0]
        init_sample_set.apply_samples(shoot_samp)
        hop_samp = hopper.move(init_sample_set)[0]
        init_sample_set.apply_samples(hop_samp)
=======
        shoot_samp = shooter.move(init_sample_set)
        init_sample_set = init_sample_set.apply_samples(shoot_samp)
        hop_samp = hopper.move(init_sample_set)
        init_sample_set = init_sample_set.apply_samples(hop_samp)
>>>>>>> 50eeca97

        # bring all the metadata from the submoves into our details
        details.__dict__.update(shoot_samp.details.__dict__)
        details.__dict__.update(hop_samp.details.__dict__)

        # set the rest of the details to their correct values
        details.inputs = details_inputs
        details.mover = details_mover
        details.replica = details_replica
        details.trial = shoot_samp.details.trial # TODO: is it, though?
        # what about hop trial when that happens? may be cleanest if we make
        # this truly sequential

        # the move will be accepted if the shooting move is accepted, no
        # matter what
        details.accepted = (shoot_samp.details.accepted or 
                            hop_samp.details.accepted)

        # result trajectory is whatever came out of hop_samp
        details.result = hop_samp.details.result
        #details.result_ensemble = hop_samp.details.result_ensemble

        setattr(details, 'start_replica', details.replica)
        if hop_samp.details.accepted == True:
            setattr(details, 'result_replica', details.replica+1)
        else:
            setattr(details, 'result_replica', details.replica)
        sample = Sample(replica=details.result_replica,
                        ensemble=details.result_ensemble,
                        trajectory=details.result,
                        details=details)

        logger.debug("BootstrapMover: accepted = " + str(details.accepted))
        logger.debug(" Shooting part: accepted = " + str(shoot_samp.details.accepted))
        logger.debug("  Hopping part: accepted = " + str(hop_samp.details.accepted))
<<<<<<< HEAD

        return [sample]
=======
>>>>>>> 50eeca97



class Bootstrapping(Calculation):
    """The ensembles for the Bootstrapping calculation must be one ensemble
    set, in increasing order."""

    calc_name = "Bootstrapping"

    def __init__(self, storage, engine=None, movers=None, trajectory=None,
                 ensembles=None):
        super(Bootstrapping, self).__init__(storage, engine)
        self.ensembles = ensembles

        # this is stupid; must be a better way
        init_details = MoveDetails()
        init_details.accepted = True
        init_details.acceptance_probability = 1.0
        init_details.mover = PathMover()
        init_details.mover.name = "Initialization (trajectory)"
        init_details.inputs = [trajectory]
        init_details.trial = trajectory
        init_details.ensemble = self.ensembles[0]
        sample = Sample(replica=0, trajectory=trajectory, 
                        ensemble=self.ensembles[0], details=init_details)

        self.globalstate = SampleSet([sample])
        if self.storage is not None:
            self.globalstate.save_samples(self.storage)
        if movers is None:
            pass # TODO: implement defaults: one per ensemble, uniform sel
        else:
            self.movers = movers
<<<<<<< HEAD

    def run(self, nsteps):
        # TODO: turn off init_log during run loop
=======
        initialization_logging(init_log, self,
                               ['movers', 'ensembles'])
        init_log.info("Parameter: %s : %s", 'trajectory', str(trajectory))

    def run(self, nsteps):
>>>>>>> 50eeca97
        bootstrapmove = BootstrapPromotionMove(bias=None,
                                               shooters=self.movers,
                                               ensembles=self.ensembles,
                                               replicas='all'
                                              )

        ens_num = 0
        failsteps = 0
        step_num = 0
        # if we fail nsteps times in a row, kill the job

        while ens_num < len(self.ensembles) - 1 and failsteps < nsteps:
            logger.info("Step: " + str(step_num) 
                        + "   Ensemble: " + str(ens_num)
                        + "  failsteps = " + str(failsteps)
                       )
            old_rep = max(self.globalstate.replica_list())
<<<<<<< HEAD
            samples = bootstrapmove.move(self.globalstate)
            self.globalstate.apply_samples(samples, step=step_num)

            if samples[0].replica == old_rep:
=======
            sample = bootstrapmove.move(self.globalstate)
            self.globalstate = self.globalstate.apply_samples(sample, step=step_num)
            #print self.globalstate.samples[0]

            if sample.replica == old_rep:
>>>>>>> 50eeca97
                failsteps += 1
            else:
                failsteps = 0
                ens_num += 1

            if self.storage is not None:
                self.globalstate.save_samples(self.storage)
<<<<<<< HEAD
=======
                self.globalstate.save(self.storage)
                # TODO NEXT: store self.globalstate itself
>>>>>>> 50eeca97
            step_num += 1

        for sample in self.globalstate:
            assert sample.ensemble(sample.trajectory) == True, "WTF?"
<<<<<<< HEAD

class PathSampling(Calculation):
    """
    General path sampling code. Takes a single root_mover and generates
    samples from that, keeping one per replica after each move. 

    TODO
    ----
        Add a nice syntax for the root_mover, at least allowing us to
        implicitly combine simultaneous multimovers with mixed movers.
    """

    calc_name = "PathSampling"
    def __init__(self, storage, engine=None, root_mover=None,
                 globalstate=None):
        super(PathSampling, self).__init__(storage, engine)
        self.root_mover = root_mover
        self.globalstate = globalstate
        initialization_logging(init_log, self, 
                               ['root_mover', 'globalstate'])


    def run(self, nsteps):
        for step in range(nsteps):
            samples = self.root_mover.move(self.globalstate)
            self.globalstate.apply_samples(samples)
            # TODO: add storage of globalstate
=======
>>>>>>> 50eeca97
<|MERGE_RESOLUTION|>--- conflicted
+++ resolved
@@ -64,26 +64,16 @@
         init_sample_set = SampleSet([old_sample])
 
         shooter = self.shooters[top_rep]
-<<<<<<< HEAD
-=======
         # TODO: should move this to normal initialization so we don't init
         # it every time
->>>>>>> 50eeca97
         hopper = EnsembleHopMover(bias=self.bias,
                                   ensembles=[ensemble_from, ensemble_to],
                                   replicas=top_rep)
 
-<<<<<<< HEAD
-        shoot_samp = shooter.move(init_sample_set)[0]
-        init_sample_set.apply_samples(shoot_samp)
-        hop_samp = hopper.move(init_sample_set)[0]
-        init_sample_set.apply_samples(hop_samp)
-=======
         shoot_samp = shooter.move(init_sample_set)
         init_sample_set = init_sample_set.apply_samples(shoot_samp)
         hop_samp = hopper.move(init_sample_set)
         init_sample_set = init_sample_set.apply_samples(hop_samp)
->>>>>>> 50eeca97
 
         # bring all the metadata from the submoves into our details
         details.__dict__.update(shoot_samp.details.__dict__)
@@ -119,12 +109,8 @@
         logger.debug("BootstrapMover: accepted = " + str(details.accepted))
         logger.debug(" Shooting part: accepted = " + str(shoot_samp.details.accepted))
         logger.debug("  Hopping part: accepted = " + str(hop_samp.details.accepted))
-<<<<<<< HEAD
 
         return [sample]
-=======
->>>>>>> 50eeca97
-
 
 
 class Bootstrapping(Calculation):
@@ -157,17 +143,12 @@
             pass # TODO: implement defaults: one per ensemble, uniform sel
         else:
             self.movers = movers
-<<<<<<< HEAD
-
-    def run(self, nsteps):
-        # TODO: turn off init_log during run loop
-=======
         initialization_logging(init_log, self,
                                ['movers', 'ensembles'])
         init_log.info("Parameter: %s : %s", 'trajectory', str(trajectory))
 
     def run(self, nsteps):
->>>>>>> 50eeca97
+        # TODO: turn off init_log during run loop
         bootstrapmove = BootstrapPromotionMove(bias=None,
                                                shooters=self.movers,
                                                ensembles=self.ensembles,
@@ -185,18 +166,11 @@
                         + "  failsteps = " + str(failsteps)
                        )
             old_rep = max(self.globalstate.replica_list())
-<<<<<<< HEAD
             samples = bootstrapmove.move(self.globalstate)
-            self.globalstate.apply_samples(samples, step=step_num)
-
-            if samples[0].replica == old_rep:
-=======
-            sample = bootstrapmove.move(self.globalstate)
             self.globalstate = self.globalstate.apply_samples(sample, step=step_num)
             #print self.globalstate.samples[0]
 
-            if sample.replica == old_rep:
->>>>>>> 50eeca97
+            if samples[0].replica == old_rep:
                 failsteps += 1
             else:
                 failsteps = 0
@@ -204,16 +178,12 @@
 
             if self.storage is not None:
                 self.globalstate.save_samples(self.storage)
-<<<<<<< HEAD
-=======
                 self.globalstate.save(self.storage)
                 # TODO NEXT: store self.globalstate itself
->>>>>>> 50eeca97
             step_num += 1
 
         for sample in self.globalstate:
             assert sample.ensemble(sample.trajectory) == True, "WTF?"
-<<<<<<< HEAD
 
 class PathSampling(Calculation):
     """
@@ -241,5 +211,3 @@
             samples = self.root_mover.move(self.globalstate)
             self.globalstate.apply_samples(samples)
             # TODO: add storage of globalstate
-=======
->>>>>>> 50eeca97
