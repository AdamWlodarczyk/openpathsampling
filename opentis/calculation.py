from globalstate import GlobalState
from pathmover import (PathMover, MoveDetails, ReplicaExchange,
                       EnsembleHopMover)
from sample import SampleSet, Sample

import logging
from ops_logging import initialization_logging
logger = logging.getLogger(__name__)
init_log = logging.getLogger('opentis.initialization')

class Calculation(object):

    calc_name = "Calculation"

    def __init__(self, storage, engine=None):
        self.storage = storage
        self.engine = engine
<<<<<<< HEAD
        self.movers = movers
        self.ensembles = ensembles
        self.globalstate = GlobalState(ensembles)
        initialization_logging(
            logger=init_log, obj=self,
            entries=['storage', 'engine', 'ensembles', 'movers']
        )


    # TODO: this should be a property
    def set_replicas(self, replicas):
        if type(replicas) is dict:
            for ensemble, trajectory in dict.iteritems():
                self.globalstate[ensemble] = trajectory
        elif type(replicas) is list:
            ensembles = self.globalstate.ensembles
            for idx, trajectory in enumerate(replicas):
                self.globalstate[ensembles[idx]] = trajectory
=======

    def set_replicas(self, samples):
        self.globalstate = SampleSet(samples)
>>>>>>> 144a208c

    def run(self, nsteps):
        print "Running an empty calculation? Try a subclass, maybe!"


class BootstrapPromotionMove(PathMover):
    '''
    Bootstrap promotion is the combination of an EnsembleHop (to the next
    ensemble up) with incrementing the replica ID.
    '''
    def __init__(self, bias=None, shooters=None, 
                 ensembles=None, replicas='all'):
        super(BootstrapPromotionMove, self).__init__(ensembles=ensembles, 
                                                     replicas=replicas)
        self.shooters = shooters
        self.bias = bias

    def move(self, globalstate):
        # the tricky part here is that, if the hop is allowed, we only want
        # to report the sample in the new ensemble. The way we do this is by
        # treating each bootstrap move as a combination of 3 moves: it
        # always starts with a shooting move and a replica hop, and then, if
        # the hop was successful, a replica ID change move

        #print "Starting BootstrapPromotionMove"
        
        # We make extra variables here so that we can easily refactor. The
        # speed cost the negligible, and it makes it easy to change things.
        top_rep = max(globalstate.replica_list())
        ensemble_from = self.ensembles[top_rep]
        ensemble_to = self.ensembles[top_rep+1]
        old_sample = globalstate[top_rep]

        details = MoveDetails()
        details_inputs = [old_sample.trajectory]
        details_mover = self
        details_replica = top_rep

        init_sample_set = SampleSet([old_sample])

        shooter = self.shooters[top_rep]
        hopper = EnsembleHopMover(bias=self.bias,
                                  ensembles=[ensemble_from, ensemble_to],
                                  replicas=top_rep)

        shoot_samp = shooter.move(init_sample_set)
        init_sample_set.apply_samples(shoot_samp)
        hop_samp = hopper.move(init_sample_set)
        init_sample_set.apply_samples(hop_samp)

        # bring all the metadata from the submoves into our details
        details.__dict__.update(shoot_samp.details.__dict__)
        details.__dict__.update(hop_samp.details.__dict__)

        # set the rest of the details to their correct values
        details.inputs = details_inputs
        details.mover = details_mover
        details.replica = details_replica
        details.trial = shoot_samp.details.trial # TODO: is it, though?
        # what about hop trial when that happens? may be cleanest if we make
        # this truly sequential

        # the move will be accepted if the shooting move is accepted, no
        # matter what
        details.accepted = (shoot_samp.details.accepted or 
                            hop_samp.details.accepted)

        # result trajectory is whatever came out of hop_samp
        details.result = hop_samp.details.result
        #details.result_ensemble = hop_samp.details.result_ensemble

        setattr(details, 'start_replica', details.replica)
        if hop_samp.details.accepted == True:
            setattr(details, 'result_replica', details.replica+1)
        else:
            setattr(details, 'result_replica', details.replica)
        sample = Sample(replica=details.result_replica,
                        ensemble=details.result_ensemble,
                        trajectory=details.result,
                        details=details)
        #print "BootstrapMover: accepted =", details.accepted
        #print " Shooting part: accepted =", shoot_samp.details.accepted
        #print "  Hopping part: accepted =", hop_samp.details.accepted

        #print sample.trajectory, sample.details.result

        return sample


class Bootstrapping(Calculation):
    """The ensembles for the Bootstrapping calculation must be one ensemble
    set, in increasing order."""

    calc_name = "Bootstrapping"

    def __init__(self, storage, engine=None, movers=None, trajectory=None,
                 ensembles=None):
        super(Bootstrapping, self).__init__(storage, engine)
        self.ensembles = ensembles

        # this is stupid; must be a better way
        init_details = MoveDetails()
        init_details.accepted = True
        init_details.acceptance_probability = 1.0
        init_details.mover = PathMover()
        init_details.mover.name = "Initialization (trajectory)"
        init_details.inputs = [trajectory]
        init_details.trial = trajectory
        init_details.ensemble = self.ensembles[0]
        sample = Sample(replica=0, trajectory=trajectory, 
                        ensemble=self.ensembles[0], details=init_details)

        self.globalstate = SampleSet([sample])
        if self.storage is not None:
            self.globalstate.save_samples(self.storage)
        if movers is None:
            pass # TODO: implement defaults: one per ensemble, uniform sel
        else:
            self.movers = movers

    def run(self, nsteps):
        bootstrapmove = BootstrapPromotionMove(bias=None,
                                               shooters=self.movers,
                                               ensembles=self.ensembles,
                                               replicas='all'
                                              )

        ens_num = 0
        failsteps = 0
        step_num = 0
        # if we fail nsteps times in a row, kill the job

        while ens_num < len(self.ensembles) - 1 and failsteps < nsteps:
            print step_num, "Ensemble:", ens_num, "  failsteps=", failsteps
            old_rep = max(self.globalstate.replica_list())
            sample = bootstrapmove.move(self.globalstate)
            self.globalstate.apply_samples(sample, step=step_num)

            if sample.replica == old_rep:
                failsteps += 1
            else:
                failsteps = 0
                ens_num += 1

            if self.storage is not None:
                self.globalstate.save_samples(self.storage)
            step_num += 1

        for sample in self.globalstate:
            assert sample.ensemble(sample.trajectory) == True, "WTF?"
<|MERGE_RESOLUTION|>--- conflicted
+++ resolved
@@ -15,30 +15,13 @@
     def __init__(self, storage, engine=None):
         self.storage = storage
         self.engine = engine
-<<<<<<< HEAD
-        self.movers = movers
-        self.ensembles = ensembles
-        self.globalstate = GlobalState(ensembles)
         initialization_logging(
             logger=init_log, obj=self,
-            entries=['storage', 'engine', 'ensembles', 'movers']
+            entries=['storage', 'engine']
         )
-
-
-    # TODO: this should be a property
-    def set_replicas(self, replicas):
-        if type(replicas) is dict:
-            for ensemble, trajectory in dict.iteritems():
-                self.globalstate[ensemble] = trajectory
-        elif type(replicas) is list:
-            ensembles = self.globalstate.ensembles
-            for idx, trajectory in enumerate(replicas):
-                self.globalstate[ensembles[idx]] = trajectory
-=======
 
     def set_replicas(self, samples):
         self.globalstate = SampleSet(samples)
->>>>>>> 144a208c
 
     def run(self, nsteps):
         print "Running an empty calculation? Try a subclass, maybe!"
