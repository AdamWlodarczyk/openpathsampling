--- conflicted
+++ resolved
@@ -165,8 +165,6 @@
   },
   {
    "cell_type": "code",
-<<<<<<< HEAD
-=======
    "execution_count": 9,
    "metadata": {
     "collapsed": false
@@ -197,7 +195,6 @@
   },
   {
    "cell_type": "code",
->>>>>>> 25222bdc
    "execution_count": 10,
    "metadata": {
     "collapsed": false
@@ -212,8 +209,6 @@
    "cell_type": "markdown",
    "metadata": {},
    "source": [
-<<<<<<< HEAD
-=======
     "#### Minus interface ensemble\n",
     "\n",
     "The minus interface ensembles do not yet have a trajectory. We will generate them by starting with same-state trajectories (A-to-A, B-to-B, C-to-C) in each interface, and extending into the minus ensemble.\n",
@@ -420,7 +415,6 @@
    "cell_type": "markdown",
    "metadata": {},
    "source": [
->>>>>>> 25222bdc
     "## Equilibration\n",
     "\n",
     "In molecular dynamics, you need to equilibrate if you don't start with an equilibrium frame (e.g., if you start with solvent molecules on a grid, your system should equilibrate before you start taking statistics). Similarly, if you start with a set of paths which are far from the path ensemble equilibrium, you need to equilibrate. This could either be because your trajectories are not from the real dynamics (generated with metadynamics, high temperature, etc.) or because your trajectories are not representative of the path ensemble (e.g., if you put transition trajectories into all interfaces).\n",
