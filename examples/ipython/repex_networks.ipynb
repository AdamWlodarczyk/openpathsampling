--- conflicted
+++ resolved
@@ -43,36 +43,17 @@
    "metadata": {
     "collapsed": false
    },
-   "outputs": [
-    {
-     "ename": "KeyError",
-     "evalue": "'tistransition'",
-     "output_type": "error",
-     "traceback": [
-      "\u001b[0;31m---------------------------------------------------------------------------\u001b[0m",
-      "\u001b[0;31mKeyError\u001b[0m                                  Traceback (most recent call last)",
-      "\u001b[0;32m<ipython-input-3-a3c82606582e>\u001b[0m in \u001b[0;36m<module>\u001b[0;34m()\u001b[0m\n\u001b[0;32m----> 1\u001b[0;31m \u001b[0mretis\u001b[0m \u001b[0;34m=\u001b[0m \u001b[0mstorage\u001b[0m\u001b[0;34m.\u001b[0m\u001b[0mtransitions\u001b[0m\u001b[0;34m.\u001b[0m\u001b[0mload\u001b[0m\u001b[0;34m(\u001b[0m\u001b[0;36m0\u001b[0m\u001b[0;34m)\u001b[0m\u001b[0;34m\u001b[0m\u001b[0m\n\u001b[0m",
-      "\u001b[0;32m/Users/dwhs/Dropbox/msm-tis/openpathsampling/storage/object_storage.py\u001b[0m in \u001b[0;36minner\u001b[0;34m(self, idx, *args, **kwargs)\u001b[0m\n\u001b[1;32m   1204\u001b[0m         \u001b[0;31m# the class method directly it is not bound yet and so we need to include the self! Took me some time to\u001b[0m\u001b[0;34m\u001b[0m\u001b[0;34m\u001b[0m\u001b[0m\n\u001b[1;32m   1205\u001b[0m         \u001b[0;31m# understand and figure that out\u001b[0m\u001b[0;34m\u001b[0m\u001b[0;34m\u001b[0m\u001b[0m\n\u001b[0;32m-> 1206\u001b[0;31m         \u001b[0mobj\u001b[0m \u001b[0;34m=\u001b[0m \u001b[0mfunc\u001b[0m\u001b[0;34m(\u001b[0m\u001b[0mn_idx\u001b[0m\u001b[0;34m,\u001b[0m \u001b[0;34m*\u001b[0m\u001b[0margs\u001b[0m\u001b[0;34m,\u001b[0m \u001b[0;34m**\u001b[0m\u001b[0mkwargs\u001b[0m\u001b[0;34m)\u001b[0m\u001b[0;34m\u001b[0m\u001b[0m\n\u001b[0m\u001b[1;32m   1207\u001b[0m         \u001b[0;32mif\u001b[0m \u001b[0mobj\u001b[0m \u001b[0;32mis\u001b[0m \u001b[0;32mnot\u001b[0m \u001b[0mNone\u001b[0m\u001b[0;34m:\u001b[0m\u001b[0;34m\u001b[0m\u001b[0m\n\u001b[1;32m   1208\u001b[0m             \u001b[0;31m# update cache there might have been a change due to naming\u001b[0m\u001b[0;34m\u001b[0m\u001b[0;34m\u001b[0m\u001b[0m\n",
-      "\u001b[0;32m/Users/dwhs/Dropbox/msm-tis/openpathsampling/storage/object_storage.py\u001b[0m in \u001b[0;36minner\u001b[0;34m(self, idx, *args, **kwargs)\u001b[0m\n\u001b[1;32m   1265\u001b[0m         \u001b[0;31m# understand and figure that out\u001b[0m\u001b[0;34m\u001b[0m\u001b[0;34m\u001b[0m\u001b[0m\n\u001b[1;32m   1266\u001b[0m         \u001b[0mlogger\u001b[0m\u001b[0;34m.\u001b[0m\u001b[0mdebug\u001b[0m\u001b[0;34m(\u001b[0m\u001b[0;34m'Calling load object of type '\u001b[0m \u001b[0;34m+\u001b[0m \u001b[0mself\u001b[0m\u001b[0;34m.\u001b[0m\u001b[0mcontent_class\u001b[0m\u001b[0;34m.\u001b[0m\u001b[0m__name__\u001b[0m \u001b[0;34m+\u001b[0m \u001b[0;34m' and IDX #'\u001b[0m \u001b[0;34m+\u001b[0m \u001b[0mstr\u001b[0m\u001b[0;34m(\u001b[0m\u001b[0midx\u001b[0m\u001b[0;34m)\u001b[0m\u001b[0;34m)\u001b[0m\u001b[0;34m\u001b[0m\u001b[0m\n\u001b[0;32m-> 1267\u001b[0;31m         \u001b[0;32mif\u001b[0m \u001b[0mn_idx\u001b[0m \u001b[0;34m>=\u001b[0m \u001b[0mlen\u001b[0m\u001b[0;34m(\u001b[0m\u001b[0mself\u001b[0m\u001b[0;34m)\u001b[0m\u001b[0;34m:\u001b[0m\u001b[0;34m\u001b[0m\u001b[0m\n\u001b[0m\u001b[1;32m   1268\u001b[0m             \u001b[0mlogger\u001b[0m\u001b[0;34m.\u001b[0m\u001b[0mwarning\u001b[0m\u001b[0;34m(\u001b[0m\u001b[0;34m'Trying to load from IDX #'\u001b[0m \u001b[0;34m+\u001b[0m \u001b[0mstr\u001b[0m\u001b[0;34m(\u001b[0m\u001b[0mn_idx\u001b[0m\u001b[0;34m)\u001b[0m \u001b[0;34m+\u001b[0m \u001b[0;34m' > number of object '\u001b[0m \u001b[0;34m+\u001b[0m \u001b[0mstr\u001b[0m\u001b[0;34m(\u001b[0m\u001b[0mlen\u001b[0m\u001b[0;34m(\u001b[0m\u001b[0mself\u001b[0m\u001b[0;34m)\u001b[0m\u001b[0;34m)\u001b[0m\u001b[0;34m)\u001b[0m\u001b[0;34m\u001b[0m\u001b[0m\n\u001b[1;32m   1269\u001b[0m             \u001b[0;32mreturn\u001b[0m \u001b[0mNone\u001b[0m\u001b[0;34m\u001b[0m\u001b[0m\n",
-      "\u001b[0;32m/Users/dwhs/Dropbox/msm-tis/openpathsampling/storage/object_storage.py\u001b[0m in \u001b[0;36m__len__\u001b[0;34m(self)\u001b[0m\n\u001b[1;32m    467\u001b[0m         \u001b[0mEqual\u001b[0m \u001b[0mto\u001b[0m \u001b[0;34m`\u001b[0m\u001b[0mstore\u001b[0m\u001b[0;34m.\u001b[0m\u001b[0mcount\u001b[0m\u001b[0;34m(\u001b[0m\u001b[0;34m)\u001b[0m\u001b[0;34m`\u001b[0m\u001b[0;34m\u001b[0m\u001b[0m\n\u001b[1;32m    468\u001b[0m         \"\"\"\n\u001b[0;32m--> 469\u001b[0;31m         \u001b[0;32mreturn\u001b[0m \u001b[0mself\u001b[0m\u001b[0;34m.\u001b[0m\u001b[0mcount\u001b[0m\u001b[0;34m(\u001b[0m\u001b[0;34m)\u001b[0m\u001b[0;34m\u001b[0m\u001b[0m\n\u001b[0m\u001b[1;32m    470\u001b[0m \u001b[0;34m\u001b[0m\u001b[0m\n\u001b[1;32m    471\u001b[0m     \u001b[0;32mdef\u001b[0m \u001b[0miterator\u001b[0m\u001b[0;34m(\u001b[0m\u001b[0mthis\u001b[0m\u001b[0;34m,\u001b[0m \u001b[0miter_range\u001b[0m \u001b[0;34m=\u001b[0m \u001b[0mNone\u001b[0m\u001b[0;34m)\u001b[0m\u001b[0;34m:\u001b[0m\u001b[0;34m\u001b[0m\u001b[0m\n",
-      "\u001b[0;32m/Users/dwhs/Dropbox/msm-tis/openpathsampling/storage/object_storage.py\u001b[0m in \u001b[0;36mcount\u001b[0;34m(self)\u001b[0m\n\u001b[1;32m    679\u001b[0m         \u001b[0mUse\u001b[0m \u001b[0mlen\u001b[0m\u001b[0;34m(\u001b[0m\u001b[0mstore\u001b[0m\u001b[0;34m)\u001b[0m \u001b[0minstead\u001b[0m\u001b[0;34m\u001b[0m\u001b[0m\n\u001b[1;32m    680\u001b[0m         '''\n\u001b[0;32m--> 681\u001b[0;31m         \u001b[0;32mreturn\u001b[0m \u001b[0mint\u001b[0m\u001b[0;34m(\u001b[0m\u001b[0mlen\u001b[0m\u001b[0;34m(\u001b[0m\u001b[0mself\u001b[0m\u001b[0;34m.\u001b[0m\u001b[0mstorage\u001b[0m\u001b[0;34m.\u001b[0m\u001b[0mdimensions\u001b[0m\u001b[0;34m[\u001b[0m\u001b[0mself\u001b[0m\u001b[0;34m.\u001b[0m\u001b[0midx_dimension\u001b[0m\u001b[0;34m]\u001b[0m\u001b[0;34m)\u001b[0m\u001b[0;34m)\u001b[0m\u001b[0;34m\u001b[0m\u001b[0m\n\u001b[0m\u001b[1;32m    682\u001b[0m \u001b[0;34m\u001b[0m\u001b[0m\n\u001b[1;32m    683\u001b[0m     \u001b[0;32mdef\u001b[0m \u001b[0mfree\u001b[0m\u001b[0;34m(\u001b[0m\u001b[0mself\u001b[0m\u001b[0;34m)\u001b[0m\u001b[0;34m:\u001b[0m\u001b[0;34m\u001b[0m\u001b[0m\n",
-      "\u001b[0;31mKeyError\u001b[0m: 'tistransition'"
-     ]
-    }
-   ],
+   "outputs": [],
    "source": [
     "retis = storage.transitions.load(0)"
    ]
   },
   {
    "cell_type": "code",
-   "execution_count": null,
-   "metadata": {
-    "collapsed": false
-   },
-<<<<<<< HEAD
-   "outputs": [],
-=======
+   "execution_count": 4,
+   "metadata": {
+    "collapsed": false
+   },
    "outputs": [
     {
      "name": "stdout",
@@ -83,7 +64,6 @@
      ]
     }
    ],
->>>>>>> a872707d
    "source": [
     "%%time\n",
     "storage.samples.cache_all()"
@@ -100,7 +80,7 @@
   },
   {
    "cell_type": "code",
-   "execution_count": null,
+   "execution_count": 5,
    "metadata": {
     "collapsed": true
    },
@@ -123,13 +103,10 @@
   },
   {
    "cell_type": "code",
-   "execution_count": null,
-   "metadata": {
-    "collapsed": false
-   },
-<<<<<<< HEAD
-   "outputs": [],
-=======
+   "execution_count": 6,
+   "metadata": {
+    "collapsed": false
+   },
    "outputs": [
     {
      "name": "stdout",
@@ -140,7 +117,6 @@
      ]
     }
    ],
->>>>>>> a872707d
    "source": [
     "%%time\n",
     "trace_1 = paths.trace_ensembles_for_replica(0, storage)"
@@ -148,13 +124,10 @@
   },
   {
    "cell_type": "code",
-   "execution_count": null,
-   "metadata": {
-    "collapsed": false
-   },
-<<<<<<< HEAD
-   "outputs": [],
-=======
+   "execution_count": 7,
+   "metadata": {
+    "collapsed": false
+   },
    "outputs": [
     {
      "data": {
@@ -177,7 +150,6 @@
      "output_type": "display_data"
     }
    ],
->>>>>>> a872707d
    "source": [
     "plt.plot([numeric_labels[e] for e in trace_1])"
    ]
@@ -191,7 +163,7 @@
   },
   {
    "cell_type": "code",
-   "execution_count": null,
+   "execution_count": 8,
    "metadata": {
     "collapsed": false
    },
@@ -202,7 +174,7 @@
   },
   {
    "cell_type": "code",
-   "execution_count": null,
+   "execution_count": 9,
    "metadata": {
     "collapsed": false
    },
@@ -217,13 +189,10 @@
   },
   {
    "cell_type": "code",
-   "execution_count": null,
-   "metadata": {
-    "collapsed": false
-   },
-<<<<<<< HEAD
-   "outputs": [],
-=======
+   "execution_count": 10,
+   "metadata": {
+    "collapsed": false
+   },
    "outputs": [
     {
      "data": {
@@ -246,7 +215,6 @@
      "output_type": "display_data"
     }
    ],
->>>>>>> a872707d
    "source": [
     "plt.plot(sorted(flow_num.keys()), sorted_vals)"
    ]
@@ -262,13 +230,10 @@
   },
   {
    "cell_type": "code",
-   "execution_count": null,
-   "metadata": {
-    "collapsed": false
-   },
-<<<<<<< HEAD
-   "outputs": [],
-=======
+   "execution_count": 11,
+   "metadata": {
+    "collapsed": false
+   },
    "outputs": [
     {
      "name": "stderr",
@@ -290,7 +255,6 @@
      "output_type": "execute_result"
     }
    ],
->>>>>>> a872707d
    "source": [
     "repx_net.trips(bottom=retis.minus_ensemble, top=retis.ensembles[-1])"
    ]
@@ -306,13 +270,10 @@
   },
   {
    "cell_type": "code",
-   "execution_count": null,
-   "metadata": {
-    "collapsed": false
-   },
-<<<<<<< HEAD
-   "outputs": [],
-=======
+   "execution_count": 12,
+   "metadata": {
+    "collapsed": false
+   },
    "outputs": [
     {
      "data": {
@@ -422,7 +383,6 @@
      "output_type": "execute_result"
     }
    ],
->>>>>>> a872707d
    "source": [
     "repx_net.transition_matrix()"
    ]
@@ -436,13 +396,10 @@
   },
   {
    "cell_type": "code",
-   "execution_count": null,
-   "metadata": {
-    "collapsed": false
-   },
-<<<<<<< HEAD
-   "outputs": [],
-=======
+   "execution_count": 13,
+   "metadata": {
+    "collapsed": false
+   },
    "outputs": [
     {
      "data": {
@@ -552,7 +509,6 @@
      "output_type": "execute_result"
     }
    ],
->>>>>>> a872707d
    "source": [
     "order = [retis.ensembles[5], retis.ensembles[3], retis.ensembles[1], \n",
     "         retis.minus_ensemble, retis.ensembles[4], retis.ensembles[2], \n",
@@ -571,13 +527,10 @@
   },
   {
    "cell_type": "code",
-   "execution_count": null,
-   "metadata": {
-    "collapsed": false
-   },
-<<<<<<< HEAD
-   "outputs": [],
-=======
+   "execution_count": 14,
+   "metadata": {
+    "collapsed": false
+   },
    "outputs": [
     {
      "data": {
@@ -687,7 +640,6 @@
      "output_type": "execute_result"
     }
    ],
->>>>>>> a872707d
    "source": [
     "repx_net.mixing_matrix()"
    ]
@@ -701,7 +653,7 @@
   },
   {
    "cell_type": "code",
-   "execution_count": null,
+   "execution_count": 15,
    "metadata": {
     "collapsed": false
    },
@@ -712,13 +664,10 @@
   },
   {
    "cell_type": "code",
-   "execution_count": null,
-   "metadata": {
-    "collapsed": false
-   },
-<<<<<<< HEAD
-   "outputs": [],
-=======
+   "execution_count": 16,
+   "metadata": {
+    "collapsed": false
+   },
    "outputs": [
     {
      "data": {
@@ -731,7 +680,6 @@
      "output_type": "display_data"
     }
    ],
->>>>>>> a872707d
    "source": [
     "# draw('graphviz') gives better results, but requires pygraphviz\n",
     "repxG.draw('spring')"
@@ -757,11 +705,7 @@
   },
   {
    "cell_type": "code",
-<<<<<<< HEAD
-   "execution_count": null,
-=======
    "execution_count": 17,
->>>>>>> a872707d
    "metadata": {
     "collapsed": false
    },
@@ -772,13 +716,6 @@
   },
   {
    "cell_type": "code",
-<<<<<<< HEAD
-   "execution_count": null,
-   "metadata": {
-    "collapsed": false
-   },
-   "outputs": [],
-=======
    "execution_count": 18,
    "metadata": {
     "collapsed": false
@@ -803,7 +740,6 @@
      ]
     }
    ],
->>>>>>> a872707d
    "source": [
     "for (k1, k2)  in transitions.keys():\n",
     "    print numeric_labels[k1], numeric_labels[k2], transitions[(k1, k2)]"
@@ -811,13 +747,6 @@
   },
   {
    "cell_type": "code",
-<<<<<<< HEAD
-   "execution_count": null,
-   "metadata": {
-    "collapsed": false
-   },
-   "outputs": [],
-=======
    "execution_count": 19,
    "metadata": {
     "collapsed": false
@@ -836,7 +765,6 @@
      ]
     }
    ],
->>>>>>> a872707d
    "source": [
     "for (k1, k2) in repx_net.analysis['n_accepted'].keys():\n",
     "        print numeric_labels[k1], numeric_labels[k2], repx_net.analysis['n_accepted'][(k1, k2)]"
