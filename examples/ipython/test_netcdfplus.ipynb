{
 "cells": [
  {
   "cell_type": "markdown",
   "metadata": {},
   "source": [
    "## test netcdf+"
   ]
  },
  {
   "cell_type": "markdown",
   "metadata": {},
   "source": [
    "This is a more extensive integration test, if all the features of netcdf+ work as expected."
   ]
  },
  {
   "cell_type": "code",
   "execution_count": 1,
   "metadata": {
    "collapsed": false
   },
   "outputs": [],
   "source": [
    "import openpathsampling as paths\n",
    "from openpathsampling.netcdfplus import NetCDFPlus, ObjectStore, StorableObject\n",
    "import numpy as np"
   ]
  },
  {
   "cell_type": "code",
   "execution_count": 2,
   "metadata": {
    "collapsed": true
   },
   "outputs": [],
   "source": [
    "class Node(StorableObject):\n",
    "    def __init__(self, value):\n",
    "        self.value = value\n",
    "        \n",
    "    def __repr__(self):\n",
    "        return 'Node(%s)' % self.value"
   ]
  },
  {
   "cell_type": "markdown",
   "metadata": {},
   "source": [
    "### 1. Open new storage\n",
    "\n",
    "try to create a new storage"
   ]
  },
  {
   "cell_type": "code",
   "execution_count": 3,
   "metadata": {
    "collapsed": false
   },
   "outputs": [],
   "source": [
    "st = NetCDFPlus('test_netcdfplus.nc', mode='w')"
   ]
  },
  {
   "cell_type": "markdown",
   "metadata": {},
   "source": [
<<<<<<< HEAD
    "### try store creation"
=======
    "### Create some content"
>>>>>>> f6a94156
   ]
  },
  {
   "cell_type": "code",
   "execution_count": 4,
   "metadata": {
    "collapsed": false
   },
   "outputs": [],
   "source": [
    "st.create_store('nodes', ObjectStore(Node, has_name=False))"
   ]
  },
  {
   "cell_type": "markdown",
   "metadata": {},
   "source": [
    "Initialize the store"
   ]
  },
  {
   "cell_type": "code",
   "execution_count": 5,
   "metadata": {
    "collapsed": false
   },
   "outputs": [],
   "source": [
    "st.finalize_stores()"
   ]
  },
  {
   "cell_type": "code",
   "execution_count": 6,
   "metadata": {
    "collapsed": false
   },
   "outputs": [],
   "source": [
    "st.nodes.save(Node(10));"
   ]
  },
  {
   "cell_type": "code",
   "execution_count": 7,
   "metadata": {
    "collapsed": true
   },
   "outputs": [],
   "source": [
    "st.close()"
   ]
  },
  {
   "cell_type": "markdown",
   "metadata": {},
   "source": [
    "### 2. Reopen empty storage"
   ]
  },
  {
   "cell_type": "code",
   "execution_count": 8,
   "metadata": {
    "collapsed": false
   },
   "outputs": [],
   "source": [
    "st = NetCDFPlus('test_netcdfplus.nc', mode='a')"
   ]
  },
  {
   "cell_type": "markdown",
   "metadata": {},
   "source": [
    "set caching of the new store"
   ]
  },
  {
   "cell_type": "code",
   "execution_count": 9,
   "metadata": {
    "collapsed": true
   },
   "outputs": [],
   "source": [
    "st.nodes.set_caching(10)"
   ]
  },
  {
   "cell_type": "markdown",
   "metadata": {},
   "source": [
    "Check if the stores were correctly loaded"
   ]
  },
  {
   "cell_type": "code",
   "execution_count": 10,
   "metadata": {
    "collapsed": false
   },
   "outputs": [],
   "source": [
    "assert('nodes' in st.objects)"
   ]
  },
  {
   "cell_type": "code",
   "execution_count": 11,
   "metadata": {
    "collapsed": false
   },
   "outputs": [],
   "source": [
    "assert('stores' in st.objects)"
   ]
  },
  {
   "cell_type": "code",
   "execution_count": 12,
   "metadata": {
    "collapsed": false
   },
   "outputs": [],
   "source": [
    "assert(len(st.nodes) == 1)"
   ]
  },
  {
   "cell_type": "code",
   "execution_count": 13,
   "metadata": {
    "collapsed": false
   },
   "outputs": [],
   "source": [
    "assert(len(st.stores) == 1)"
   ]
  },
  {
   "cell_type": "markdown",
   "metadata": {},
   "source": [
    "### try variable for arbitrary objects\n",
    "var_type `obj` and `lazyobj` (with specific store after a dot) creates a variables that can hold any storable object. It is stored by a reference to the store and an index in that store."
   ]
  },
  {
   "cell_type": "markdown",
   "metadata": {},
   "source": [
    "Get a list of all possible variable types"
   ]
  },
  {
   "cell_type": "code",
   "execution_count": 14,
   "metadata": {
    "collapsed": false
   },
   "outputs": [
    {
     "data": {
      "text/plain": [
       "<type 'netCDF4._netCDF4.Variable'>\n",
       "int32 whatever(whatever_dim_0, pair)\n",
       "    var_type: obj\n",
       "unlimited dimensions: \n",
       "current shape = (10, 2)\n",
       "filling on, default _FillValue of -2147483647 used"
      ]
     },
     "execution_count": 5,
     "metadata": {},
     "output_type": "execute_result"
    }
   ],
   "source": [
    "st.create_variable('whatever', 'obj', dimensions=(10, ), chunksizes=(1, ), maskable=False)"
   ]
  },
  {
   "cell_type": "code",
   "execution_count": 6,
   "metadata": {
    "collapsed": false
   },
   "outputs": [
    {
     "data": {
      "text/plain": [
       "<type 'netCDF4._netCDF4.Variable'>\n",
       "int32 whatever_lazy(whatever_lazy_dim_0, pair)\n",
       "    var_type: lazyobj\n",
       "unlimited dimensions: \n",
       "current shape = (10, 2)\n",
       "filling on, default _FillValue of -2147483647 used"
      ]
     },
     "execution_count": 6,
     "metadata": {},
     "output_type": "execute_result"
    }
   ],
   "source": [
    "st.create_variable('whatever_lazy', 'lazyobj', dimensions=(10, ), chunksizes=(1, ), maskable=False)"
   ]
  },
  {
   "cell_type": "code",
   "execution_count": 7,
   "metadata": {
    "collapsed": true
   },
   "outputs": [],
   "source": [
    "det = paths.Details(att=3)"
   ]
  },
  {
   "cell_type": "code",
   "execution_count": 8,
   "metadata": {
    "collapsed": false
   },
   "outputs": [],
   "source": [
    "st.vars['whatever'][1] = det"
   ]
  },
  {
   "cell_type": "code",
   "execution_count": 9,
   "metadata": {
    "collapsed": false
   },
   "outputs": [
    {
     "name": "stdout",
     "output_type": "stream",
     "text": [
<<<<<<< HEAD
      "{'att': 3}\n"
=======
      "['bool', 'float', 'index', 'int', 'json', u'lazyobj.nodes', 'lazyobj.stores', 'length', 'long', 'numpy.float32', 'numpy.float64', 'numpy.int16', 'numpy.int32', 'numpy.int64', 'numpy.int8', 'numpy.uint16', 'numpy.uint32', 'numpy.uint64', 'numpy.uint8', u'obj.nodes', 'obj.stores', 'store', 'str']\n"
>>>>>>> f6a94156
     ]
    }
   ],
   "source": [
    "print st.vars['whatever'][1].__dict__"
   ]
  },
  {
   "cell_type": "markdown",
   "metadata": {},
   "source": [
    "Make a dimension on length 2 to simplify dimension nameing."
   ]
  },
  {
   "cell_type": "markdown",
   "metadata": {},
   "source": [
    "Now we construct for each type a corresponding variable of dimensions 2x2x2."
   ]
  },
  {
   "cell_type": "code",
<<<<<<< HEAD
   "execution_count": 10,
=======
   "execution_count": 15,
>>>>>>> f6a94156
   "metadata": {
    "collapsed": true
   },
   "outputs": [],
   "source": [
<<<<<<< HEAD
    "st.vars['whatever_lazy'][2] = det"
=======
    "st.create_dimension('pair', 2)"
   ]
  },
  {
   "cell_type": "code",
   "execution_count": 16,
   "metadata": {
    "collapsed": false
   },
   "outputs": [],
   "source": [
    "for var_type in st.get_var_types():\n",
    "    st.create_variable(var_type, var_type, dimensions=('pair', 'pair', 'pair'))"
>>>>>>> f6a94156
   ]
  },
  {
   "cell_type": "code",
<<<<<<< HEAD
   "execution_count": 11,
=======
   "execution_count": 17,
>>>>>>> f6a94156
   "metadata": {
    "collapsed": false
   },
   "outputs": [
    {
     "name": "stdout",
     "output_type": "stream",
     "text": [
      "LoaderProxy\n"
     ]
    }
   ],
   "source": [
    "print type(st.vars['whatever_lazy'][2]).__name__"
   ]
  },
  {
   "cell_type": "code",
   "execution_count": 12,
   "metadata": {
    "collapsed": false
   },
   "outputs": [
    {
     "data": {
      "text/plain": [
       "{'att': 3}"
      ]
     },
     "execution_count": 12,
     "metadata": {},
     "output_type": "execute_result"
    }
   ],
   "source": [
    "st.vars['whatever_lazy'][2].__dict__"
   ]
  },
  {
   "cell_type": "markdown",
   "metadata": {},
   "source": [
    "### create variables types"
   ]
  },
  {
   "cell_type": "code",
   "execution_count": 13,
   "metadata": {
    "collapsed": false
   },
   "outputs": [
    {
     "name": "stdout",
     "output_type": "stream",
     "text": [
      "['bool', 'float', 'index', 'int', 'json', 'lazyobj', 'lazyobj.details', 'lazyobj.stores', 'length', 'long', 'numpy.float32', 'numpy.float64', 'numpy.int16', 'numpy.int32', 'numpy.int64', 'numpy.int8', 'numpy.uint16', 'numpy.uint32', 'numpy.uint64', 'numpy.uint8', 'obj', 'obj.details', 'obj.stores', 'store', 'str']\n"
     ]
    }
   ],
   "source": [
    "print sorted(st.get_var_types())"
   ]
  },
  {
   "cell_type": "code",
   "execution_count": 14,
   "metadata": {
    "collapsed": false
   },
   "outputs": [],
   "source": [
    "for var_type in st.get_var_types():\n",
    "    st.create_variable(var_type, var_type, dimensions=(2, 2, 2))"
   ]
  },
  {
   "cell_type": "code",
<<<<<<< HEAD
   "execution_count": 15,
=======
   "execution_count": 18,
>>>>>>> f6a94156
   "metadata": {
    "collapsed": false
   },
   "outputs": [
    {
     "name": "stdout",
     "output_type": "stream",
     "text": [
<<<<<<< HEAD
      "bool\n",
      "details_json\n",
      "float\n",
      "index\n",
      "int\n",
      "json\n",
      "lazyobj\n",
      "lazyobj.details\n",
      "lazyobj.stores\n",
      "length\n",
      "long\n",
      "numpy.float32\n",
      "numpy.float64\n",
      "numpy.int16\n",
      "numpy.int32\n",
      "numpy.int64\n",
      "numpy.int8\n",
      "numpy.uint16\n",
      "numpy.uint32\n",
      "numpy.uint64\n",
      "numpy.uint8\n",
      "obj\n",
      "obj.details\n",
      "obj.stores\n",
      "store\n",
      "stores_json\n",
      "stores_name\n",
      "str\n",
      "whatever\n",
      "whatever_lazy\n"
=======
      "bool (u'pair', u'pair', u'pair')\n",
      "float (u'pair', u'pair', u'pair')\n",
      "index (u'pair', u'pair', u'pair')\n",
      "int (u'pair', u'pair', u'pair')\n",
      "json (u'pair', u'pair', u'pair')\n",
      "lazyobj.nodes (u'pair', u'pair', u'pair')\n",
      "lazyobj.stores (u'pair', u'pair', u'pair')\n",
      "length (u'pair', u'pair', u'pair')\n",
      "long (u'pair', u'pair', u'pair')\n",
      "nodes_json (u'nodes',)\n",
      "numpy.float32 (u'pair', u'pair', u'pair')\n",
      "numpy.float64 (u'pair', u'pair', u'pair')\n",
      "numpy.int16 (u'pair', u'pair', u'pair')\n",
      "numpy.int32 (u'pair', u'pair', u'pair')\n",
      "numpy.int64 (u'pair', u'pair', u'pair')\n",
      "numpy.int8 (u'pair', u'pair', u'pair')\n",
      "numpy.uint16 (u'pair', u'pair', u'pair')\n",
      "numpy.uint32 (u'pair', u'pair', u'pair')\n",
      "numpy.uint64 (u'pair', u'pair', u'pair')\n",
      "numpy.uint8 (u'pair', u'pair', u'pair')\n",
      "obj.nodes (u'pair', u'pair', u'pair')\n",
      "obj.stores (u'pair', u'pair', u'pair')\n",
      "store (u'pair', u'pair', u'pair')\n",
      "stores_json (u'stores',)\n",
      "stores_name (u'stores',)\n",
      "str (u'pair', u'pair', u'pair')\n"
>>>>>>> f6a94156
     ]
    }
   ],
   "source": [
    "for var_name, var in sorted(st.variables.items()):\n",
    "    print var_name, var.dimensions"
   ]
  },
  {
   "cell_type": "code",
<<<<<<< HEAD
   "execution_count": 16,
=======
   "execution_count": 19,
>>>>>>> f6a94156
   "metadata": {
    "collapsed": false
   },
   "outputs": [
    {
     "name": "stdout",
     "output_type": "stream",
     "text": [
      "bool\n",
      "float\n",
      "index\n",
      "int\n",
      "json\n",
<<<<<<< HEAD
      "lazyobj\n",
      "lazyobj.details\n",
=======
      "lazyobj.nodes\n",
>>>>>>> f6a94156
      "lazyobj.stores\n",
      "length\n",
      "long\n",
      "nodes_json\n",
      "numpy.float32\n",
      "numpy.float64\n",
      "numpy.int16\n",
      "numpy.int32\n",
      "numpy.int64\n",
      "numpy.int8\n",
      "numpy.uint16\n",
      "numpy.uint32\n",
      "numpy.uint64\n",
      "numpy.uint8\n",
<<<<<<< HEAD
      "obj\n",
      "obj.details\n",
=======
      "obj.nodes\n",
>>>>>>> f6a94156
      "obj.stores\n",
      "store\n",
      "stores_json\n",
      "stores_name\n",
      "str\n",
      "whatever\n",
      "whatever_lazy\n"
     ]
    }
   ],
   "source": [
    "for var in sorted(st.vars):\n",
    "    print var"
   ]
  },
  {
   "cell_type": "markdown",
   "metadata": {},
   "source": [
    "#### Bool"
   ]
  },
  {
   "cell_type": "code",
<<<<<<< HEAD
   "execution_count": 17,
=======
   "execution_count": 20,
>>>>>>> f6a94156
   "metadata": {
    "collapsed": true
   },
   "outputs": [],
   "source": [
    "st.vars['bool'][:] = True"
   ]
  },
  {
   "cell_type": "code",
<<<<<<< HEAD
   "execution_count": 18,
=======
   "execution_count": 21,
>>>>>>> f6a94156
   "metadata": {
    "collapsed": false
   },
   "outputs": [
    {
     "name": "stdout",
     "output_type": "stream",
     "text": [
      "[[[True, True], [True, True]], [[True, True], [True, True]]]\n"
     ]
    }
   ],
   "source": [
    "print st.vars['bool'][:]"
   ]
  },
  {
   "cell_type": "markdown",
   "metadata": {},
   "source": [
    "#### Float"
   ]
  },
  {
   "cell_type": "code",
<<<<<<< HEAD
   "execution_count": 19,
=======
   "execution_count": 22,
>>>>>>> f6a94156
   "metadata": {
    "collapsed": true
   },
   "outputs": [],
   "source": [
    "st.vars['float'][1,1] = 1.0"
   ]
  },
  {
   "cell_type": "code",
<<<<<<< HEAD
   "execution_count": 20,
=======
   "execution_count": 23,
>>>>>>> f6a94156
   "metadata": {
    "collapsed": false
   },
   "outputs": [
    {
     "name": "stdout",
     "output_type": "stream",
     "text": [
      "[[[None, None], [None, None]], [[None, None], [1.0, 1.0]]]\n"
     ]
    }
   ],
   "source": [
    "print st.vars['float'][:]"
   ]
  },
  {
   "cell_type": "markdown",
   "metadata": {},
   "source": [
    "#### Index\n",
    "`Index` is special in the sense that it supports only integers that are non-negative. Negative values will be interpreted as `None`"
   ]
  },
  {
   "cell_type": "code",
<<<<<<< HEAD
   "execution_count": 21,
=======
   "execution_count": 24,
>>>>>>> f6a94156
   "metadata": {
    "collapsed": false
   },
   "outputs": [],
   "source": [
    "st.vars['index'][0,1,0] = 10\n",
    "st.vars['index'][0,1,1] = -1\n",
    "st.vars['index'][0,0] = None"
   ]
  },
  {
   "cell_type": "code",
<<<<<<< HEAD
   "execution_count": 22,
=======
   "execution_count": 25,
>>>>>>> f6a94156
   "metadata": {
    "collapsed": false
   },
   "outputs": [
    {
     "name": "stdout",
     "output_type": "stream",
     "text": [
      "[10, None]\n",
      "[None, None]\n"
     ]
    }
   ],
   "source": [
    "print st.vars['index'][0,1]\n",
    "print st.vars['index'][0,0]"
   ]
  },
  {
   "cell_type": "markdown",
   "metadata": {},
   "source": [
    "#### Int"
   ]
  },
  {
   "cell_type": "code",
<<<<<<< HEAD
   "execution_count": 23,
=======
   "execution_count": 26,
>>>>>>> f6a94156
   "metadata": {
    "collapsed": true
   },
   "outputs": [],
   "source": [
    "st.vars['int'][0,1,0] = 10\n",
    "st.vars['int'][0,1,1] = -1"
   ]
  },
  {
   "cell_type": "code",
<<<<<<< HEAD
   "execution_count": 24,
=======
   "execution_count": 27,
>>>>>>> f6a94156
   "metadata": {
    "collapsed": false
   },
   "outputs": [
    {
     "name": "stdout",
     "output_type": "stream",
     "text": [
      "[[[None, None], [10, -1]], [[None, None], [None, None]]]\n"
     ]
    }
   ],
   "source": [
    "print st.vars['int'][:]"
   ]
  },
  {
   "cell_type": "markdown",
   "metadata": {},
   "source": [
    "#### JSON"
   ]
  },
  {
   "cell_type": "markdown",
   "metadata": {},
   "source": [
    "A JSON serializable object. This can be normal very simple python objects, plus numpy arrays, and objects that implement `to_dict` and `from_dict`."
   ]
  },
  {
   "cell_type": "code",
<<<<<<< HEAD
   "execution_count": 25,
=======
   "execution_count": 28,
>>>>>>> f6a94156
   "metadata": {
    "collapsed": true
   },
   "outputs": [],
   "source": [
    "st.vars['json'][0,1,1] = {'Hallo': 2, 'Test': 3}"
   ]
  },
  {
   "cell_type": "code",
<<<<<<< HEAD
   "execution_count": 26,
=======
   "execution_count": 29,
>>>>>>> f6a94156
   "metadata": {
    "collapsed": true
   },
   "outputs": [],
   "source": [
    "st.vars['json'][0,1,0]"
   ]
  },
  {
   "cell_type": "code",
<<<<<<< HEAD
   "execution_count": 27,
=======
   "execution_count": 30,
>>>>>>> f6a94156
   "metadata": {
    "collapsed": false
   },
   "outputs": [],
   "source": [
<<<<<<< HEAD
    "st.vars['json'][0,1,0] = paths.Details(att = 2)"
=======
    "st.vars['json'][0,1,0] = Node(10)"
>>>>>>> f6a94156
   ]
  },
  {
   "cell_type": "code",
<<<<<<< HEAD
   "execution_count": 28,
=======
   "execution_count": 31,
>>>>>>> f6a94156
   "metadata": {
    "collapsed": false
   },
   "outputs": [
    {
     "name": "stdout",
     "output_type": "stream",
     "text": [
<<<<<<< HEAD
      "[u'{\"_cls\": \"Details\", \"_dict\": {\"att\": 2}}' u'{\"Test\": 3, \"Hallo\": 2}']\n"
=======
      "[u'{\"_cls\": \"Node\", \"_dict\": {\"value\": 10}}' u'{\"Test\": 3, \"Hallo\": 2}']\n"
>>>>>>> f6a94156
     ]
    }
   ],
   "source": [
    "print st.variables['json'][0,1,:]"
   ]
  },
  {
   "cell_type": "markdown",
   "metadata": {},
   "source": [
    "All object types registered as being Storable by subclassing from `openpathsampling.base.StorableObject`. For this test we only register type `paths.Snapshot`"
   ]
  },
  {
   "cell_type": "markdown",
   "metadata": {},
   "source": [
    "#### Numpy"
   ]
  },
  {
   "cell_type": "code",
<<<<<<< HEAD
   "execution_count": 29,
=======
   "execution_count": 32,
>>>>>>> f6a94156
   "metadata": {
    "collapsed": true
   },
   "outputs": [],
   "source": [
    "st.vars['numpy.float32'][:] = np.ones((2,2,2)) * 3.0\n",
    "st.vars['numpy.float32'][0] = np.ones((2,2)) * 7.0"
   ]
  },
  {
   "cell_type": "code",
<<<<<<< HEAD
   "execution_count": 30,
=======
   "execution_count": 33,
>>>>>>> f6a94156
   "metadata": {
    "collapsed": false
   },
   "outputs": [
    {
     "name": "stdout",
     "output_type": "stream",
     "text": [
      "[[[ 7.  7.]\n",
      "  [ 7.  7.]]\n",
      "\n",
      " [[ 3.  3.]\n",
      "  [ 3.  3.]]]\n"
     ]
    }
   ],
   "source": [
    "print st.vars['numpy.float32'][:]"
   ]
  },
  {
   "cell_type": "markdown",
   "metadata": {},
   "source": [
    "#### Obj"
   ]
  },
  {
   "cell_type": "markdown",
   "metadata": {},
   "source": [
    "You can store objects of a type which you have previously added. For loading you need to make sure that the class (and the store if set manually) is present when you load from the store."
   ]
  },
  {
   "cell_type": "code",
<<<<<<< HEAD
   "execution_count": 31,
=======
   "execution_count": 34,
   "metadata": {
    "collapsed": false
   },
   "outputs": [],
   "source": [
    "st.vars['obj.nodes'][0,0,0] = Node(1)\n",
    "st.vars['obj.nodes'][0,1,0] = Node('Second')\n",
    "st.vars['obj.nodes'][0,0,1] = Node('Third')"
   ]
  },
  {
   "cell_type": "markdown",
   "metadata": {},
   "source": [
    "In some cases we can also assign one element to a group of elements like it is possible for numbers."
   ]
  },
  {
   "cell_type": "code",
   "execution_count": 35,
>>>>>>> f6a94156
   "metadata": {
    "collapsed": true
   },
   "outputs": [],
   "source": [
    "st.vars['obj.nodes'][1] = Node(20)"
   ]
  },
  {
   "cell_type": "code",
<<<<<<< HEAD
   "execution_count": 32,
=======
   "execution_count": 36,
>>>>>>> f6a94156
   "metadata": {
    "collapsed": false
   },
   "outputs": [
    {
     "name": "stdout",
     "output_type": "stream",
     "text": [
<<<<<<< HEAD
      "[[[3 --]\n",
      "  [-- --]]\n",
      "\n",
      " [[-- --]\n",
      "  [-- --]]]\n",
      "[u'{\"_cls\": \"Details\", \"_dict\": {\"att\": 3}}'\n",
      " u'{\"_cls\": \"Details\", \"_dict\": {\"cool\": \"First\"}}'\n",
      " u'{\"_cls\": \"Details\", \"_dict\": {\"cool\": \"Second\"}}'\n",
      " u'{\"_cls\": \"Details\", \"_dict\": {\"cool\": \"Third\"}}']\n"
=======
      "[[[1 3]\n",
      "  [2 --]]\n",
      "\n",
      " [[4 4]\n",
      "  [4 4]]]\n",
      "[u'{\"_cls\": \"Node\", \"_dict\": {\"value\": 10}}'\n",
      " u'{\"_cls\": \"Node\", \"_dict\": {\"value\": 1}}'\n",
      " u'{\"_cls\": \"Node\", \"_dict\": {\"value\": \"Second\"}}'\n",
      " u'{\"_cls\": \"Node\", \"_dict\": {\"value\": \"Third\"}}'\n",
      " u'{\"_cls\": \"Node\", \"_dict\": {\"value\": 20}}']\n"
>>>>>>> f6a94156
     ]
    }
   ],
   "source": [
    "print st.variables['obj.nodes'][:]\n",
    "print st.variables['nodes_json'][:]"
   ]
  },
  {
   "cell_type": "code",
<<<<<<< HEAD
   "execution_count": 33,
=======
   "execution_count": 37,
>>>>>>> f6a94156
   "metadata": {
    "collapsed": false
   },
   "outputs": [
    {
     "name": "stdout",
     "output_type": "stream",
     "text": [
      "Node(1)\n",
      "<class '__main__.Node'>\n"
     ]
    }
   ],
   "source": [
    "print st.vars['obj.nodes'][0,0,0]\n",
    "print type(st.vars['obj.nodes'][0,0,0])"
   ]
  },
  {
   "cell_type": "markdown",
   "metadata": {},
   "source": [
    "#### lazy"
   ]
  },
  {
   "cell_type": "markdown",
   "metadata": {},
   "source": [
    "Lazy loading will reconstruct an object using proxies. These proxies behave almost like the loaded object, but will delay loading of the object until it is accessed. Saving for lazy objects is the same as for regular objects. Only loading return a proxy object."
   ]
  },
  {
   "cell_type": "code",
<<<<<<< HEAD
   "execution_count": 34,
=======
   "execution_count": 38,
>>>>>>> f6a94156
   "metadata": {
    "collapsed": false
   },
   "outputs": [],
   "source": [
    "st.vars['lazyobj.nodes'][0,0,0] = Node('First')"
   ]
  },
  {
   "cell_type": "markdown",
   "metadata": {},
   "source": [
    "The type of the returned object is `LoaderProxy` while the class is the actual class is the baseclass loaded by the store to not trigger loading when the `__class__` attribute is accessed. The actual object can be accessed by `__subject__` and doing so will trigger loading the object. All regular attributes will be delegated to `__subject__.attribute` and also trigger loading."
   ]
  },
  {
   "cell_type": "code",
<<<<<<< HEAD
   "execution_count": 35,
=======
   "execution_count": 39,
>>>>>>> f6a94156
   "metadata": {
    "collapsed": false
   },
   "outputs": [
    {
     "name": "stdout",
     "output_type": "stream",
     "text": [
      "Type:    <class 'openpathsampling.netcdfplus.proxy.LoaderProxy'>\n",
      "Class:   <class '__main__.Node'>\n",
      "Content: {'value': 'First'}\n",
      "Access:  First\n"
     ]
    }
   ],
   "source": [
    "proxy = st.vars['lazyobj.nodes'][0,0,0]\n",
    "print 'Type:   ', type(proxy)\n",
    "print 'Class:  ', proxy.__class__\n",
    "print 'Content:', proxy.__subject__.__dict__\n",
    "print 'Access: ', proxy.value"
   ]
  },
  {
   "cell_type": "markdown",
   "metadata": {},
   "source": [
    "### load/save objects"
   ]
  },
  {
   "cell_type": "markdown",
   "metadata": {},
   "source": [
    "Note that there are now 6 `Node` objects."
   ]
  },
  {
   "cell_type": "code",
<<<<<<< HEAD
   "execution_count": 36,
=======
   "execution_count": 40,
>>>>>>> f6a94156
   "metadata": {
    "collapsed": false
   },
   "outputs": [
    {
     "name": "stdout",
     "output_type": "stream",
     "text": [
<<<<<<< HEAD
      "[<openpathsampling.pathmover.Details object at 0x112725790>, <openpathsampling.pathmover.Details object at 0x112b08cd0>, <openpathsampling.pathmover.Details object at 0x1061f55d0>, <openpathsampling.pathmover.Details object at 0x11270dfd0>, <openpathsampling.pathmover.Details object at 0x112b08d90>, <openpathsampling.pathmover.Details object at 0x11270d9d0>, <openpathsampling.pathmover.Details object at 0x1061f5510>]\n"
=======
      "[Node(10), Node(1), Node(Second), Node(Third), Node(20), Node(First)]\n"
>>>>>>> f6a94156
     ]
    }
   ],
   "source": [
    "print st.nodes[:]"
   ]
  },
  {
   "cell_type": "code",
<<<<<<< HEAD
   "execution_count": 37,
=======
   "execution_count": 41,
>>>>>>> f6a94156
   "metadata": {
    "collapsed": false
   },
   "outputs": [],
   "source": [
    "obj = Node('BlaBla')\n",
    "st.nodes.save(obj)\n",
    "st.save(obj);"
   ]
  },
  {
   "cell_type": "code",
<<<<<<< HEAD
   "execution_count": 38,
=======
   "execution_count": 42,
>>>>>>> f6a94156
   "metadata": {
    "collapsed": false
   },
   "outputs": [
    {
     "name": "stdout",
     "output_type": "stream",
     "text": [
      "8\n"
     ]
    }
   ],
   "source": [
    "print len(st.nodes)"
   ]
  },
  {
   "cell_type": "markdown",
   "metadata": {},
   "source": [
    "Note that we have only 7 objets since both save operations will only store one object."
   ]
  },
  {
   "cell_type": "markdown",
   "metadata": {},
   "source": [
    "Get the index of the obj in the storage"
   ]
  },
  {
   "cell_type": "code",
<<<<<<< HEAD
   "execution_count": 39,
=======
   "execution_count": 43,
>>>>>>> f6a94156
   "metadata": {
    "collapsed": false
   },
   "outputs": [
    {
     "name": "stdout",
     "output_type": "stream",
     "text": [
      "6\n"
     ]
    }
   ],
   "source": [
    "print st.idx(obj)"
   ]
  },
  {
   "cell_type": "markdown",
   "metadata": {},
   "source": [
    "And test the different ways to access the contained `json`"
   ]
  },
  {
   "cell_type": "markdown",
   "metadata": {},
   "source": [
    "#### 1. direct `json` using `variables` in the store"
   ]
  },
  {
   "cell_type": "code",
   "execution_count": 44,
   "metadata": {
    "collapsed": false
   },
   "outputs": [
    {
     "name": "stdout",
     "output_type": "stream",
     "text": [
      "{\"_cls\": \"Node\", \"_dict\": {\"value\": \"BlaBla\"}}\n"
     ]
    }
   ],
   "source": [
    "print st.nodes.variables['json'][st.idx(obj)]"
   ]
  },
  {
   "cell_type": "markdown",
   "metadata": {},
   "source": [
    "#### 2. direct `json` using `variables` in the full storage"
   ]
  },
  {
   "cell_type": "code",
   "execution_count": 45,
   "metadata": {
    "collapsed": false
   },
   "outputs": [
    {
     "name": "stdout",
     "output_type": "stream",
     "text": [
      "{\"_cls\": \"Node\", \"_dict\": {\"value\": \"BlaBla\"}}\n"
     ]
    }
   ],
   "source": [
    "print st.variables['nodes_json'][st.idx(obj)]"
   ]
  },
  {
   "cell_type": "markdown",
   "metadata": {},
   "source": [
    "#### 3. indirect `json` and reconstruct using `vars` in the store"
   ]
  },
  {
   "cell_type": "code",
   "execution_count": 46,
   "metadata": {
    "collapsed": false
   },
   "outputs": [
    {
     "name": "stdout",
     "output_type": "stream",
     "text": [
      "Node(BlaBla)\n",
      "False\n"
     ]
    }
   ],
   "source": [
    "print st.nodes.vars['json'][st.idx(obj)]\n",
    "print st.nodes.vars['json'][st.idx(obj)] is obj"
   ]
  },
  {
   "cell_type": "markdown",
   "metadata": {},
   "source": [
    "#### 4. using the store accessor  `__getitem__` in the store"
   ]
  },
  {
   "cell_type": "code",
   "execution_count": 47,
   "metadata": {
    "collapsed": false
   },
   "outputs": [
    {
     "name": "stdout",
     "output_type": "stream",
     "text": [
      "Node(BlaBla)\n",
      "True\n"
     ]
    }
   ],
   "source": [
    "print st.nodes[st.idx(obj)]\n",
    "print st.nodes[st.idx(obj)] is obj"
   ]
  },
  {
   "cell_type": "markdown",
   "metadata": {
    "collapsed": true
   },
<<<<<<< HEAD
=======
   "source": [
    "One importance difference is that a store like `nodes` has a cache (which we set to 10 before). Using `vars` will not use a store and hence create a new object!"
   ]
  },
  {
   "cell_type": "code",
   "execution_count": null,
   "metadata": {
    "collapsed": true
   },
>>>>>>> f6a94156
   "outputs": [],
   "source": []
  }
 ],
 "metadata": {
  "kernelspec": {
   "display_name": "Python 2",
   "language": "python",
   "name": "python2"
  },
  "language_info": {
   "codemirror_mode": {
    "name": "ipython",
    "version": 2
   },
   "file_extension": ".py",
   "mimetype": "text/x-python",
   "name": "python",
   "nbconvert_exporter": "python",
   "pygments_lexer": "ipython2",
   "version": "2.7.10"
  }
 },
 "nbformat": 4,
 "nbformat_minor": 0
}<|MERGE_RESOLUTION|>--- conflicted
+++ resolved
@@ -56,7 +56,7 @@
    "cell_type": "code",
    "execution_count": 3,
    "metadata": {
-    "collapsed": false
+    "collapsed": true
    },
    "outputs": [],
    "source": [
@@ -67,11 +67,7 @@
    "cell_type": "markdown",
    "metadata": {},
    "source": [
-<<<<<<< HEAD
-    "### try store creation"
-=======
     "### Create some content"
->>>>>>> f6a94156
    ]
   },
   {
@@ -205,7 +201,7 @@
    "cell_type": "code",
    "execution_count": 13,
    "metadata": {
-    "collapsed": false
+    "collapsed": true
    },
    "outputs": [],
    "source": [
@@ -216,8 +212,7 @@
    "cell_type": "markdown",
    "metadata": {},
    "source": [
-    "### try variable for arbitrary objects\n",
-    "var_type `obj` and `lazyobj` (with specific store after a dot) creates a variables that can hold any storable object. It is stored by a reference to the store and an index in that store."
+    "### create variables types"
    ]
   },
   {
@@ -235,95 +230,15 @@
    },
    "outputs": [
     {
-     "data": {
-      "text/plain": [
-       "<type 'netCDF4._netCDF4.Variable'>\n",
-       "int32 whatever(whatever_dim_0, pair)\n",
-       "    var_type: obj\n",
-       "unlimited dimensions: \n",
-       "current shape = (10, 2)\n",
-       "filling on, default _FillValue of -2147483647 used"
-      ]
-     },
-     "execution_count": 5,
-     "metadata": {},
-     "output_type": "execute_result"
-    }
-   ],
-   "source": [
-    "st.create_variable('whatever', 'obj', dimensions=(10, ), chunksizes=(1, ), maskable=False)"
-   ]
-  },
-  {
-   "cell_type": "code",
-   "execution_count": 6,
-   "metadata": {
-    "collapsed": false
-   },
-   "outputs": [
-    {
-     "data": {
-      "text/plain": [
-       "<type 'netCDF4._netCDF4.Variable'>\n",
-       "int32 whatever_lazy(whatever_lazy_dim_0, pair)\n",
-       "    var_type: lazyobj\n",
-       "unlimited dimensions: \n",
-       "current shape = (10, 2)\n",
-       "filling on, default _FillValue of -2147483647 used"
-      ]
-     },
-     "execution_count": 6,
-     "metadata": {},
-     "output_type": "execute_result"
-    }
-   ],
-   "source": [
-    "st.create_variable('whatever_lazy', 'lazyobj', dimensions=(10, ), chunksizes=(1, ), maskable=False)"
-   ]
-  },
-  {
-   "cell_type": "code",
-   "execution_count": 7,
-   "metadata": {
-    "collapsed": true
-   },
-   "outputs": [],
-   "source": [
-    "det = paths.Details(att=3)"
-   ]
-  },
-  {
-   "cell_type": "code",
-   "execution_count": 8,
-   "metadata": {
-    "collapsed": false
-   },
-   "outputs": [],
-   "source": [
-    "st.vars['whatever'][1] = det"
-   ]
-  },
-  {
-   "cell_type": "code",
-   "execution_count": 9,
-   "metadata": {
-    "collapsed": false
-   },
-   "outputs": [
-    {
-     "name": "stdout",
-     "output_type": "stream",
-     "text": [
-<<<<<<< HEAD
-      "{'att': 3}\n"
-=======
+     "name": "stdout",
+     "output_type": "stream",
+     "text": [
       "['bool', 'float', 'index', 'int', 'json', u'lazyobj.nodes', 'lazyobj.stores', 'length', 'long', 'numpy.float32', 'numpy.float64', 'numpy.int16', 'numpy.int32', 'numpy.int64', 'numpy.int8', 'numpy.uint16', 'numpy.uint32', 'numpy.uint64', 'numpy.uint8', u'obj.nodes', 'obj.stores', 'store', 'str']\n"
->>>>>>> f6a94156
-     ]
-    }
-   ],
-   "source": [
-    "print st.vars['whatever'][1].__dict__"
+     ]
+    }
+   ],
+   "source": [
+    "print sorted(st.get_var_types())"
    ]
   },
   {
@@ -342,19 +257,12 @@
   },
   {
    "cell_type": "code",
-<<<<<<< HEAD
-   "execution_count": 10,
-=======
    "execution_count": 15,
->>>>>>> f6a94156
-   "metadata": {
-    "collapsed": true
-   },
-   "outputs": [],
-   "source": [
-<<<<<<< HEAD
-    "st.vars['whatever_lazy'][2] = det"
-=======
+   "metadata": {
+    "collapsed": true
+   },
+   "outputs": [],
+   "source": [
     "st.create_dimension('pair', 2)"
    ]
   },
@@ -368,139 +276,30 @@
    "source": [
     "for var_type in st.get_var_types():\n",
     "    st.create_variable(var_type, var_type, dimensions=('pair', 'pair', 'pair'))"
->>>>>>> f6a94156
-   ]
-  },
-  {
-   "cell_type": "code",
-<<<<<<< HEAD
-   "execution_count": 11,
-=======
+   ]
+  },
+  {
+   "cell_type": "code",
    "execution_count": 17,
->>>>>>> f6a94156
-   "metadata": {
-    "collapsed": false
-   },
-   "outputs": [
-    {
-     "name": "stdout",
-     "output_type": "stream",
-     "text": [
-      "LoaderProxy\n"
-     ]
-    }
-   ],
-   "source": [
-    "print type(st.vars['whatever_lazy'][2]).__name__"
-   ]
-  },
-  {
-   "cell_type": "code",
-   "execution_count": 12,
-   "metadata": {
-    "collapsed": false
-   },
-   "outputs": [
-    {
-     "data": {
-      "text/plain": [
-       "{'att': 3}"
-      ]
-     },
-     "execution_count": 12,
-     "metadata": {},
-     "output_type": "execute_result"
-    }
-   ],
-   "source": [
-    "st.vars['whatever_lazy'][2].__dict__"
-   ]
-  },
-  {
-   "cell_type": "markdown",
-   "metadata": {},
-   "source": [
-    "### create variables types"
-   ]
-  },
-  {
-   "cell_type": "code",
-   "execution_count": 13,
-   "metadata": {
-    "collapsed": false
-   },
-   "outputs": [
-    {
-     "name": "stdout",
-     "output_type": "stream",
-     "text": [
-      "['bool', 'float', 'index', 'int', 'json', 'lazyobj', 'lazyobj.details', 'lazyobj.stores', 'length', 'long', 'numpy.float32', 'numpy.float64', 'numpy.int16', 'numpy.int32', 'numpy.int64', 'numpy.int8', 'numpy.uint16', 'numpy.uint32', 'numpy.uint64', 'numpy.uint8', 'obj', 'obj.details', 'obj.stores', 'store', 'str']\n"
-     ]
-    }
-   ],
-   "source": [
-    "print sorted(st.get_var_types())"
-   ]
-  },
-  {
-   "cell_type": "code",
-   "execution_count": 14,
-   "metadata": {
-    "collapsed": false
-   },
-   "outputs": [],
-   "source": [
-    "for var_type in st.get_var_types():\n",
-    "    st.create_variable(var_type, var_type, dimensions=(2, 2, 2))"
-   ]
-  },
-  {
-   "cell_type": "code",
-<<<<<<< HEAD
-   "execution_count": 15,
-=======
+   "metadata": {
+    "collapsed": true
+   },
+   "outputs": [],
+   "source": [
+    "st.update_delegates()"
+   ]
+  },
+  {
+   "cell_type": "code",
    "execution_count": 18,
->>>>>>> f6a94156
-   "metadata": {
-    "collapsed": false
-   },
-   "outputs": [
-    {
-     "name": "stdout",
-     "output_type": "stream",
-     "text": [
-<<<<<<< HEAD
-      "bool\n",
-      "details_json\n",
-      "float\n",
-      "index\n",
-      "int\n",
-      "json\n",
-      "lazyobj\n",
-      "lazyobj.details\n",
-      "lazyobj.stores\n",
-      "length\n",
-      "long\n",
-      "numpy.float32\n",
-      "numpy.float64\n",
-      "numpy.int16\n",
-      "numpy.int32\n",
-      "numpy.int64\n",
-      "numpy.int8\n",
-      "numpy.uint16\n",
-      "numpy.uint32\n",
-      "numpy.uint64\n",
-      "numpy.uint8\n",
-      "obj\n",
-      "obj.details\n",
-      "obj.stores\n",
-      "store\n",
-      "stores_json\n",
-      "stores_name\n",
-      "str\n",
-      "whatever\n",
-      "whatever_lazy\n"
-=======
+   "metadata": {
+    "collapsed": false
+   },
+   "outputs": [
+    {
+     "name": "stdout",
+     "output_type": "stream",
+     "text": [
       "bool (u'pair', u'pair', u'pair')\n",
       "float (u'pair', u'pair', u'pair')\n",
       "index (u'pair', u'pair', u'pair')\n",
@@ -527,7 +326,6 @@
       "stores_json (u'stores',)\n",
       "stores_name (u'stores',)\n",
       "str (u'pair', u'pair', u'pair')\n"
->>>>>>> f6a94156
      ]
     }
    ],
@@ -538,11 +336,7 @@
   },
   {
    "cell_type": "code",
-<<<<<<< HEAD
-   "execution_count": 16,
-=======
    "execution_count": 19,
->>>>>>> f6a94156
    "metadata": {
     "collapsed": false
    },
@@ -556,12 +350,7 @@
       "index\n",
       "int\n",
       "json\n",
-<<<<<<< HEAD
-      "lazyobj\n",
-      "lazyobj.details\n",
-=======
       "lazyobj.nodes\n",
->>>>>>> f6a94156
       "lazyobj.stores\n",
       "length\n",
       "long\n",
@@ -576,19 +365,12 @@
       "numpy.uint32\n",
       "numpy.uint64\n",
       "numpy.uint8\n",
-<<<<<<< HEAD
-      "obj\n",
-      "obj.details\n",
-=======
       "obj.nodes\n",
->>>>>>> f6a94156
       "obj.stores\n",
       "store\n",
       "stores_json\n",
       "stores_name\n",
-      "str\n",
-      "whatever\n",
-      "whatever_lazy\n"
+      "str\n"
      ]
     }
    ],
@@ -606,11 +388,7 @@
   },
   {
    "cell_type": "code",
-<<<<<<< HEAD
-   "execution_count": 17,
-=======
    "execution_count": 20,
->>>>>>> f6a94156
    "metadata": {
     "collapsed": true
    },
@@ -621,11 +399,7 @@
   },
   {
    "cell_type": "code",
-<<<<<<< HEAD
-   "execution_count": 18,
-=======
    "execution_count": 21,
->>>>>>> f6a94156
    "metadata": {
     "collapsed": false
    },
@@ -651,11 +425,7 @@
   },
   {
    "cell_type": "code",
-<<<<<<< HEAD
-   "execution_count": 19,
-=======
    "execution_count": 22,
->>>>>>> f6a94156
    "metadata": {
     "collapsed": true
    },
@@ -666,11 +436,7 @@
   },
   {
    "cell_type": "code",
-<<<<<<< HEAD
-   "execution_count": 20,
-=======
    "execution_count": 23,
->>>>>>> f6a94156
    "metadata": {
     "collapsed": false
    },
@@ -697,11 +463,7 @@
   },
   {
    "cell_type": "code",
-<<<<<<< HEAD
-   "execution_count": 21,
-=======
    "execution_count": 24,
->>>>>>> f6a94156
    "metadata": {
     "collapsed": false
    },
@@ -714,11 +476,7 @@
   },
   {
    "cell_type": "code",
-<<<<<<< HEAD
-   "execution_count": 22,
-=======
    "execution_count": 25,
->>>>>>> f6a94156
    "metadata": {
     "collapsed": false
    },
@@ -746,11 +504,7 @@
   },
   {
    "cell_type": "code",
-<<<<<<< HEAD
-   "execution_count": 23,
-=======
    "execution_count": 26,
->>>>>>> f6a94156
    "metadata": {
     "collapsed": true
    },
@@ -762,11 +516,7 @@
   },
   {
    "cell_type": "code",
-<<<<<<< HEAD
-   "execution_count": 24,
-=======
    "execution_count": 27,
->>>>>>> f6a94156
    "metadata": {
     "collapsed": false
    },
@@ -799,11 +549,7 @@
   },
   {
    "cell_type": "code",
-<<<<<<< HEAD
-   "execution_count": 25,
-=======
    "execution_count": 28,
->>>>>>> f6a94156
    "metadata": {
     "collapsed": true
    },
@@ -814,11 +560,7 @@
   },
   {
    "cell_type": "code",
-<<<<<<< HEAD
-   "execution_count": 26,
-=======
    "execution_count": 29,
->>>>>>> f6a94156
    "metadata": {
     "collapsed": true
    },
@@ -829,43 +571,27 @@
   },
   {
    "cell_type": "code",
-<<<<<<< HEAD
-   "execution_count": 27,
-=======
    "execution_count": 30,
->>>>>>> f6a94156
-   "metadata": {
-    "collapsed": false
-   },
-   "outputs": [],
-   "source": [
-<<<<<<< HEAD
-    "st.vars['json'][0,1,0] = paths.Details(att = 2)"
-=======
+   "metadata": {
+    "collapsed": true
+   },
+   "outputs": [],
+   "source": [
     "st.vars['json'][0,1,0] = Node(10)"
->>>>>>> f6a94156
-   ]
-  },
-  {
-   "cell_type": "code",
-<<<<<<< HEAD
-   "execution_count": 28,
-=======
+   ]
+  },
+  {
+   "cell_type": "code",
    "execution_count": 31,
->>>>>>> f6a94156
-   "metadata": {
-    "collapsed": false
-   },
-   "outputs": [
-    {
-     "name": "stdout",
-     "output_type": "stream",
-     "text": [
-<<<<<<< HEAD
-      "[u'{\"_cls\": \"Details\", \"_dict\": {\"att\": 2}}' u'{\"Test\": 3, \"Hallo\": 2}']\n"
-=======
+   "metadata": {
+    "collapsed": false
+   },
+   "outputs": [
+    {
+     "name": "stdout",
+     "output_type": "stream",
+     "text": [
       "[u'{\"_cls\": \"Node\", \"_dict\": {\"value\": 10}}' u'{\"Test\": 3, \"Hallo\": 2}']\n"
->>>>>>> f6a94156
      ]
     }
    ],
@@ -889,11 +615,7 @@
   },
   {
    "cell_type": "code",
-<<<<<<< HEAD
-   "execution_count": 29,
-=======
    "execution_count": 32,
->>>>>>> f6a94156
    "metadata": {
     "collapsed": true
    },
@@ -905,11 +627,7 @@
   },
   {
    "cell_type": "code",
-<<<<<<< HEAD
-   "execution_count": 30,
-=======
    "execution_count": 33,
->>>>>>> f6a94156
    "metadata": {
     "collapsed": false
    },
@@ -946,9 +664,6 @@
   },
   {
    "cell_type": "code",
-<<<<<<< HEAD
-   "execution_count": 31,
-=======
    "execution_count": 34,
    "metadata": {
     "collapsed": false
@@ -970,7 +685,6 @@
   {
    "cell_type": "code",
    "execution_count": 35,
->>>>>>> f6a94156
    "metadata": {
     "collapsed": true
    },
@@ -981,30 +695,15 @@
   },
   {
    "cell_type": "code",
-<<<<<<< HEAD
-   "execution_count": 32,
-=======
    "execution_count": 36,
->>>>>>> f6a94156
-   "metadata": {
-    "collapsed": false
-   },
-   "outputs": [
-    {
-     "name": "stdout",
-     "output_type": "stream",
-     "text": [
-<<<<<<< HEAD
-      "[[[3 --]\n",
-      "  [-- --]]\n",
-      "\n",
-      " [[-- --]\n",
-      "  [-- --]]]\n",
-      "[u'{\"_cls\": \"Details\", \"_dict\": {\"att\": 3}}'\n",
-      " u'{\"_cls\": \"Details\", \"_dict\": {\"cool\": \"First\"}}'\n",
-      " u'{\"_cls\": \"Details\", \"_dict\": {\"cool\": \"Second\"}}'\n",
-      " u'{\"_cls\": \"Details\", \"_dict\": {\"cool\": \"Third\"}}']\n"
-=======
+   "metadata": {
+    "collapsed": false
+   },
+   "outputs": [
+    {
+     "name": "stdout",
+     "output_type": "stream",
+     "text": [
       "[[[1 3]\n",
       "  [2 --]]\n",
       "\n",
@@ -1015,7 +714,6 @@
       " u'{\"_cls\": \"Node\", \"_dict\": {\"value\": \"Second\"}}'\n",
       " u'{\"_cls\": \"Node\", \"_dict\": {\"value\": \"Third\"}}'\n",
       " u'{\"_cls\": \"Node\", \"_dict\": {\"value\": 20}}']\n"
->>>>>>> f6a94156
      ]
     }
    ],
@@ -1026,11 +724,7 @@
   },
   {
    "cell_type": "code",
-<<<<<<< HEAD
-   "execution_count": 33,
-=======
    "execution_count": 37,
->>>>>>> f6a94156
    "metadata": {
     "collapsed": false
    },
@@ -1065,11 +759,7 @@
   },
   {
    "cell_type": "code",
-<<<<<<< HEAD
-   "execution_count": 34,
-=======
    "execution_count": 38,
->>>>>>> f6a94156
    "metadata": {
     "collapsed": false
    },
@@ -1087,11 +777,7 @@
   },
   {
    "cell_type": "code",
-<<<<<<< HEAD
-   "execution_count": 35,
-=======
    "execution_count": 39,
->>>>>>> f6a94156
    "metadata": {
     "collapsed": false
    },
@@ -1131,24 +817,16 @@
   },
   {
    "cell_type": "code",
-<<<<<<< HEAD
-   "execution_count": 36,
-=======
    "execution_count": 40,
->>>>>>> f6a94156
-   "metadata": {
-    "collapsed": false
-   },
-   "outputs": [
-    {
-     "name": "stdout",
-     "output_type": "stream",
-     "text": [
-<<<<<<< HEAD
-      "[<openpathsampling.pathmover.Details object at 0x112725790>, <openpathsampling.pathmover.Details object at 0x112b08cd0>, <openpathsampling.pathmover.Details object at 0x1061f55d0>, <openpathsampling.pathmover.Details object at 0x11270dfd0>, <openpathsampling.pathmover.Details object at 0x112b08d90>, <openpathsampling.pathmover.Details object at 0x11270d9d0>, <openpathsampling.pathmover.Details object at 0x1061f5510>]\n"
-=======
+   "metadata": {
+    "collapsed": false
+   },
+   "outputs": [
+    {
+     "name": "stdout",
+     "output_type": "stream",
+     "text": [
       "[Node(10), Node(1), Node(Second), Node(Third), Node(20), Node(First)]\n"
->>>>>>> f6a94156
      ]
     }
    ],
@@ -1158,11 +836,7 @@
   },
   {
    "cell_type": "code",
-<<<<<<< HEAD
-   "execution_count": 37,
-=======
    "execution_count": 41,
->>>>>>> f6a94156
    "metadata": {
     "collapsed": false
    },
@@ -1175,20 +849,16 @@
   },
   {
    "cell_type": "code",
-<<<<<<< HEAD
-   "execution_count": 38,
-=======
    "execution_count": 42,
->>>>>>> f6a94156
-   "metadata": {
-    "collapsed": false
-   },
-   "outputs": [
-    {
-     "name": "stdout",
-     "output_type": "stream",
-     "text": [
-      "8\n"
+   "metadata": {
+    "collapsed": false
+   },
+   "outputs": [
+    {
+     "name": "stdout",
+     "output_type": "stream",
+     "text": [
+      "7\n"
      ]
     }
    ],
@@ -1212,11 +882,7 @@
   },
   {
    "cell_type": "code",
-<<<<<<< HEAD
-   "execution_count": 39,
-=======
    "execution_count": 43,
->>>>>>> f6a94156
    "metadata": {
     "collapsed": false
    },
@@ -1353,8 +1019,6 @@
    "metadata": {
     "collapsed": true
    },
-<<<<<<< HEAD
-=======
    "source": [
     "One importance difference is that a store like `nodes` has a cache (which we set to 10 before). Using `vars` will not use a store and hence create a new object!"
    ]
@@ -1365,7 +1029,6 @@
    "metadata": {
     "collapsed": true
    },
->>>>>>> f6a94156
    "outputs": [],
    "source": []
   }
