{
 "cells": [
  {
   "cell_type": "markdown",
   "metadata": {},
   "source": [
    "# An introduction to Storage"
   ]
  },
  {
   "cell_type": "markdown",
   "metadata": {},
   "source": [
    "### Introduction"
   ]
  },
  {
   "cell_type": "markdown",
   "metadata": {},
   "source": [
    "All we need is contained in the `openpathsampling` package"
   ]
  },
  {
   "cell_type": "code",
   "execution_count": 1,
<<<<<<< HEAD
   "metadata": {
    "collapsed": false
   },
=======
   "metadata": {},
>>>>>>> 231f0959
   "outputs": [],
   "source": [
    "import openpathsampling as paths"
   ]
  },
  {
   "cell_type": "markdown",
   "metadata": {},
   "source": [
    "The storage itself is mainly a netCDF file and can also be used as such. Technically it is a subclass of `netCDF4.Dataset` and can use all of its functions in case we want to add additional tables to the file besides what we store using stores. You can of course also add new stores to the storage. Using `Storage()` will automatically create a set of needed storages when a new file is created. "
   ]
  },
  {
   "cell_type": "markdown",
   "metadata": {},
   "source": [
    "netCDF files are very generic while our Storage is more tuned to needs we have. It support etc native support for simtk.units, and can recursively store nested objects using JSON pickling. But we will get to that."
   ]
  },
  {
   "cell_type": "markdown",
   "metadata": {},
   "source": [
    "Open the output from the 'alanine.ipynb' notebook to have something to work with"
   ]
  },
  {
   "cell_type": "code",
   "execution_count": 2,
   "metadata": {},
   "outputs": [
    {
     "data": {
      "text/plain": [
       "Storage @ 'trajectory.nc'"
      ]
     },
     "execution_count": 2,
     "output_type": "execute_result",
     "metadata": {}
    }
   ],
   "source": [
    "storage = paths.storage.Storage('trajectory.nc')\n",
    "storage"
   ]
  },
  {
   "cell_type": "markdown",
   "metadata": {},
   "source": [
    "and have a look at what stores are available"
   ]
  },
  {
   "cell_type": "code",
   "execution_count": 3,
   "metadata": {},
   "outputs": [
    {
     "name": "stdout",
     "output_type": "stream",
     "text": [
      "['trajectory', 'snapshot', 'configuration', 'momentum', 'sample', 'sampleset', 'collectivevariable', 'pathmover', 'movedetails', 'shootingpoint', 'shootingpointselector', 'dynamicsengine', 'pathsimulator', 'volume', 'ensemble', 'movepath', 'transition']\n"
     ]
    }
   ],
   "source": [
    "print storage.list_stores()"
   ]
  },
  {
   "cell_type": "markdown",
   "metadata": {},
   "source": [
    "and we can access all of these using"
   ]
  },
  {
   "cell_type": "code",
   "execution_count": 4,
<<<<<<< HEAD
   "metadata": {
    "collapsed": false
   },
=======
   "metadata": {},
>>>>>>> 231f0959
   "outputs": [],
   "source": [
    "snapshot_store = storage.snapshot"
   ]
  },
  {
   "cell_type": "markdown",
   "metadata": {},
   "source": [
    "### Stores are lists"
   ]
  },
  {
   "cell_type": "markdown",
   "metadata": {},
   "source": [
    "In general it is useful to think about the storage as a set of lists. Each of these lists contain objects of the same type, e.g. `Sample`, `Trajectory`, `Ensemble`, `Volume`, ... The class instances used to access elements from the storage are called a store. Imagine you go into a store to *buy* and *sell* objects (luckily our stores are free). All the stores share the same storage space, which is a netCDF file on disc.\n",
    "\n",
    "Still, a store is not really a list or subclassed from a list, but it almost acts like one."
   ]
  },
  {
   "cell_type": "code",
   "execution_count": 5,
   "metadata": {},
   "outputs": [
    {
     "name": "stdout",
     "output_type": "stream",
     "text": [
      "We have 216 snapshots in our storage\n"
     ]
    }
   ],
   "source": [
    "print 'We have %d snapshots in our storage' % len(storage.snapshot)"
   ]
  },
  {
   "cell_type": "markdown",
   "metadata": {},
   "source": [
    "### Loading objects"
   ]
  },
  {
   "cell_type": "markdown",
   "metadata": {},
   "source": [
    " In the same way we access lists we can also access these lists using slicing, and even lists of indices."
   ]
  },
  {
   "cell_type": "markdown",
   "metadata": {},
   "source": [
    "Load by slicing"
   ]
  },
  {
   "cell_type": "code",
   "execution_count": 6,
   "metadata": {},
   "outputs": [
    {
     "name": "stdout",
     "output_type": "stream",
     "text": [
      "[<Sample @ 0x1133f3fd0>, <Sample @ 0x113378310>]\n"
     ]
    }
   ],
   "source": [
    "print storage.sample[2:4]"
   ]
  },
  {
   "cell_type": "markdown",
   "metadata": {},
   "source": [
    "Load by name"
   ]
  },
  {
   "cell_type": "code",
   "execution_count": 7,
   "metadata": {},
   "outputs": [
    {
     "name": "stdout",
     "output_type": "stream",
     "text": [
      "Interface 1\n"
     ]
    }
   ],
   "source": [
    "print storage.ensemble['Interface 1'].uid"
   ]
  },
  {
   "cell_type": "markdown",
   "metadata": {},
   "source": [
    "Load by list of indices"
   ]
  },
  {
   "cell_type": "code",
   "execution_count": 8,
   "metadata": {},
   "outputs": [
    {
     "name": "stdout",
     "output_type": "stream",
     "text": [
      "[<openpathsampling.ensemble.SequentialEnsemble object at 0x113378350>, <openpathsampling.ensemble.SequentialEnsemble object at 0x110705c10>, <openpathsampling.ensemble.SequentialEnsemble object at 0x110732fd0>]\n"
     ]
    }
   ],
   "source": [
    "print storage.ensemble[[0,1,'Interface 3']]"
   ]
  },
  {
   "cell_type": "markdown",
   "metadata": {},
   "source": [
    "### Indexing"
   ]
  },
  {
   "cell_type": "markdown",
   "metadata": {},
   "source": [
    "Each loaded object is equipped with a `.idx` attribute which is a dictionary that contains the index for a specific storage. This is necessary since we can - in theory - store an object in several different stores at once and these might have different indices. Note that idx is NOT a function, but a dictionary, hence the square brackets."
   ]
  },
  {
   "cell_type": "code",
   "execution_count": 9,
   "metadata": {},
   "outputs": [
    {
     "name": "stdout",
     "output_type": "stream",
     "text": [
      "{Storage @ 'trajectory.nc': 5}\n",
      "2\n"
     ]
    }
   ],
   "source": [
    "print storage.sample[5].idx\n",
    "print storage.sample[2].idx[storage]"
   ]
  },
  {
   "cell_type": "markdown",
   "metadata": {},
   "source": [
    "### Saving"
   ]
  },
  {
   "cell_type": "markdown",
   "metadata": {},
   "source": [
    "Saving is somehow special, since we try to deal exclusively with immutable objects. That means that once an object is saved, it cannot be changed. This is not completely true, since the netCDF file allow changing, but we try not to do it. The only exeption are collective variables, these can store their cached values and we want to store intermediate states so we add new values once we have computed these. This should be the only exception and we use the `.sync` command to update the status of a once saved collectivevariable"
   ]
  },
  {
   "cell_type": "markdown",
   "metadata": {},
   "source": [
    "Saving is easy. Just use `.save` on the store "
   ]
  },
  {
   "cell_type": "code",
   "execution_count": 10,
<<<<<<< HEAD
   "metadata": {
    "collapsed": false
   },
=======
   "metadata": {},
>>>>>>> 231f0959
   "outputs": [],
   "source": [
    "# storage.sample.save(my_sample)"
   ]
  },
  {
   "cell_type": "markdown",
   "metadata": {},
   "source": [
    "and it will add the object to the end of our store list or do nothing, if the object has already been stored. It is important to note, that each object knows, if it has been stored already. This allows to write nice recursive saving without worrying that we save the same object several times."
   ]
  },
  {
   "cell_type": "markdown",
   "metadata": {},
   "source": [
    "You can also store directly using the storage. Both is fine and the storage just delegates the task to the appropriate store."
   ]
  },
  {
   "cell_type": "code",
   "execution_count": 11,
<<<<<<< HEAD
   "metadata": {
    "collapsed": false
   },
=======
   "metadata": {},
>>>>>>> 231f0959
   "outputs": [],
   "source": [
    "# storage.save(my_sample)"
   ]
  },
  {
   "cell_type": "markdown",
   "metadata": {},
   "source": [
    "I mentioned recursive saving. This does the following. Imagine a sample `snapshot` which itself has a `Configuration` and a `Momentum` object. If you store the snapshot it also store the content using the approriate stores. This can be arbitrarily complex. And most object can be either stored in a special way or get converted into a JSON string that we can turn into an object again. Python has something like this build it, which works similar, but we needed something that add the recursive storage connection and uses JSON. If you are curious, the json string can be accessed for some objects using `.json` but is only available for loaded or saved objects. It will not be computed unless it is used."
   ]
  },
  {
   "cell_type": "code",
   "execution_count": 12,
   "metadata": {},
   "outputs": [
    {
     "data": {
      "text/plain": [
       "u'{\"_cls\": \"UnionVolume\", \"_dict\": {\"volume1\": {\"_cls\": \"LambdaVolumePeriodic\", \"_dict\": {\"period_min\": -3.14159, \"collectivevariable\": {\"_idx\": 0, \"_cls\": \"CV_MD_Function\"}, \"lambda_max\": -0.5235983333333332, \"lambda_min\": -2.094393333333333, \"period_max\": 3.14159}}, \"volume2\": {\"_cls\": \"UnionVolume\", \"_dict\": {\"volume1\": {\"_cls\": \"LambdaVolumePeriodic\", \"_dict\": {\"period_min\": -3.14159, \"collectivevariable\": {\"_idx\": 0, \"_cls\": \"CV_MD_Function\"}, \"lambda_max\": -0.5235983333333332, \"lambda_min\": -2.094393333333333, \"period_max\": 3.14159}}, \"volume2\": {\"_cls\": \"LambdaVolumePeriodic\", \"_dict\": {\"period_min\": -3.14159, \"collectivevariable\": {\"_idx\": 0, \"_cls\": \"CV_MD_Function\"}, \"lambda_max\": -3.14159, \"lambda_min\": 1.7453277777777778, \"period_max\": 3.14159}}}}}}'"
      ]
     },
     "execution_count": 12,
     "output_type": "execute_result",
     "metadata": {}
    }
   ],
   "source": [
    "volume = storage.volume[3]\n",
    "volume.json"
   ]
  },
  {
   "cell_type": "markdown",
   "metadata": {},
   "source": [
    "### Iterators"
   ]
  },
  {
   "cell_type": "markdown",
   "metadata": {},
   "source": [
    "A list is iterable and so is a store. Lets load all ensembles and list their names"
   ]
  },
  {
   "cell_type": "code",
   "execution_count": 13,
   "metadata": {},
   "outputs": [
    {
     "name": "stdout",
     "output_type": "stream",
     "text": [
      "[u'Interface 0', u'Interface 1', u'Interface 2', u'Interface 3', u'Interface 4', u'Interface 5', u'Interface 6']\n"
     ]
    }
   ],
   "source": [
    "print [ens.uid for ens in storage.ensemble]"
   ]
  },
  {
   "cell_type": "markdown",
   "metadata": {},
   "source": [
    "Maybe you have realized that some command run slower the first time. This is because we use caching and once an object is loaded it stays in memory and can be accessed much faster."
   ]
  },
  {
   "cell_type": "markdown",
   "metadata": {},
   "source": [
    "### Searching for objects"
   ]
  },
  {
   "cell_type": "markdown",
   "metadata": {},
   "source": [
    "One way to find objects is to use their name, which I mentioned before, but in general there are no search functions, but we can use python notation in the usual way to load what we need. *List comprehensions* is the magic word.\n",
    "Say, we want to get all snapshots that are reversed. We could just load all of these and filter them, but there is a more elegant way to do that, or let's say a more elegant way of writing it in python, because the underlying code does just that."
   ]
  },
  {
   "cell_type": "code",
   "execution_count": 14,
   "metadata": {},
   "outputs": [
    {
     "name": "stdout",
     "output_type": "stream",
     "text": [
      "We found 59 reversed snapshots among 216 total ones\n"
     ]
    }
   ],
   "source": [
    "reversed_samples = [snapshot for snapshot in storage.snapshot if snapshot.reversed]\n",
    "print 'We found %d reversed snapshots among %d total ones' % (len(reversed_samples), len(storage.snapshot))"
   ]
  },
  {
   "cell_type": "markdown",
   "metadata": {},
   "source": [
    "Lets do something more useful: For TIS ensemble we want statistics on pathlengths associated with sampled trajectories `Sample` objects that are sampled for a specific ensemble. And we one want samples that have been generated in our production runs and are present in a `SampleSet`\n",
    "\n",
    "> TODO: add a way to select only specific SampleSets"
   ]
  },
  {
   "cell_type": "code",
   "execution_count": 15,
   "metadata": {},
   "outputs": [
    {
     "name": "stdout",
     "output_type": "stream",
     "text": [
      "<openpathsampling.sample.SampleSet object at 0x113429090>\n"
     ]
    }
   ],
   "source": [
    "print storage.sampleset[0]"
   ]
  },
  {
   "cell_type": "code",
   "execution_count": 16,
   "metadata": {},
   "outputs": [
    {
     "name": "stdout",
     "output_type": "stream",
     "text": [
      "13\n"
     ]
    }
   ],
   "source": [
    "my_ensemble = storage.ensemble['Interface 2']\n",
    "relevant_samples = [\n",
    "    sample \n",
    "    for sampleset in storage.sampleset \n",
    "    for sample in sampleset \n",
    "    if sample.ensemble is my_ensemble\n",
    "]\n",
    "print len(relevant_samples)"
   ]
  },
  {
   "cell_type": "markdown",
   "metadata": {},
   "source": [
    "and finally compute the average length"
   ]
  },
  {
   "cell_type": "code",
   "execution_count": 17,
   "metadata": {},
   "outputs": [
    {
     "name": "stdout",
     "output_type": "stream",
     "text": [
      "[24, 24, 24, 24, 24, 24, 24, 24, 24, 24, 24, 24, 24]\n",
      "24.0\n"
     ]
    }
   ],
   "source": [
    "list_of_path_lengths = [\n",
    "    len(sample.trajectory)\n",
    "    for sampleset in storage.sampleset \n",
    "    for sample in sampleset \n",
    "    if sample.ensemble is my_ensemble\n",
    "]\n",
    "print list_of_path_lengths\n",
    "if len(list_of_path_lengths) > 0:\n",
    "    mean = float(sum(list_of_path_lengths))/len(list_of_path_lengths)\n",
    "else:\n",
    "    mean = 0.0 # actually, it is not defined, so we just set it to zero\n",
    "print mean"
   ]
  },
  {
   "cell_type": "markdown",
   "metadata": {},
   "source": [
    "Allright, we loaded from a bootstrapping sampling algorithm and the analysis is pointless, but still it is rather short considering what we just did."
   ]
  },
  {
   "cell_type": "markdown",
   "metadata": {},
   "source": [
    "### Generator expression"
   ]
  },
  {
   "cell_type": "markdown",
   "metadata": {},
   "source": [
    "There is another very cool feature about python that is worth noting: generator expressions. Before we used list comprehensions to generate a list of all that we need, but what, if we don't want the whole list at once? Maybe that is impossible because of too much memory and also not desirable? We can do the same thing as above using a generator (although it would only be useful if we had to average over billions of samples). So assume the list of lengths is too large for memory. The summing does not mind to use little pieces so we construct a function that always gives us the next element. These functions are called iterators and to make these iteratore there is syntactic way to create them easily: Instead of square brackets in in list comprehensions use round brackets. So the above example would look like this"
   ]
  },
  {
   "cell_type": "code",
   "execution_count": 18,
   "metadata": {},
   "outputs": [
    {
     "name": "stdout",
     "output_type": "stream",
     "text": [
      "<generator object <genexpr> at 0x1134069b0>\n",
      "312.0\n"
     ]
    }
   ],
   "source": [
    "iterator_over_path_lengths = (\n",
    "    len(sample.trajectory)\n",
    "    for sampleset in storage.sampleset \n",
    "    for sample in sampleset \n",
    "    if sample.ensemble is my_ensemble\n",
    ")\n",
    "print iterator_over_path_lengths\n",
    "total = float(sum(iterator_over_path_lengths))\n",
    "print total"
   ]
  },
  {
   "cell_type": "markdown",
   "metadata": {},
   "source": [
    "Note that we now have a generator and no computed values yet. If we iterator using our iterator called generator it will pass one value at a time and we can use it in sum as we did before. There are two important things to note. Once an iteratore is used, it is consumed and we cannot just be run again so we need to change the code again. I assume there are other ways to do that, too"
   ]
  },
  {
   "cell_type": "code",
   "execution_count": 19,
   "metadata": {},
   "outputs": [
    {
     "name": "stdout",
     "output_type": "stream",
     "text": [
      "24.0\n"
     ]
    }
   ],
   "source": [
    "iterator_over_path_lengths = (\n",
    "    len(sample.trajectory)\n",
    "    for sampleset in storage.sampleset \n",
    "    for sample in sampleset \n",
    "    if sample.ensemble is my_ensemble\n",
    ")\n",
    "total = 0\n",
    "count = 0\n",
    "for length in iterator_over_path_lengths:\n",
    "    total += length\n",
    "    count += 1\n",
    "    \n",
    "if count > 0:\n",
    "    mean = float(total)/count\n",
    "else:\n",
    "    mean = 0.0 # actually, it is not defined, so we just set it to zero\n",
    "print mean"
   ]
  },
  {
   "cell_type": "markdown",
   "metadata": {},
   "source": [
    "Voilà, this time without computing all length before!"
   ]
  },
  {
   "cell_type": "markdown",
   "metadata": {},
   "source": [
    "A last example that will be interesting is the statistics on acceptance. Each sample knows which mover was involved in its creation. This is stored in `.details.mover` in the `.details` attribute. Let us try to look at only forward moves"
   ]
  },
  {
   "cell_type": "code",
   "execution_count": 20,
<<<<<<< HEAD
   "metadata": {
    "collapsed": false
   },
=======
   "metadata": {},
>>>>>>> 231f0959
   "outputs": [],
   "source": [
    "ff_movers = filter(lambda self : type(self) == paths.ForwardShootMover, storage.pathmover)"
   ]
  },
  {
   "cell_type": "code",
   "execution_count": 21,
   "metadata": {},
   "outputs": [
    {
     "data": {
      "text/plain": [
       "[<openpathsampling.pathmover.ForwardShootMover at 0x113429550>,\n",
       " <openpathsampling.pathmover.ForwardShootMover at 0x110734190>,\n",
       " <openpathsampling.pathmover.ForwardShootMover at 0x113429a90>,\n",
       " <openpathsampling.pathmover.ForwardShootMover at 0x1134298d0>,\n",
       " <openpathsampling.pathmover.ForwardShootMover at 0x113087590>]"
      ]
     },
     "execution_count": 21,
     "output_type": "execute_result",
     "metadata": {}
    }
   ],
   "source": [
    "ff_movers"
   ]
  },
  {
   "cell_type": "code",
   "execution_count": 22,
   "metadata": {},
   "outputs": [
    {
     "name": "stdout",
     "output_type": "stream",
     "text": [
      "Use a 'ForwardShootMover' for ensemble(s) 'Interface 2'\n"
     ]
    }
   ],
   "source": [
    "if len(ff_movers) > 2:\n",
    "    mover = ff_movers[2]\n",
    "    print \"Use a '%s' for ensemble(s) '%s'\" % ( mover.cls, ','.join(ens.uid for ens in mover.ensembles) )"
   ]
  },
  {
   "cell_type": "markdown",
   "metadata": {},
   "source": [
    "I use a little trick here, notice that we use a list comprehension inside of a function call, this actually uses the generator expression and passes the resulting iterator to the `.join` function.\n",
    "\n",
    "Now to get statistics on acceptances"
   ]
  },
  {
   "cell_type": "code",
<<<<<<< HEAD
   "execution_count": 24,
   "metadata": {
    "collapsed": false
   },
=======
   "execution_count": 23,
   "metadata": {},
>>>>>>> 231f0959
   "outputs": [
    {
     "name": "stdout",
     "output_type": "stream",
     "text": [
      "Use a 'ForwardShootMover' for ensemble(s) 'Interface 1'\n",
      "[]\n"
     ]
    }
   ],
   "source": [
    "if len(ff_movers) > 1:\n",
    "    mover = ff_movers[1]\n",
    "    print \"Use a '%s' for ensemble(s) '%s'\" % ( mover.cls, ','.join(ens.uid for ens in mover.ensembles) )\n",
    "    acceptances = [\n",
    "        1.0 if sample.details.accepted else 0.0\n",
    "        for sample in storage.sample \n",
    "        if sample.details.mover is mover\n",
    "    ]\n",
    "    print acceptances \n",
    "    if len(acceptances) > 0:    \n",
    "        print 'Acceptance is about %d %%' % int(100 * float(sum(acceptances))/len(acceptances))"
   ]
  },
  {
   "cell_type": "code",
<<<<<<< HEAD
   "execution_count": 25,
   "metadata": {
    "collapsed": false
   },
=======
   "execution_count": 24,
   "metadata": {},
>>>>>>> 231f0959
   "outputs": [
    {
     "name": "stdout",
     "output_type": "stream",
     "text": [
      "Use a 'ForwardShootMover' for ensemble(s) 'Interface 3'\n",
      "[]\n"
     ]
    }
   ],
   "source": [
    "if len(ff_movers) > 3:\n",
    "    mover = ff_movers[3]\n",
    "    print \"Use a '%s' for ensemble(s) '%s'\" % ( mover.cls, ','.join(ens.uid for ens in mover.ensembles) )\n",
    "    acceptances = [\n",
    "        1.0 if sample.details.accepted else 0.0\n",
    "        for sample in storage.sample \n",
    "        if sample.details.mover is mover\n",
    "    ]\n",
    "    print acceptances \n",
    "    if len(acceptances) > 0:\n",
    "        print 'Acceptance is about %d %%' % int(100 * float(sum(acceptances))/len(acceptances))"
   ]
  },
  {
   "cell_type": "markdown",
   "metadata": {},
   "source": [
    "### Collective Variables"
   ]
  },
  {
   "cell_type": "markdown",
   "metadata": {},
   "source": [
    "To be complete, you can update the storage to include the newest set of cached values. Just use"
   ]
  },
  {
   "cell_type": "code",
<<<<<<< HEAD
   "execution_count": 26,
   "metadata": {
    "collapsed": false
   },
=======
   "execution_count": 25,
   "metadata": {},
>>>>>>> 231f0959
   "outputs": [],
   "source": [
    "# my_collectivevariable.sync()"
   ]
  },
  {
   "cell_type": "markdown",
   "metadata": {},
   "source": [
    "### Fun with movepaths"
   ]
  },
  {
   "cell_type": "markdown",
   "metadata": {},
   "source": [
    "> This is experimental!"
   ]
  },
  {
   "cell_type": "markdown",
   "metadata": {},
   "source": [
    "Okay, this is more some idea to explain the intricacies with movepaths and their differences to deal just with a single mover that produces samples. \n",
    "\n",
    "Let us start with a simple example a `OneWayShootingMover`. Nice and convenient. It shoots either forward or backward so its acceptance ratio is different from each sub mover. But we can still ask the question : \"What is the acceptance of this joined mover?\" Now it gets tricky. Imagine we made an error and set up the forward and backward mover for different ensembles then the question we can ask is : \"What is the acceptance to either shoot forward in ensemble #1 or backward in ensemble #2 is shot?\" \n",
    "Lets make it more complicated and do two shooting moves in a row. What is now our acceptance? Is it the question that either or the two acceptes a move or both? How to we count if two samples are generated? What does it mean when a forward sample in ensemble #1 AND a backward sample in ensemble #2 is generated?\n",
    "\n",
    "The point I want to make is that while acceptance makes sense for a sample it does not necessarily in the replica context. To be clear: We ALWAYS generate a sample in a Monte Carlo move but it can be exactly the old one.\n",
    "So what is the difference between accepting a `Shooting` and accepting a `PathMove`?\n",
    "\n",
    "Acceptance does not mean we do not generate, it means the MC move does not move to a new point in our sample space and so convergence will not improve. I assume that the main point is to move around in the space to be samples. So, I could propose (or look in the literature) some things. Some observations that may or may not be true\n",
    "\n",
    "1. When combining several moves into one the probability should stay the same. So we should normalize according to internal number of attempts. \n",
    "\n",
    "2. We should check this per ensemble. So how often did a submove change the samples in a particular ensemble.\n",
    "\n",
    "3. In complicated moves we might have to differentiate between likely and unlikely combinations. In a PartialAcceptance move e.g. it is unlikely that all move pass but some will and so the number of attempts is not fixed. Assume we attempt 5 times the same forward mover and continue if one succeded. If we accept the first and reject the second, what is the acceptance probability? It is not 50%, it should be lower. But maybe that does not matter, since number 1 accepted is relative to all other moves and so we could say it has speed one change per step?\n",
    "\n",
    "4. Can we treat moving back to an original one? Like doing 2 times the same RepEx move does this still count as a move?\n",
    "\n",
    "Many question, which we can play around with."
   ]
  },
  {
   "cell_type": "markdown",
   "metadata": {},
   "source": [
    "### Some more examples with the storage"
   ]
  },
  {
   "cell_type": "code",
<<<<<<< HEAD
   "execution_count": 27,
   "metadata": {
    "collapsed": false
   },
=======
   "execution_count": 26,
   "metadata": {},
>>>>>>> 231f0959
   "outputs": [
    {
     "name": "stdout",
     "output_type": "stream",
     "text": [
      "Restrict to last sample : True : 1 samples\n",
      " +- PartialAcceptanceMove : True : 3 samples\n",
      " |   +- RandomChoice :\n",
      " |   |   +- SampleMove : BackwardShootMover : True : 1 samples [<Sample @ 0x113429590>]\n",
      " |   +- SampleMove : EnsembleHopMover : True : 1 samples [<Sample @ 0x113429910>]\n",
      " |   +- SampleMove : ReplicaIDChangeMover : True : 1 samples [<Sample @ 0x110734f90>]\n"
     ]
    }
   ],
   "source": [
    "print storage.movepath[2]"
   ]
  },
  {
   "cell_type": "markdown",
   "metadata": {},
   "source": [
    "Which sample uses which mover"
   ]
  },
  {
   "cell_type": "code",
<<<<<<< HEAD
   "execution_count": 28,
   "metadata": {
    "collapsed": false
   },
=======
   "execution_count": 27,
   "metadata": {},
>>>>>>> 231f0959
   "outputs": [
    {
     "name": "stdout",
     "output_type": "stream",
     "text": [
      "[0, 2, 1, 5, 10, 9, 8, 17, 16, 15, 24, 23, 22, 32, 33, 31, 33, 32, 33, 31, 33, 31, 33, 32, 33, 31, 33, 31, 33, 31, 33, 31, 33]\n"
     ]
    }
   ],
   "source": [
    "print [sample.details.mover.idx[storage] for sample in storage.sample]"
   ]
  },
  {
   "cell_type": "markdown",
   "metadata": {},
   "source": [
    "How often was a HopMove accepted independent of the Ensemble?"
   ]
  },
  {
   "cell_type": "code",
<<<<<<< HEAD
   "execution_count": 29,
   "metadata": {
    "collapsed": false
   },
=======
   "execution_count": 28,
   "metadata": {},
>>>>>>> 231f0959
   "outputs": [
    {
     "name": "stdout",
     "output_type": "stream",
     "text": [
      "0.285714285714\n"
     ]
    }
   ],
   "source": [
    "results = [\n",
    "    1 if sample.details.accepted else 0\n",
    "    for sample in storage.sample \n",
    "    if type(sample.details.mover) == paths.EnsembleHopMover \n",
    "]\n",
    "print float(sum(results))/len(results)"
   ]
  },
  {
   "cell_type": "code",
   "metadata": {},
   "outputs": [],
   "source": [
    ""
   ]
  }
 ],
 "metadata": {
  "kernelspec": {
   "display_name": "Python 2",
   "language": "python",
   "name": "python2"
  },
  "language_info": {
   "codemirror_mode": {
    "name": "ipython",
    "version": 2.0
   },
   "file_extension": ".py",
   "mimetype": "text/x-python",
   "name": "python",
   "nbconvert_exporter": "python",
   "pygments_lexer": "ipython2",
   "version": "2.7.9"
  }
 },
 "nbformat": 4,
 "nbformat_minor": 0
}<|MERGE_RESOLUTION|>--- conflicted
+++ resolved
@@ -24,13 +24,7 @@
   {
    "cell_type": "code",
    "execution_count": 1,
-<<<<<<< HEAD
-   "metadata": {
-    "collapsed": false
-   },
-=======
-   "metadata": {},
->>>>>>> 231f0959
+   "metadata": {},
    "outputs": [],
    "source": [
     "import openpathsampling as paths"
@@ -112,13 +106,7 @@
   {
    "cell_type": "code",
    "execution_count": 4,
-<<<<<<< HEAD
-   "metadata": {
-    "collapsed": false
-   },
-=======
-   "metadata": {},
->>>>>>> 231f0959
+   "metadata": {},
    "outputs": [],
    "source": [
     "snapshot_store = storage.snapshot"
@@ -300,13 +288,7 @@
   {
    "cell_type": "code",
    "execution_count": 10,
-<<<<<<< HEAD
-   "metadata": {
-    "collapsed": false
-   },
-=======
-   "metadata": {},
->>>>>>> 231f0959
+   "metadata": {},
    "outputs": [],
    "source": [
     "# storage.sample.save(my_sample)"
@@ -329,13 +311,7 @@
   {
    "cell_type": "code",
    "execution_count": 11,
-<<<<<<< HEAD
-   "metadata": {
-    "collapsed": false
-   },
-=======
-   "metadata": {},
->>>>>>> 231f0959
+   "metadata": {},
    "outputs": [],
    "source": [
     "# storage.save(my_sample)"
@@ -630,13 +606,7 @@
   {
    "cell_type": "code",
    "execution_count": 20,
-<<<<<<< HEAD
-   "metadata": {
-    "collapsed": false
-   },
-=======
-   "metadata": {},
->>>>>>> 231f0959
+   "metadata": {},
    "outputs": [],
    "source": [
     "ff_movers = filter(lambda self : type(self) == paths.ForwardShootMover, storage.pathmover)"
@@ -696,15 +666,8 @@
   },
   {
    "cell_type": "code",
-<<<<<<< HEAD
-   "execution_count": 24,
-   "metadata": {
-    "collapsed": false
-   },
-=======
    "execution_count": 23,
    "metadata": {},
->>>>>>> 231f0959
    "outputs": [
     {
      "name": "stdout",
@@ -731,15 +694,8 @@
   },
   {
    "cell_type": "code",
-<<<<<<< HEAD
-   "execution_count": 25,
-   "metadata": {
-    "collapsed": false
-   },
-=======
    "execution_count": 24,
    "metadata": {},
->>>>>>> 231f0959
    "outputs": [
     {
      "name": "stdout",
@@ -780,15 +736,8 @@
   },
   {
    "cell_type": "code",
-<<<<<<< HEAD
-   "execution_count": 26,
-   "metadata": {
-    "collapsed": false
-   },
-=======
    "execution_count": 25,
    "metadata": {},
->>>>>>> 231f0959
    "outputs": [],
    "source": [
     "# my_collectivevariable.sync()"
@@ -842,15 +791,8 @@
   },
   {
    "cell_type": "code",
-<<<<<<< HEAD
-   "execution_count": 27,
-   "metadata": {
-    "collapsed": false
-   },
-=======
    "execution_count": 26,
    "metadata": {},
->>>>>>> 231f0959
    "outputs": [
     {
      "name": "stdout",
@@ -878,46 +820,32 @@
   },
   {
    "cell_type": "code",
-<<<<<<< HEAD
+   "execution_count": 27,
+   "metadata": {},
+   "outputs": [
+    {
+     "name": "stdout",
+     "output_type": "stream",
+     "text": [
+      "[0, 2, 1, 5, 10, 9, 8, 17, 16, 15, 24, 23, 22, 32, 33, 31, 33, 32, 33, 31, 33, 31, 33, 32, 33, 31, 33, 31, 33, 31, 33, 31, 33]\n"
+     ]
+    }
+   ],
+   "source": [
+    "print [sample.details.mover.idx[storage] for sample in storage.sample]"
+   ]
+  },
+  {
+   "cell_type": "markdown",
+   "metadata": {},
+   "source": [
+    "How often was a HopMove accepted independent of the Ensemble?"
+   ]
+  },
+  {
+   "cell_type": "code",
    "execution_count": 28,
-   "metadata": {
-    "collapsed": false
-   },
-=======
-   "execution_count": 27,
-   "metadata": {},
->>>>>>> 231f0959
-   "outputs": [
-    {
-     "name": "stdout",
-     "output_type": "stream",
-     "text": [
-      "[0, 2, 1, 5, 10, 9, 8, 17, 16, 15, 24, 23, 22, 32, 33, 31, 33, 32, 33, 31, 33, 31, 33, 32, 33, 31, 33, 31, 33, 31, 33, 31, 33]\n"
-     ]
-    }
-   ],
-   "source": [
-    "print [sample.details.mover.idx[storage] for sample in storage.sample]"
-   ]
-  },
-  {
-   "cell_type": "markdown",
-   "metadata": {},
-   "source": [
-    "How often was a HopMove accepted independent of the Ensemble?"
-   ]
-  },
-  {
-   "cell_type": "code",
-<<<<<<< HEAD
-   "execution_count": 29,
-   "metadata": {
-    "collapsed": false
-   },
-=======
-   "execution_count": 28,
-   "metadata": {},
->>>>>>> 231f0959
+   "metadata": {},
    "outputs": [
     {
      "name": "stdout",
