--- conflicted
+++ resolved
@@ -40,26 +40,11 @@
      "output_type": "stream",
      "text": [
       "Multiple State TIS Network:\n",
-<<<<<<< HEAD
-      "RETISTransition: Out C\n",
-      "C -> C or all states except C\n",
-      "Interface: 0.0<opC<0.04\n",
-      "Interface: 0.0<opC<0.09\n",
-      "Interface: 0.0<opC<0.16\n",
-      "RETISTransition: Out A\n",
-      "A -> A or all states except A\n",
-      "Interface: 0.0<opA<0.04\n",
-      "Interface: 0.0<opA<0.09\n",
-      "Interface: 0.0<opA<0.16\n",
-=======
->>>>>>> 090683c1
       "RETISTransition: Out B\n",
       "B -> B or all states except B\n",
       "Interface: 0.0<opB<0.04\n",
       "Interface: 0.0<opB<0.09\n",
       "Interface: 0.0<opB<0.16\n",
-<<<<<<< HEAD
-=======
       "RETISTransition: Out A\n",
       "A -> A or all states except A\n",
       "Interface: 0.0<opA<0.04\n",
@@ -70,7 +55,6 @@
       "Interface: 0.0<opC<0.04\n",
       "Interface: 0.0<opC<0.09\n",
       "Interface: 0.0<opC<0.16\n",
->>>>>>> 090683c1
       "\n"
      ]
     }
@@ -81,7 +65,6 @@
   },
   {
    "cell_type": "code",
-<<<<<<< HEAD
    "execution_count": 4,
    "metadata": {
     "collapsed": false
@@ -114,26 +97,6 @@
    "outputs": [],
    "source": [
     "mstis.rate_matrix(storage)"
-=======
-   "execution_count": 5,
-   "metadata": {
-    "collapsed": false
-   },
-   "outputs": [
-    {
-     "data": {
-      "text/plain": [
-       "u''"
-      ]
-     },
-     "execution_count": 5,
-     "metadata": {},
-     "output_type": "execute_result"
-    }
-   ],
-   "source": [
-    "mstis._name"
->>>>>>> 090683c1
    ]
   },
   {
@@ -143,7 +106,6 @@
     "collapsed": true
    },
    "outputs": [],
-<<<<<<< HEAD
    "source": [
     "stateA = storage.volumes.find_first(\"A\")\n",
     "stateB = storage.volumes.find_first(\"B\")\n",
@@ -175,8 +137,6 @@
     "collapsed": true
    },
    "outputs": [],
-=======
->>>>>>> 090683c1
    "source": []
   }
  ],
