## Python Notebook Examples
This folder contains some example python notebooks to learn and understand the ways OpenPathSampling works.

For this to work you need to have `ipython` and `ipython notebooks` installed. For help consult the 
[Installation Guide](http://ipython.org/install.html).

<<<<<<< HEAD
> Note there has been a major change in ipython notebooks which now run using jupyter server. 

Then open a terminal, walk to this folder (in your local copy) and run 
```
ipython notebook
```
or since version 4.0 you need to run a jupyter server using
```
jupyter notebook
```

## Examples
alanine.ipynb [Notebook](http://nbviewer.ipython.org/github/jhprinz/msm-tis/blob/visualization/examples/alanine.ipynb)
    A simple example noteboon on how to use OpenMM to run simulations on Alanine dipeptide in explicit solvent.

Weina Alanine Example.ipynb [Notebook](http://nbviewer.ipython.org/github/jhprinz/msm-tis/blob/visualization/examples/Weina%20Alanine%20 Example.ipynb)
    Basic setup from the W. Du and P. Bolhuis Paper on SRTIS. Is supposed to become the setup for an example in the publication.

## Tutorials

fast_sample_loading.ipynb [Notebook](http://nbviewer.ipython.org/github/jhprinz/msm-tis/blob/visualization/examples/fast_sample_loading.ipynb)
    ... Seems to be removed in upcoming PRs

- move_strategies_and_schemes.ipynb [Notebook](http://nbviewer.ipython.org/github/jhprinz/msm-tis/blob/visualization/examples/move_strategies_and_schemes.ipynb)
    A tutorial notebook to discuss the workings of move strategies and move schemes. Also a good starting point to understand how replica exchange moves are generated, detailed balance and all the little pitfalls there are about doing correct replica exchange moves.

- mistis_setup.ipynb [Notebook](http://nbviewer.ipython.org/github/jhprinz/msm-tis/blob/visualization/examples/mistis_setup.ipynb)	
    [Part 1] of the MISTIS (Multi Interface Set TIS) testing notebooks. This creates the full setup and runs a few Monte Carlo steps for later analysis

- mistis_analysis.ipynb [Notebook](http://nbviewer.ipython.org/github/jhprinz/msm-tis/blob/visualization/examples/mistis_analysis.ipynb)	
    [Part 2] of the MISTIS (Multi Interface Set TIS) testing notebooks. This load the previously generated data, does some analysis and visualization on the results 

- mstis_bootstrap.ipynb [Notebook](http://nbviewer.ipython.org/github/jhprinz/msm-tis/blob/visualization/examples/mstis_bootstrap.ipynb)
    [Part 1] of the MSTIS (Multi State TIS) testing notebooks. This will setup the general system and create initial pathways to be used in later parts. Contains an example on how to use bootstrapping.

- mstis.ipynb [Notebook](http://nbviewer.ipython.org/github/jhprinz/msm-tis/blob/visualization/examples/mstis.ipynb)
    [Part 2] of the MSTIS (Multi State TIS) testing notebooks. This uses the previously generated initial pathways and generates data to be analyzed later.

- mstis_analysis.ipynb [Notebook](http://nbviewer.ipython.org/github/jhprinz/msm-tis/blob/visualization/examples/mstis_analysis.ipynb)
    [Part 3] of the MSTIS (Multi State TIS) testing notebooks. This takes the previously generated data and does a complete analysis on them. Including different visualizations, rate computations, flow analysis, etc.

- openmm_tutorial.ipynb [Notebook](http://nbviewer.ipython.org/github/jhprinz/msm-tis/blob/visualization/examples/openmm_tutorial.ipynb)
    Is a simple openmm tutorial originally written by A. Mey 

- repex_networks.ipynb [Notebook](http://nbviewer.ipython.org/github/jhprinz/msm-tis/blob/visualization/examples/repex_networks.ipynb)
    A test checking analysis functions for analysis of replica networks, i.e. treating the flow of replicas between ensembles as a graph and analyze it.

- sequential_ensembles.ipynb [Notebook](http://nbviewer.ipython.org/github/jhprinz/msm-tis/blob/visualization/examples/sequential_ensembles.ipynb)
    Incomplete tutorial on how to use the SequentialPathMover object.

- sliced_sequential_ensembles.ipynb [Notebook](http://nbviewer.ipython.org/github/jhprinz/msm-tis/blob/visualization/examples/sliced_sequential_ensembles.ipynb)
    ...

- storage_tutorial.ipynb [Notebook](http://nbviewer.ipython.org/github/jhprinz/msm-tis/blob/visualization/examples/storage_tutorial.ipynb)
    A tutorial notebook on how to work with the storage. Explains loading, saving, caching, etc...

- troubleshooting_ops.ipynb [Notebook](http://nbviewer.ipython.org/github/jhprinz/msm-tis/blob/visualization/examples/troubleshooting_ops.ipynb)
    This should become the FAQs of OpenPathSampling. A quick guide so solve the most common issues.

- tutorial_visualization.ipynb [Notebook](http://nbviewer.ipython.org/github/jhprinz/msm-tis/blob/visualization/examples/tutorial_visualization.ipynb)
    Contains a basic tutorial on visualization function. Still incomplete

- which_network.ipynb [Notebook](http://nbviewer.ipython.org/github/jhprinz/msm-tis/blob/visualization/examples/which_network.ipynb)
=======
Then open a terminal, walk to this folder `openpathsampling/examples/ipython` (in your local copy) and run
```
ipython notebook
```
or for version 4.0 and later
```
jupyter notebook
```
Note that starting with version 4.0 "the big split" the server running notebooks in kernels is separated from the actual ipython kernel, hence you run jupyter as the server for notebooks and need to have ipython installed in addition.

## Where should I start

There are a lot of different notebooks in here explaining (almost) every aspect of OpenPathSampling (OPS). There are a few typical notebooks to start with depending on your knowledge about PathSampling. 

If you are a _beginner_ and have not yet done any path sampling algorithms we recommend ...

If you are familiar with path sampling we still recommend starting with ...

See below for a complete list of available notebooks.

## Examples

#### MSTIS example (3 parts)

This is the main example illustrating the usage of OpenPathSampling for a Multi-State Transition Interface Sampling in a 2D toy potential with 3 states and using a simple Langevin integrator


- [`mstis_bootstrap.ipynb`](http://nbviewer.ipython.org/github/jhprinz/msm-tis/blob/visualization/examples/mstis_bootstrap.ipynb)
    [Part 1] of the MSTIS (Multi State TIS) testing notebooks. This will setup the general system and create initial pathways to be used in later parts. Contains an example on how to use bootstrapping.
- [`mstis.ipynb`](http://nbviewer.ipython.org/github/jhprinz/msm-tis/blob/visualization/examples/mstis.ipynb)
    [Part 2] of the MSTIS (Multi State TIS) testing notebooks. This uses the previously generated initial pathways and generates data to be analyzed later.
- [`mstis_analysis.ipynb`](http://nbviewer.ipython.org/github/jhprinz/msm-tis/blob/visualization/examples/mstis_analysis.ipynb)
    [Part 3] of the MSTIS (Multi State TIS) testing notebooks. This takes the previously generated data and does a complete analysis on them. Including different visualizations, rate computations, flow analysis, etc.

#### MISTIS example (2 parts)

This uses a similar setup as the MSTIS example but assignes different interfaces per outgoing transition. 

- [`mistis_setup.ipynb`](http://nbviewer.ipython.org/github/jhprinz/msm-tis/blob/visualization/examples/mistis_setup.ipynb)
    [Part 1] of the MISTIS (Multi Interface Set TIS) testing notebooks. This creates the full setup and runs a few Monte Carlo steps for later analysis

- [`mistis_analysis.ipynb`](http://nbviewer.ipython.org/github/jhprinz/msm-tis/blob/visualization/examples/mistis_analysis.ipynb)
    [Part 2] of the MISTIS (Multi Interface Set TIS) testing notebooks. This load the previously generated data, does some analysis and visualization on the results 

#### Alanine Dipeptide in explicit water example

- [`alanine.ipynb`](http://nbviewer.ipython.org/github/jhprinz/msm-tis/blob/visualization/examples/alanine.ipynb)
    A simple example noteboon on how to use OpenMM to run simulations on Alanine dipeptide in explicit solvent.

- [`Weina Alanine Example.ipynb`](http://nbviewer.ipython.org/github/jhprinz/msm-tis/blob/visualization/examples/Weina%20Alanine%20 Example.ipynb)
    Basic setup from the W. Du and P. Bolhuis Paper on SRTIS. Is supposed to become the setup for an example in the publication.

## Tutorials

- [`fast_sample_loading.ipynb`](http://nbviewer.ipython.org/github/jhprinz/msm-tis/blob/visualization/examples/fast_sample_loading.ipynb)
    ... Seems to be removed in upcoming PRs

-  [`move_strategies_and_schemes.ipynb`](http://nbviewer.ipython.org/github/jhprinz/msm-tis/blob/visualization/examples/move_strategies_and_schemes.ipynb)
    A tutorial notebook to discuss the workings of move strategies and move schemes. Also a good starting point to understand how replica exchange moves are generated, detailed balance and all the little pitfalls there are about doing correct replica exchange moves.

- [`openmm_tutorial.ipynb`](http://nbviewer.ipython.org/github/jhprinz/msm-tis/blob/visualization/examples/openmm_tutorial.ipynb)
    Is a simple openmm tutorial originally written by A. Mey 

- [`repex_networks.ipynb`](http://nbviewer.ipython.org/github/jhprinz/msm-tis/blob/visualization/examples/repex_networks.ipynb)
    A test checking analysis functions for analysis of replica networks, i.e. treating the flow of replicas between ensembles as a graph and analyze it.

- [`sequential_ensembles.ipynb`](http://nbviewer.ipython.org/github/jhprinz/msm-tis/blob/visualization/examples/sequential_ensembles.ipynb)
    Incomplete tutorial on how to use the SequentialPathMover object.

- [`sliced_sequential_ensembles.ipynb`](http://nbviewer.ipython.org/github/jhprinz/msm-tis/blob/visualization/examples/sliced_sequential_ensembles.ipynb)
    ...

- [`storage_tutorial.ipynb`](http://nbviewer.ipython.org/github/jhprinz/msm-tis/blob/visualization/examples/storage_tutorial.ipynb)
    A tutorial notebook on how to work with the storage. Explains loading, saving, caching, etc...

- [`troubleshooting_ops.ipynb`](http://nbviewer.ipython.org/github/jhprinz/msm-tis/blob/visualization/examples/troubleshooting_ops.ipynb)
    This should become the FAQs of OpenPathSampling. A quick guide so solve the most common issues.

- [`tutorial_visualization.ipynb`](http://nbviewer.ipython.org/github/jhprinz/msm-tis/blob/visualization/examples/tutorial_visualization.ipynb)
    Contains a basic tutorial on visualization function. Still incomplete

- [`which_network.ipynb`](http://nbviewer.ipython.org/github/jhprinz/msm-tis/blob/visualization/examples/which_network.ipynb)
>>>>>>> 7c4acd7b
    A tutorial for beginners on how to decide which (MISTIS or MSTIS) to use. Still incomplete.

## Tests

<<<<<<< HEAD
ipynbtest.py [Code](http://nbviewer.ipython.org/github/jhprinz/msm-tis/blob/visualization/examples/ipynbtest.py)

ipynbtest_tutorial.ipynb [Notebook](http://nbviewer.ipython.org/github/jhprinz/msm-tis/blob/visualization/examples/ipynbtest_tutorial.ipynb)
    An example notebook that explains how the ipython notebook testing script is used and what its features are. This is completely independent of _OpenPathSampling_ and it to be moved into a separate package.

- langevin_integrator_check.ipynb [Notebook](http://nbviewer.ipython.org/github/jhprinz/msm-tis/blob/visualization/examples/langevin_integrator_check.ipynb)
=======
- [`ipynbtest.py`](http://nbviewer.ipython.org/github/jhprinz/msm-tis/blob/visualization/examples/ipynbtest.py)
    The python script to run and test ipython notebooks inside of travis. It is used to test the existing notebooks and use them as integration tests.

-  [`ipynbtest_tutorial.ipynb`](http://nbviewer.ipython.org/github/jhprinz/msm-tis/blob/visualization/examples/ipynbtest_tutorial.ipynb)
    An example notebook that explains how the ipython notebook testing script is used and what its features are. This is completely independent of _OpenPathSampling_ and it to be moved into a separate package.

- [`langevin_integrator_check.ipynb`](http://nbviewer.ipython.org/github/jhprinz/msm-tis/blob/visualization/examples/langevin_integrator_check.ipynb)
>>>>>>> 7c4acd7b
    A test notebook that checks that the toy_engine langevin integrator will actually sample from the correct distributions.

## Attic

<<<<<<< HEAD
- multistate_system_setup.ipynb [Notebook](http://nbviewer.ipython.org/github/jhprinz/msm-tis/blob/visualization/examples/multistate_system_setup.ipynb)
    Can be removed. Used to be part of the MSTIS example

- toy_bootstrapping.ipynb [Notebook](http://nbviewer.ipython.org/github/jhprinz/msm-tis/blob/visualization/examples/toy_bootstrapping.ipynb)
    [Part 1] of the large ToyDynamics example. Has been replaced by the mstis examples.

- toy_tis.ipynb [Notebook](http://nbviewer.ipython.org/github/jhprinz/msm-tis/blob/visualization/examples/toy_tis.ipynb)
    [Part 2] of the large ToyDynamics example. Has been replaced by the mstis examples.

- toy_analysis.ipynb [Notebook](http://nbviewer.ipython.org/github/jhprinz/msm-tis/blob/visualization/examples/toy_analysis.ipynb)
=======
- [`multistate_system_setup.ipynb`](http://nbviewer.ipython.org/github/jhprinz/msm-tis/blob/visualization/examples/multistate_system_setup.ipynb)
    Can be removed. Used to be part of the MSTIS example

- [`toy_bootstrapping.ipynb`](http://nbviewer.ipython.org/github/jhprinz/msm-tis/blob/visualization/examples/toy_bootstrapping.ipynb)
    [Part 1] of the large ToyDynamics example. Has been replaced by the mstis examples.

- [`toy_tis.ipynb`](http://nbviewer.ipython.org/github/jhprinz/msm-tis/blob/visualization/examples/toy_tis.ipynb)
    [Part 2] of the large ToyDynamics example. Has been replaced by the mstis examples.

- [`toy_analysis.ipynb`](http://nbviewer.ipython.org/github/jhprinz/msm-tis/blob/visualization/examples/toy_analysis.ipynb)
>>>>>>> 7c4acd7b
    [Part 3] of the large ToyDynamics example. Has been replaced by the mstis examples.

<|MERGE_RESOLUTION|>--- conflicted
+++ resolved
@@ -4,71 +4,6 @@
 For this to work you need to have `ipython` and `ipython notebooks` installed. For help consult the 
 [Installation Guide](http://ipython.org/install.html).
 
-<<<<<<< HEAD
-> Note there has been a major change in ipython notebooks which now run using jupyter server. 
-
-Then open a terminal, walk to this folder (in your local copy) and run 
-```
-ipython notebook
-```
-or since version 4.0 you need to run a jupyter server using
-```
-jupyter notebook
-```
-
-## Examples
-alanine.ipynb [Notebook](http://nbviewer.ipython.org/github/jhprinz/msm-tis/blob/visualization/examples/alanine.ipynb)
-    A simple example noteboon on how to use OpenMM to run simulations on Alanine dipeptide in explicit solvent.
-
-Weina Alanine Example.ipynb [Notebook](http://nbviewer.ipython.org/github/jhprinz/msm-tis/blob/visualization/examples/Weina%20Alanine%20 Example.ipynb)
-    Basic setup from the W. Du and P. Bolhuis Paper on SRTIS. Is supposed to become the setup for an example in the publication.
-
-## Tutorials
-
-fast_sample_loading.ipynb [Notebook](http://nbviewer.ipython.org/github/jhprinz/msm-tis/blob/visualization/examples/fast_sample_loading.ipynb)
-    ... Seems to be removed in upcoming PRs
-
-- move_strategies_and_schemes.ipynb [Notebook](http://nbviewer.ipython.org/github/jhprinz/msm-tis/blob/visualization/examples/move_strategies_and_schemes.ipynb)
-    A tutorial notebook to discuss the workings of move strategies and move schemes. Also a good starting point to understand how replica exchange moves are generated, detailed balance and all the little pitfalls there are about doing correct replica exchange moves.
-
-- mistis_setup.ipynb [Notebook](http://nbviewer.ipython.org/github/jhprinz/msm-tis/blob/visualization/examples/mistis_setup.ipynb)	
-    [Part 1] of the MISTIS (Multi Interface Set TIS) testing notebooks. This creates the full setup and runs a few Monte Carlo steps for later analysis
-
-- mistis_analysis.ipynb [Notebook](http://nbviewer.ipython.org/github/jhprinz/msm-tis/blob/visualization/examples/mistis_analysis.ipynb)	
-    [Part 2] of the MISTIS (Multi Interface Set TIS) testing notebooks. This load the previously generated data, does some analysis and visualization on the results 
-
-- mstis_bootstrap.ipynb [Notebook](http://nbviewer.ipython.org/github/jhprinz/msm-tis/blob/visualization/examples/mstis_bootstrap.ipynb)
-    [Part 1] of the MSTIS (Multi State TIS) testing notebooks. This will setup the general system and create initial pathways to be used in later parts. Contains an example on how to use bootstrapping.
-
-- mstis.ipynb [Notebook](http://nbviewer.ipython.org/github/jhprinz/msm-tis/blob/visualization/examples/mstis.ipynb)
-    [Part 2] of the MSTIS (Multi State TIS) testing notebooks. This uses the previously generated initial pathways and generates data to be analyzed later.
-
-- mstis_analysis.ipynb [Notebook](http://nbviewer.ipython.org/github/jhprinz/msm-tis/blob/visualization/examples/mstis_analysis.ipynb)
-    [Part 3] of the MSTIS (Multi State TIS) testing notebooks. This takes the previously generated data and does a complete analysis on them. Including different visualizations, rate computations, flow analysis, etc.
-
-- openmm_tutorial.ipynb [Notebook](http://nbviewer.ipython.org/github/jhprinz/msm-tis/blob/visualization/examples/openmm_tutorial.ipynb)
-    Is a simple openmm tutorial originally written by A. Mey 
-
-- repex_networks.ipynb [Notebook](http://nbviewer.ipython.org/github/jhprinz/msm-tis/blob/visualization/examples/repex_networks.ipynb)
-    A test checking analysis functions for analysis of replica networks, i.e. treating the flow of replicas between ensembles as a graph and analyze it.
-
-- sequential_ensembles.ipynb [Notebook](http://nbviewer.ipython.org/github/jhprinz/msm-tis/blob/visualization/examples/sequential_ensembles.ipynb)
-    Incomplete tutorial on how to use the SequentialPathMover object.
-
-- sliced_sequential_ensembles.ipynb [Notebook](http://nbviewer.ipython.org/github/jhprinz/msm-tis/blob/visualization/examples/sliced_sequential_ensembles.ipynb)
-    ...
-
-- storage_tutorial.ipynb [Notebook](http://nbviewer.ipython.org/github/jhprinz/msm-tis/blob/visualization/examples/storage_tutorial.ipynb)
-    A tutorial notebook on how to work with the storage. Explains loading, saving, caching, etc...
-
-- troubleshooting_ops.ipynb [Notebook](http://nbviewer.ipython.org/github/jhprinz/msm-tis/blob/visualization/examples/troubleshooting_ops.ipynb)
-    This should become the FAQs of OpenPathSampling. A quick guide so solve the most common issues.
-
-- tutorial_visualization.ipynb [Notebook](http://nbviewer.ipython.org/github/jhprinz/msm-tis/blob/visualization/examples/tutorial_visualization.ipynb)
-    Contains a basic tutorial on visualization function. Still incomplete
-
-- which_network.ipynb [Notebook](http://nbviewer.ipython.org/github/jhprinz/msm-tis/blob/visualization/examples/which_network.ipynb)
-=======
 Then open a terminal, walk to this folder `openpathsampling/examples/ipython` (in your local copy) and run
 ```
 ipython notebook
@@ -151,19 +86,10 @@
     Contains a basic tutorial on visualization function. Still incomplete
 
 - [`which_network.ipynb`](http://nbviewer.ipython.org/github/jhprinz/msm-tis/blob/visualization/examples/which_network.ipynb)
->>>>>>> 7c4acd7b
     A tutorial for beginners on how to decide which (MISTIS or MSTIS) to use. Still incomplete.
 
 ## Tests
 
-<<<<<<< HEAD
-ipynbtest.py [Code](http://nbviewer.ipython.org/github/jhprinz/msm-tis/blob/visualization/examples/ipynbtest.py)
-
-ipynbtest_tutorial.ipynb [Notebook](http://nbviewer.ipython.org/github/jhprinz/msm-tis/blob/visualization/examples/ipynbtest_tutorial.ipynb)
-    An example notebook that explains how the ipython notebook testing script is used and what its features are. This is completely independent of _OpenPathSampling_ and it to be moved into a separate package.
-
-- langevin_integrator_check.ipynb [Notebook](http://nbviewer.ipython.org/github/jhprinz/msm-tis/blob/visualization/examples/langevin_integrator_check.ipynb)
-=======
 - [`ipynbtest.py`](http://nbviewer.ipython.org/github/jhprinz/msm-tis/blob/visualization/examples/ipynbtest.py)
     The python script to run and test ipython notebooks inside of travis. It is used to test the existing notebooks and use them as integration tests.
 
@@ -171,23 +97,10 @@
     An example notebook that explains how the ipython notebook testing script is used and what its features are. This is completely independent of _OpenPathSampling_ and it to be moved into a separate package.
 
 - [`langevin_integrator_check.ipynb`](http://nbviewer.ipython.org/github/jhprinz/msm-tis/blob/visualization/examples/langevin_integrator_check.ipynb)
->>>>>>> 7c4acd7b
     A test notebook that checks that the toy_engine langevin integrator will actually sample from the correct distributions.
 
 ## Attic
 
-<<<<<<< HEAD
-- multistate_system_setup.ipynb [Notebook](http://nbviewer.ipython.org/github/jhprinz/msm-tis/blob/visualization/examples/multistate_system_setup.ipynb)
-    Can be removed. Used to be part of the MSTIS example
-
-- toy_bootstrapping.ipynb [Notebook](http://nbviewer.ipython.org/github/jhprinz/msm-tis/blob/visualization/examples/toy_bootstrapping.ipynb)
-    [Part 1] of the large ToyDynamics example. Has been replaced by the mstis examples.
-
-- toy_tis.ipynb [Notebook](http://nbviewer.ipython.org/github/jhprinz/msm-tis/blob/visualization/examples/toy_tis.ipynb)
-    [Part 2] of the large ToyDynamics example. Has been replaced by the mstis examples.
-
-- toy_analysis.ipynb [Notebook](http://nbviewer.ipython.org/github/jhprinz/msm-tis/blob/visualization/examples/toy_analysis.ipynb)
-=======
 - [`multistate_system_setup.ipynb`](http://nbviewer.ipython.org/github/jhprinz/msm-tis/blob/visualization/examples/multistate_system_setup.ipynb)
     Can be removed. Used to be part of the MSTIS example
 
@@ -198,6 +111,5 @@
     [Part 2] of the large ToyDynamics example. Has been replaced by the mstis examples.
 
 - [`toy_analysis.ipynb`](http://nbviewer.ipython.org/github/jhprinz/msm-tis/blob/visualization/examples/toy_analysis.ipynb)
->>>>>>> 7c4acd7b
     [Part 3] of the large ToyDynamics example. Has been replaced by the mstis examples.
 
