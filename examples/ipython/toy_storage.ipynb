--- conflicted
+++ resolved
@@ -3,13 +3,9 @@
   {
    "cell_type": "code",
    "execution_count": 1,
-<<<<<<< HEAD
-   "metadata": {},
-=======
-   "metadata": {
-    "collapsed": true
-   },
->>>>>>> 8bda98ca
+   "metadata": {
+    "collapsed": true
+   },
    "outputs": [],
    "source": [
     "# Note: in practice, one should put all the imports at the top of a Python script. \n",
@@ -24,13 +20,9 @@
   {
    "cell_type": "code",
    "execution_count": 2,
-<<<<<<< HEAD
-   "metadata": {},
-=======
-   "metadata": {
-    "collapsed": true
-   },
->>>>>>> 8bda98ca
+   "metadata": {
+    "collapsed": true
+   },
    "outputs": [],
    "source": [
     "from openpathsampling.toy_dynamics.toy_engine import ToyEngine\n",
@@ -52,13 +44,9 @@
   {
    "cell_type": "code",
    "execution_count": 3,
-<<<<<<< HEAD
-   "metadata": {},
-=======
-   "metadata": {
-    "collapsed": true
-   },
->>>>>>> 8bda98ca
+   "metadata": {
+    "collapsed": true
+   },
    "outputs": [],
    "source": [
     "# Toy_PES supports adding/subtracting various PESs. The OuterWalls PES type gives an x^6+y^6 boundary to the system\n",
@@ -90,13 +78,9 @@
   {
    "cell_type": "code",
    "execution_count": 4,
-<<<<<<< HEAD
-   "metadata": {},
-=======
-   "metadata": {
-    "collapsed": true
-   },
->>>>>>> 8bda98ca
+   "metadata": {
+    "collapsed": true
+   },
    "outputs": [],
    "source": [
     "integ = LangevinBAOABIntegrator(dt=0.02, temperature=0.1, gamma=1.0)\n",
@@ -122,13 +106,9 @@
   {
    "cell_type": "code",
    "execution_count": 5,
-<<<<<<< HEAD
-   "metadata": {},
-=======
-   "metadata": {
-    "collapsed": true
-   },
->>>>>>> 8bda98ca
+   "metadata": {
+    "collapsed": true
+   },
    "outputs": [],
    "source": [
     "storage = paths.storage.Storage('toy_dynamics_storage.nc', mode='w', template=template)"
@@ -137,13 +117,9 @@
   {
    "cell_type": "code",
    "execution_count": 6,
-<<<<<<< HEAD
-   "metadata": {},
-=======
-   "metadata": {
-    "collapsed": true
-   },
->>>>>>> 8bda98ca
+   "metadata": {
+    "collapsed": true
+   },
    "outputs": [],
    "source": [
     "from openpathsampling.collectivevariable import CV_Function\n",
@@ -168,13 +144,9 @@
   {
    "cell_type": "code",
    "execution_count": 7,
-<<<<<<< HEAD
-   "metadata": {},
-=======
-   "metadata": {
-    "collapsed": true
-   },
->>>>>>> 8bda98ca
+   "metadata": {
+    "collapsed": true
+   },
    "outputs": [],
    "source": [
     "from openpathsampling.ensemble import EnsembleFactory as ef\n",
@@ -197,13 +169,9 @@
   {
    "cell_type": "code",
    "execution_count": 8,
-<<<<<<< HEAD
-   "metadata": {},
-=======
-   "metadata": {
-    "collapsed": true
-   },
->>>>>>> 8bda98ca
+   "metadata": {
+    "collapsed": true
+   },
    "outputs": [],
    "source": [
     "sim.initialized = True\n",
@@ -213,13 +181,9 @@
   {
    "cell_type": "code",
    "execution_count": 9,
-<<<<<<< HEAD
-   "metadata": {},
-=======
-   "metadata": {
-    "collapsed": true
-   },
->>>>>>> 8bda98ca
+   "metadata": {
+    "collapsed": true
+   },
    "outputs": [],
    "source": [
     "subtraj = interface_ensemble_set[0].split(first_traj)[0]"
@@ -235,13 +199,9 @@
   {
    "cell_type": "code",
    "execution_count": 10,
-<<<<<<< HEAD
-   "metadata": {},
-=======
-   "metadata": {
-    "collapsed": true
-   },
->>>>>>> 8bda98ca
+   "metadata": {
+    "collapsed": true
+   },
    "outputs": [],
    "source": [
     "storage.save(first_traj);\n",
@@ -259,13 +219,9 @@
   {
    "cell_type": "code",
    "execution_count": 11,
-<<<<<<< HEAD
-   "metadata": {},
-=======
-   "metadata": {
-    "collapsed": true
-   },
->>>>>>> 8bda98ca
+   "metadata": {
+    "collapsed": true
+   },
    "outputs": [],
    "source": [
     "storage.sync() # necessary to make sure all changes are stored to disk!"
@@ -274,13 +230,9 @@
   {
    "cell_type": "code",
    "execution_count": 12,
-<<<<<<< HEAD
-   "metadata": {},
-=======
-   "metadata": {
-    "collapsed": true
-   },
->>>>>>> 8bda98ca
+   "metadata": {
+    "collapsed": true
+   },
    "outputs": [],
    "source": [
     "from openpathsampling.pathmover import PathMoverFactory as mf\n",
@@ -296,13 +248,9 @@
   {
    "cell_type": "code",
    "execution_count": 13,
-<<<<<<< HEAD
-   "metadata": {},
-=======
-   "metadata": {
-    "collapsed": true
-   },
->>>>>>> 8bda98ca
+   "metadata": {
+    "collapsed": true
+   },
    "outputs": [],
    "source": [
     "from openpathsampling.pathsimulator import Bootstrapping\n",
@@ -318,13 +266,9 @@
   {
    "cell_type": "code",
    "execution_count": 14,
-<<<<<<< HEAD
-   "metadata": {},
-=======
-   "metadata": {
-    "collapsed": true
-   },
->>>>>>> 8bda98ca
+   "metadata": {
+    "collapsed": true
+   },
    "outputs": [],
    "source": [
     "bootstrap.run(300)"
@@ -333,13 +277,9 @@
   {
    "cell_type": "code",
    "execution_count": 15,
-<<<<<<< HEAD
-   "metadata": {},
-=======
-   "metadata": {
-    "collapsed": true
-   },
->>>>>>> 8bda98ca
+   "metadata": {
+    "collapsed": true
+   },
    "outputs": [],
    "source": [
     "from openpathsampling.pathmover import PathReversalSet\n",
@@ -349,13 +289,9 @@
   {
    "cell_type": "code",
    "execution_count": 16,
-<<<<<<< HEAD
-   "metadata": {},
-=======
-   "metadata": {
-    "collapsed": true
-   },
->>>>>>> 8bda98ca
+   "metadata": {
+    "collapsed": true
+   },
    "outputs": [],
    "source": [
     "from openpathsampling.pathmover import RandomChoiceMover\n",
@@ -367,13 +303,9 @@
   {
    "cell_type": "code",
    "execution_count": 17,
-<<<<<<< HEAD
-   "metadata": {},
-=======
-   "metadata": {
-    "collapsed": true
-   },
->>>>>>> 8bda98ca
+   "metadata": {
+    "collapsed": true
+   },
    "outputs": [],
    "source": [
     "from openpathsampling.pathsimulator import PathSampling\n",
@@ -383,13 +315,9 @@
   {
    "cell_type": "code",
    "execution_count": 18,
-<<<<<<< HEAD
-   "metadata": {},
-=======
-   "metadata": {
-    "collapsed": true
-   },
->>>>>>> 8bda98ca
+   "metadata": {
+    "collapsed": true
+   },
    "outputs": [],
    "source": [
     "# does not work with the current configuration of creating an initial ensemble\n",
@@ -403,13 +331,9 @@
   {
    "cell_type": "code",
    "execution_count": 19,
-<<<<<<< HEAD
-   "metadata": {},
-=======
-   "metadata": {
-    "collapsed": true
-   },
->>>>>>> 8bda98ca
+   "metadata": {
+    "collapsed": true
+   },
    "outputs": [],
    "source": [
     "from openpathsampling.pathmover import NeighborEnsembleReplicaExchange\n",
@@ -420,13 +344,9 @@
   {
    "cell_type": "code",
    "execution_count": 20,
-<<<<<<< HEAD
-   "metadata": {},
-=======
-   "metadata": {
-    "collapsed": true
-   },
->>>>>>> 8bda98ca
+   "metadata": {
+    "collapsed": true
+   },
    "outputs": [],
    "source": [
     "retis_root_mover = RandomChoiceMover([shooting_chooser, reversal_chooser, repex_chooser])\n",
@@ -436,13 +356,9 @@
   {
    "cell_type": "code",
    "execution_count": 21,
-<<<<<<< HEAD
-   "metadata": {},
-=======
-   "metadata": {
-    "collapsed": true
-   },
->>>>>>> 8bda98ca
+   "metadata": {
+    "collapsed": true
+   },
    "outputs": [],
    "source": [
     "#production.run(500)"
@@ -450,11 +366,12 @@
   },
   {
    "cell_type": "code",
-   "metadata": {},
-   "outputs": [],
-   "source": [
-    ""
-   ]
+   "execution_count": null,
+   "metadata": {
+    "collapsed": true
+   },
+   "outputs": [],
+   "source": []
   }
  ],
  "metadata": {
@@ -466,7 +383,7 @@
   "language_info": {
    "codemirror_mode": {
     "name": "ipython",
-    "version": 2.0
+    "version": 2
    },
    "file_extension": ".py",
    "mimetype": "text/x-python",
