--- conflicted
+++ resolved
@@ -17,7 +17,7 @@
   },
   {
    "cell_type": "code",
-   "execution_count": 2,
+   "execution_count": 1,
    "metadata": {
     "collapsed": false
    },
@@ -60,32 +60,32 @@
   },
   {
    "cell_type": "code",
+   "execution_count": 2,
+   "metadata": {
+    "collapsed": true
+   },
+   "outputs": [],
+   "source": [
+    "degrees = 180/3.14159 # psi reports in radians; I think in degrees"
+   ]
+  },
+  {
+   "cell_type": "markdown",
+   "metadata": {},
+   "source": [
+    "Create an AlanineOpenMMSimulator for demonstration purposes"
+   ]
+  },
+  {
+   "cell_type": "markdown",
+   "metadata": {},
+   "source": [
+    "### Set simulation options and create a simulator object"
+   ]
+  },
+  {
+   "cell_type": "code",
    "execution_count": 3,
-   "metadata": {
-    "collapsed": true
-   },
-   "outputs": [],
-   "source": [
-    "degrees = 180/3.14159 # psi reports in radians; I think in degrees"
-   ]
-  },
-  {
-   "cell_type": "markdown",
-   "metadata": {},
-   "source": [
-    "Create an AlanineOpenMMSimulator for demonstration purposes"
-   ]
-  },
-  {
-   "cell_type": "markdown",
-   "metadata": {},
-   "source": [
-    "### Set simulation options and create a simulator object"
-   ]
-  },
-  {
-   "cell_type": "code",
-   "execution_count": 4,
    "metadata": {
     "collapsed": true
    },
@@ -108,7 +108,7 @@
   },
   {
    "cell_type": "code",
-   "execution_count": 5,
+   "execution_count": 4,
    "metadata": {
     "collapsed": true
    },
@@ -131,7 +131,7 @@
   },
   {
    "cell_type": "code",
-   "execution_count": 6,
+   "execution_count": 5,
    "metadata": {
     "collapsed": true
    },
@@ -150,7 +150,7 @@
   },
   {
    "cell_type": "code",
-   "execution_count": 7,
+   "execution_count": 6,
    "metadata": {
     "collapsed": true
    },
@@ -170,32 +170,32 @@
   },
   {
    "cell_type": "code",
+   "execution_count": 7,
+   "metadata": {
+    "collapsed": true
+   },
+   "outputs": [],
+   "source": [
+    "storage.save(engine.current_snapshot);"
+   ]
+  },
+  {
+   "cell_type": "markdown",
+   "metadata": {},
+   "source": [
+    "### Order Parameters"
+   ]
+  },
+  {
+   "cell_type": "markdown",
+   "metadata": {},
+   "source": [
+    "this generates an order parameter (callable) object named psi (so if we call `psi(trajectory)` we get a list of the values of psi for each frame in the trajectory). This particular order parameter uses mdtraj's compute_dihedrals function, with the atoms in psi_atoms"
+   ]
+  },
+  {
+   "cell_type": "code",
    "execution_count": 8,
-   "metadata": {
-    "collapsed": true
-   },
-   "outputs": [],
-   "source": [
-    "storage.save(engine.current_snapshot);"
-   ]
-  },
-  {
-   "cell_type": "markdown",
-   "metadata": {},
-   "source": [
-    "### Order Parameters"
-   ]
-  },
-  {
-   "cell_type": "markdown",
-   "metadata": {},
-   "source": [
-    "this generates an order parameter (callable) object named psi (so if we call `psi(trajectory)` we get a list of the values of psi for each frame in the trajectory). This particular order parameter uses mdtraj's compute_dihedrals function, with the atoms in psi_atoms"
-   ]
-  },
-  {
-   "cell_type": "code",
-   "execution_count": 9,
    "metadata": {
     "collapsed": true
    },
@@ -228,7 +228,7 @@
   },
   {
    "cell_type": "code",
-   "execution_count": 10,
+   "execution_count": 9,
    "metadata": {
     "collapsed": true
    },
@@ -253,7 +253,7 @@
   },
   {
    "cell_type": "code",
-   "execution_count": 11,
+   "execution_count": 10,
    "metadata": {
     "collapsed": true
    },
@@ -284,7 +284,7 @@
   },
   {
    "cell_type": "code",
-   "execution_count": 12,
+   "execution_count": 11,
    "metadata": {
     "collapsed": true
    },
@@ -315,22 +315,12 @@
   },
   {
    "cell_type": "code",
-   "execution_count": 13,
-   "metadata": {
-    "collapsed": true
-   },
-   "outputs": [],
-   "source": [
-<<<<<<< HEAD
-    "first_traj_ensemble = SequentialEnsemble([\n",
-    "        AllOutEnsemble(stateA) | LengthEnsemble(0),\n",
-    "        AllInEnsemble(stateA),\n",
-    "        (AllOutEnsemble(stateA) & AllInEnsemble(interface0)) | LengthEnsemble(0),\n",
-    "        AllInEnsemble(interface0) | LengthEnsemble(0),\n",
-    "        AllOutEnsemble(interface0),\n",
-    "        AllOutEnsemble(stateA) | LengthEnsemble(0),\n",
-    "        AllInEnsemble(stateA) & LengthEnsemble(1)\n",
-=======
+   "execution_count": 12,
+   "metadata": {
+    "collapsed": true
+   },
+   "outputs": [],
+   "source": [
     "    first_traj_ensemble = SequentialEnsemble([\n",
     "        AllOutXEnsemble(stateA) | LengthEnsemble(0),\n",
     "        AllInXEnsemble(stateA),\n",
@@ -339,7 +329,6 @@
     "        AllOutXEnsemble(interface0),\n",
     "        AllOutXEnsemble(stateA) | LengthEnsemble(0),\n",
     "        AllInXEnsemble(stateA) & LengthEnsemble(1)\n",
->>>>>>> b503bbbf
     "    ])"
    ]
   },
@@ -366,7 +355,7 @@
   },
   {
    "cell_type": "code",
-   "execution_count": 14,
+   "execution_count": 13,
    "metadata": {
     "collapsed": true
    },
@@ -388,7 +377,7 @@
   },
   {
    "cell_type": "code",
-   "execution_count": 15,
+   "execution_count": 14,
    "metadata": {
     "collapsed": false
    },
@@ -414,25 +403,25 @@
   },
   {
    "cell_type": "code",
+   "execution_count": 15,
+   "metadata": {
+    "collapsed": true
+   },
+   "outputs": [],
+   "source": [
+    "storage.save(total_path);"
+   ]
+  },
+  {
+   "cell_type": "markdown",
+   "metadata": {},
+   "source": [
+    "Split the trajectory into parts that belong to the TIS ensemble (not the one we generated)"
+   ]
+  },
+  {
+   "cell_type": "code",
    "execution_count": 16,
-   "metadata": {
-    "collapsed": true
-   },
-   "outputs": [],
-   "source": [
-    "storage.save(total_path);"
-   ]
-  },
-  {
-   "cell_type": "markdown",
-   "metadata": {},
-   "source": [
-    "Split the trajectory into parts that belong to the TIS ensemble (not the one we generated)"
-   ]
-  },
-  {
-   "cell_type": "code",
-   "execution_count": 17,
    "metadata": {
     "collapsed": false
    },
@@ -476,7 +465,7 @@
   },
   {
    "cell_type": "code",
-   "execution_count": 18,
+   "execution_count": 17,
    "metadata": {
     "collapsed": false
    },
@@ -566,7 +555,7 @@
        "79 -108.535247 -31.290209   [True]     [True]  [False]      False"
       ]
      },
-     "execution_count": 18,
+     "execution_count": 17,
      "metadata": {},
      "output_type": "execute_result"
     }
@@ -582,7 +571,7 @@
   },
   {
    "cell_type": "code",
-   "execution_count": 19,
+   "execution_count": 18,
    "metadata": {
     "collapsed": false
    },
@@ -603,7 +592,7 @@
   },
   {
    "cell_type": "code",
-   "execution_count": 20,
+   "execution_count": 19,
    "metadata": {
     "collapsed": false
    },
@@ -640,7 +629,6 @@
        "      <td>-27.220832</td>\n",
        "      <td> [False]</td>\n",
        "      <td>  [True]</td>\n",
-<<<<<<< HEAD
        "      <td> [False]</td>\n",
        "      <td>  True</td>\n",
        "    </tr>\n",
@@ -650,8 +638,6 @@
        "      <td>-26.295467</td>\n",
        "      <td> [False]</td>\n",
        "      <td>  [True]</td>\n",
-=======
->>>>>>> b503bbbf
        "      <td> [False]</td>\n",
        "      <td>  True</td>\n",
        "    </tr>\n",
@@ -660,20 +646,14 @@
        "      <td>-111.781775</td>\n",
        "      <td>-24.924911</td>\n",
        "      <td> [False]</td>\n",
-       "      <td>  [True]</td>\n",
+       "      <td> [False]</td>\n",
        "      <td> [False]</td>\n",
        "      <td>  True</td>\n",
        "    </tr>\n",
        "    <tr>\n",
-<<<<<<< HEAD
        "      <th>4 </th>\n",
        "      <td>-106.410756</td>\n",
        "      <td>-28.791652</td>\n",
-=======
-       "      <th>3</th>\n",
-       "      <td>-86.980839</td>\n",
-       "      <td>-19.590741</td>\n",
->>>>>>> b503bbbf
        "      <td> [False]</td>\n",
        "      <td>  [True]</td>\n",
        "      <td> [False]</td>\n",
@@ -702,7 +682,7 @@
        "      <td>-108.038145</td>\n",
        "      <td>-21.390460</td>\n",
        "      <td> [False]</td>\n",
-       "      <td>  [True]</td>\n",
+       "      <td> [False]</td>\n",
        "      <td> [False]</td>\n",
        "      <td>  True</td>\n",
        "    </tr>\n",
@@ -746,14 +726,6 @@
        "      <th>12</th>\n",
        "      <td>-108.535247</td>\n",
        "      <td>-31.290209</td>\n",
-       "      <td>  [True]</td>\n",
-       "      <td> [False]</td>\n",
-       "      <td>  True</td>\n",
-       "    </tr>\n",
-       "    <tr>\n",
-       "      <th>23</th>\n",
-       "      <td>-66.749808</td>\n",
-       "      <td>-31.116008</td>\n",
        "      <td>  [True]</td>\n",
        "      <td>  [True]</td>\n",
        "      <td> [False]</td>\n",
@@ -780,7 +752,7 @@
        "12 -108.535247 -31.290209   [True]     [True]  [False]      False"
       ]
      },
-     "execution_count": 20,
+     "execution_count": 19,
      "metadata": {},
      "output_type": "execute_result"
     }
@@ -810,18 +782,18 @@
   },
   {
    "cell_type": "code",
+   "execution_count": 20,
+   "metadata": {
+    "collapsed": true
+   },
+   "outputs": [],
+   "source": [
+    "mover_set = mf.OneWayShootingSet(UniformSelector(), interface_set)"
+   ]
+  },
+  {
+   "cell_type": "code",
    "execution_count": 21,
-   "metadata": {
-    "collapsed": true
-   },
-   "outputs": [],
-   "source": [
-    "mover_set = mf.OneWayShootingSet(UniformSelector(), interface_set)"
-   ]
-  },
-  {
-   "cell_type": "code",
-   "execution_count": 22,
    "metadata": {
     "collapsed": true
    },
@@ -843,25 +815,25 @@
   },
   {
    "cell_type": "code",
+   "execution_count": 22,
+   "metadata": {
+    "collapsed": true
+   },
+   "outputs": [],
+   "source": [
+    "bootstrap.run(10)"
+   ]
+  },
+  {
+   "cell_type": "markdown",
+   "metadata": {},
+   "source": [
+    "Save all computed phi/psi values which depends on whether they have been needed before"
+   ]
+  },
+  {
+   "cell_type": "code",
    "execution_count": 23,
-   "metadata": {
-    "collapsed": true
-   },
-   "outputs": [],
-   "source": [
-    "bootstrap.run(10)"
-   ]
-  },
-  {
-   "cell_type": "markdown",
-   "metadata": {},
-   "source": [
-    "Save all computed phi/psi values which depends on whether they have been needed before"
-   ]
-  },
-  {
-   "cell_type": "code",
-   "execution_count": 24,
    "metadata": {
     "collapsed": true
    },
@@ -880,7 +852,7 @@
   },
   {
    "cell_type": "code",
-   "execution_count": 25,
+   "execution_count": 24,
    "metadata": {
     "collapsed": true
    },
@@ -903,27 +875,12 @@
   },
   {
    "cell_type": "code",
-   "execution_count": 30,
-   "metadata": {
-    "collapsed": true
-   },
-   "outputs": [],
-   "source": [
-<<<<<<< HEAD
-=======
-    "traj = storage.snapshot.all()\n",
-    "traj0 = storage.trajectory[0]"
-   ]
-  },
-  {
-   "cell_type": "code",
-   "execution_count": 31,
-   "metadata": {
-    "collapsed": true
-   },
-   "outputs": [],
-   "source": [
->>>>>>> b503bbbf
+   "execution_count": 25,
+   "metadata": {
+    "collapsed": true
+   },
+   "outputs": [],
+   "source": [
     "op_inA(storage.snapshot.all())\n",
     "op_inB(storage.snapshot.all())\n",
     "op_notinAorB(storage.snapshot.all());"
@@ -938,11 +895,7 @@
   },
   {
    "cell_type": "code",
-<<<<<<< HEAD
    "execution_count": 26,
-=======
-   "execution_count": 32,
->>>>>>> b503bbbf
    "metadata": {
     "collapsed": true
    },
@@ -967,11 +920,7 @@
   },
   {
    "cell_type": "code",
-<<<<<<< HEAD
    "execution_count": 27,
-=======
-   "execution_count": 33,
->>>>>>> b503bbbf
    "metadata": {
     "collapsed": false
    },
@@ -982,11 +931,7 @@
        "{Storage @ 'trajectory.nc': 2}"
       ]
      },
-<<<<<<< HEAD
      "execution_count": 27,
-=======
-     "execution_count": 33,
->>>>>>> b503bbbf
      "metadata": {},
      "output_type": "execute_result"
     }
@@ -1008,11 +953,7 @@
   },
   {
    "cell_type": "code",
-<<<<<<< HEAD
    "execution_count": 28,
-=======
-   "execution_count": 34,
->>>>>>> b503bbbf
    "metadata": {
     "collapsed": true
    },
@@ -1037,11 +978,7 @@
   },
   {
    "cell_type": "code",
-<<<<<<< HEAD
    "execution_count": 29,
-=======
-   "execution_count": 35,
->>>>>>> b503bbbf
    "metadata": {
     "collapsed": false
    },
@@ -1055,11 +992,7 @@
        "<IPython.core.display.SVG object>"
       ]
      },
-<<<<<<< HEAD
      "execution_count": 29,
-=======
-     "execution_count": 35,
->>>>>>> b503bbbf
      "metadata": {},
      "output_type": "execute_result"
     }
@@ -1082,11 +1015,7 @@
   },
   {
    "cell_type": "code",
-<<<<<<< HEAD
    "execution_count": 30,
-=======
-   "execution_count": 36,
->>>>>>> b503bbbf
    "metadata": {
     "collapsed": false
    },
@@ -1100,11 +1029,7 @@
        "<IPython.core.display.SVG object>"
       ]
      },
-<<<<<<< HEAD
      "execution_count": 30,
-=======
-     "execution_count": 36,
->>>>>>> b503bbbf
      "metadata": {},
      "output_type": "execute_result"
     }
@@ -1134,11 +1059,7 @@
   },
   {
    "cell_type": "code",
-<<<<<<< HEAD
    "execution_count": 31,
-=======
-   "execution_count": 37,
->>>>>>> b503bbbf
    "metadata": {
     "collapsed": true
    },
@@ -1161,11 +1082,7 @@
   },
   {
    "cell_type": "code",
-<<<<<<< HEAD
    "execution_count": 32,
-=======
-   "execution_count": 38,
->>>>>>> b503bbbf
    "metadata": {
     "collapsed": true
    },
@@ -1177,11 +1094,7 @@
   },
   {
    "cell_type": "code",
-<<<<<<< HEAD
    "execution_count": 33,
-=======
-   "execution_count": 39,
->>>>>>> b503bbbf
    "metadata": {
     "collapsed": false
    },
@@ -1343,11 +1256,7 @@
   },
   {
    "cell_type": "code",
-<<<<<<< HEAD
    "execution_count": 34,
-=======
-   "execution_count": 40,
->>>>>>> b503bbbf
    "metadata": {
     "collapsed": false
    },
@@ -1515,11 +1424,7 @@
   },
   {
    "cell_type": "code",
-<<<<<<< HEAD
    "execution_count": 35,
-=======
-   "execution_count": 41,
->>>>>>> b503bbbf
    "metadata": {
     "collapsed": false
    },
@@ -1689,11 +1594,7 @@
   },
   {
    "cell_type": "code",
-<<<<<<< HEAD
    "execution_count": 36,
-=======
-   "execution_count": 42,
->>>>>>> b503bbbf
    "metadata": {
     "collapsed": true
    },
