--- conflicted
+++ resolved
@@ -484,11 +484,7 @@
      "name": "stdout",
      "output_type": "stream",
      "text": [
-<<<<<<< HEAD
-      "Total trajectory length:  158\n"
-=======
       "Total trajectory length:  168\n"
->>>>>>> f6a94156
      ]
     }
    ],
@@ -536,11 +532,7 @@
       "Traj in TIS ensemble? (probably not) False\n",
       "Number of segments in TIS ensemble:  1\n",
       "Length of each segment:\n",
-<<<<<<< HEAD
-      "  seg[0]: 3\n"
-=======
       "  seg[0]: 31\n"
->>>>>>> f6a94156
      ]
     }
    ],
@@ -604,13 +596,8 @@
        "    </tr>\n",
        "    <tr>\n",
        "      <th>1</th>\n",
-<<<<<<< HEAD
-       "      <td>-83.006319</td>\n",
-       "      <td>-11.213212</td>\n",
-=======
        "      <td>-83.331423</td>\n",
        "      <td>-11.418841</td>\n",
->>>>>>> f6a94156
        "      <td>False</td>\n",
        "      <td>False</td>\n",
        "      <td>False</td>\n",
@@ -618,59 +605,36 @@
        "    </tr>\n",
        "    <tr>\n",
        "      <th>2</th>\n",
-<<<<<<< HEAD
-       "      <td>-78.769129</td>\n",
-       "      <td>-10.671905</td>\n",
-=======
        "      <td>-81.168554</td>\n",
        "      <td>-9.629938</td>\n",
->>>>>>> f6a94156
-       "      <td>False</td>\n",
-       "      <td>False</td>\n",
-       "      <td>False</td>\n",
-       "      <td>True</td>\n",
-       "    </tr>\n",
-       "    <tr>\n",
-<<<<<<< HEAD
-       "      <th>155</th>\n",
-       "      <td>-93.540704</td>\n",
-       "      <td>-32.266565</td>\n",
-       "      <td>True</td>\n",
-=======
+       "      <td>False</td>\n",
+       "      <td>False</td>\n",
+       "      <td>False</td>\n",
+       "      <td>True</td>\n",
+       "    </tr>\n",
+       "    <tr>\n",
        "      <th>165</th>\n",
        "      <td>-48.662919</td>\n",
        "      <td>-28.629703</td>\n",
        "      <td>False</td>\n",
->>>>>>> f6a94156
-       "      <td>True</td>\n",
-       "      <td>False</td>\n",
-       "      <td>True</td>\n",
-       "    </tr>\n",
-       "    <tr>\n",
-<<<<<<< HEAD
-       "      <th>156</th>\n",
-       "      <td>-85.432402</td>\n",
-       "      <td>-21.058161</td>\n",
-=======
+       "      <td>True</td>\n",
+       "      <td>True</td>\n",
+       "      <td>False</td>\n",
+       "      <td>True</td>\n",
+       "    </tr>\n",
+       "    <tr>\n",
        "      <th>166</th>\n",
        "      <td>-55.109200</td>\n",
        "      <td>-24.593100</td>\n",
->>>>>>> f6a94156
-       "      <td>False</td>\n",
-       "      <td>False</td>\n",
-       "      <td>False</td>\n",
-       "      <td>True</td>\n",
-       "    </tr>\n",
-       "    <tr>\n",
-<<<<<<< HEAD
-       "      <th>157</th>\n",
-       "      <td>-77.182080</td>\n",
-       "      <td>-33.287221</td>\n",
-=======
+       "      <td>False</td>\n",
+       "      <td>False</td>\n",
+       "      <td>False</td>\n",
+       "      <td>True</td>\n",
+       "    </tr>\n",
+       "    <tr>\n",
        "      <th>167</th>\n",
        "      <td>-53.914518</td>\n",
        "      <td>-32.485514</td>\n",
->>>>>>> f6a94156
        "      <td>True</td>\n",
        "      <td>True</td>\n",
        "      <td>False</td>\n",
@@ -683,19 +647,11 @@
       "text/plain": [
        "           phi        psi stateA interface0 stateB appendable\n",
        "0   -80.208455 -10.277032  False      False  False       True\n",
-<<<<<<< HEAD
-       "1   -83.006319 -11.213212  False      False  False       True\n",
-       "2   -78.769129 -10.671905  False      False  False       True\n",
-       "155 -93.540704 -32.266565   True       True  False       True\n",
-       "156 -85.432402 -21.058161  False      False  False       True\n",
-       "157 -77.182080 -33.287221   True       True  False      False"
-=======
        "1   -83.331423 -11.418841  False      False  False       True\n",
        "2   -81.168554  -9.629938  False      False  False       True\n",
        "165 -48.662919 -28.629703  False       True  False       True\n",
        "166 -55.109200 -24.593100  False      False  False       True\n",
        "167 -53.914518 -32.485514   True       True  False      False"
->>>>>>> f6a94156
       ]
      },
      "execution_count": 23,
@@ -759,13 +715,8 @@
        "  <tbody>\n",
        "    <tr>\n",
        "      <th>0</th>\n",
-<<<<<<< HEAD
-       "      <td>-93.540704</td>\n",
-       "      <td>-32.266565</td>\n",
-=======
        "      <td>-89.777707</td>\n",
        "      <td>-34.870165</td>\n",
->>>>>>> f6a94156
        "      <td>True</td>\n",
        "      <td>True</td>\n",
        "      <td>False</td>\n",
@@ -773,12 +724,6 @@
        "    </tr>\n",
        "    <tr>\n",
        "      <th>1</th>\n",
-<<<<<<< HEAD
-       "      <td>-85.432402</td>\n",
-       "      <td>-21.058161</td>\n",
-       "      <td>False</td>\n",
-       "      <td>False</td>\n",
-=======
        "      <td>-103.663666</td>\n",
        "      <td>-24.407512</td>\n",
        "      <td>False</td>\n",
@@ -810,8 +755,6 @@
        "      <td>-17.535814</td>\n",
        "      <td>False</td>\n",
        "      <td>False</td>\n",
-       "      <td>False</td>\n",
-       "      <td>True</td>\n",
        "    </tr>\n",
        "    <tr>\n",
        "      <th>5</th>\n",
@@ -873,16 +816,10 @@
        "      <td>7.834574</td>\n",
        "      <td>False</td>\n",
        "      <td>False</td>\n",
->>>>>>> f6a94156
-       "      <td>False</td>\n",
-       "      <td>True</td>\n",
-       "    </tr>\n",
-       "    <tr>\n",
-<<<<<<< HEAD
-       "      <th>2</th>\n",
-       "      <td>-77.182080</td>\n",
-       "      <td>-33.287221</td>\n",
-=======
+       "      <td>False</td>\n",
+       "      <td>True</td>\n",
+       "    </tr>\n",
+       "    <tr>\n",
        "      <th>12</th>\n",
        "      <td>-133.809731</td>\n",
        "      <td>6.488074</td>\n",
@@ -1048,7 +985,6 @@
        "      <th>30</th>\n",
        "      <td>-53.914518</td>\n",
        "      <td>-32.485514</td>\n",
->>>>>>> f6a94156
        "      <td>True</td>\n",
        "      <td>True</td>\n",
        "      <td>False</td>\n",
@@ -1059,12 +995,6 @@
        "</div>"
       ],
       "text/plain": [
-<<<<<<< HEAD
-       "         phi        psi stateA interface0 stateB appendable\n",
-       "0 -93.540704 -32.266565   True       True  False       True\n",
-       "1 -85.432402 -21.058161  False      False  False       True\n",
-       "2 -77.182080 -33.287221   True       True  False      False"
-=======
        "           phi        psi stateA interface0 stateB appendable\n",
        "0   -89.777707 -34.870165   True       True  False       True\n",
        "1  -103.663666 -24.407512  False      False  False       True\n",
@@ -1097,7 +1027,6 @@
        "28  -48.662919 -28.629703  False       True  False       True\n",
        "29  -55.109200 -24.593100  False      False  False       True\n",
        "30  -53.914518 -32.485514   True       True  False      False"
->>>>>>> f6a94156
       ]
      },
      "execution_count": 25,
@@ -1172,11 +1101,7 @@
      "name": "stdout",
      "output_type": "stream",
      "text": [
-<<<<<<< HEAD
-      "DONE! Completed Bootstrapping cycle step 51 in ensemble 2/7 .\n",
-=======
       "DONE! Completed Bootstrapping cycle step 7 in ensemble 7/7 .\n",
->>>>>>> f6a94156
       "\n"
      ]
     }
@@ -1186,31 +1111,6 @@
    ]
   },
   {
-<<<<<<< HEAD
-   "cell_type": "code",
-   "execution_count": 29,
-   "metadata": {
-    "collapsed": false
-   },
-   "outputs": [
-    {
-     "data": {
-      "text/plain": [
-       "<openpathsampling.snapshot.Snapshot at 0x1136b60d0>"
-      ]
-     },
-     "execution_count": 29,
-     "metadata": {},
-     "output_type": "execute_result"
-    }
-   ],
-   "source": [
-    "engine._current_snapshot"
-   ]
-  },
-  {
-=======
->>>>>>> f6a94156
    "cell_type": "markdown",
    "metadata": {},
    "source": [
