{
 "cells": [
  {
   "cell_type": "markdown",
   "metadata": {},
   "source": [
    "# OPENTIS\n",
    "## An Example with Alanine"
   ]
  },
  {
   "cell_type": "markdown",
   "metadata": {},
   "source": [
    "Import Modules"
   ]
  },
  {
   "cell_type": "code",
   "execution_count": 2,
   "metadata": {
    "collapsed": false
   },
   "outputs": [],
   "source": [
    "import numpy as np\n",
    "import mdtraj as md\n",
    "import pandas as pd\n",
    "import time\n",
    "import sys, os\n",
    " \n",
    "# in principle, all of these imports should be simplified once this is a package\n",
    "from openpathsampling.collectivevariable import CV_Function, CV_Volume, CV_MD_Function\n",
    "from openpathsampling.snapshot import Snapshot\n",
    "from openpathsampling.volume import CVRangeVolumePeriodic, VolumeFactory as vf\n",
    "from openpathsampling.pathmover import PathMoverFactory as mf\n",
    "from openpathsampling.ensemble import EnsembleFactory as ef\n",
    "from openpathsampling.ensemble import (LengthEnsemble, SequentialEnsemble, AllOutXEnsemble,\n",
    "                      AllInXEnsemble, PartInXEnsemble, PartOutXEnsemble)\n",
    "from openpathsampling.storage import Storage\n",
    "from openpathsampling.trajectory import Trajectory\n",
    "from openpathsampling.pathsimulator import Bootstrapping\n",
    "from openpathsampling.shooting import UniformSelector\n",
    "from openpathsampling.pathmover import PathMover, SampleMover\n",
    "import simtk.unit as u\n",
    "\n",
    "from openpathsampling.openmm_engine import OpenMMEngine\n",
    "\n",
    "from openpathsampling.storage import Storage\n",
    "from openpathsampling.visualize import PathTreeBuilder\n",
    "from IPython.display import SVG\n",
    "\n",
    "import openpathsampling as paths"
   ]
  },
  {
   "cell_type": "markdown",
   "metadata": {},
   "source": [
    "Radians to Degree conversion"
   ]
  },
  {
   "cell_type": "code",
   "execution_count": 3,
   "metadata": {
    "collapsed": true
   },
   "outputs": [],
   "source": [
    "degrees = 180/3.14159 # psi reports in radians; I think in degrees"
   ]
  },
  {
   "cell_type": "markdown",
   "metadata": {},
   "source": [
    "Create an AlanineOpenMMSimulator for demonstration purposes"
   ]
  },
  {
   "cell_type": "markdown",
   "metadata": {},
   "source": [
    "### Set simulation options and create a simulator object"
   ]
  },
  {
   "cell_type": "code",
   "execution_count": 4,
   "metadata": {
    "collapsed": true
   },
   "outputs": [],
   "source": [
    "options = {\n",
    "            'temperature' : 300.0 * u.kelvin,\n",
    "            'collision_rate' : 1.0 / u.picoseconds,\n",
    "            'timestep' : 2.0 * u.femtoseconds,\n",
    "            'nsteps_per_frame' : 10,\n",
    "            'n_frames_max' : 5000,\n",
    "            'start_time' : time.time(),\n",
    "            'fn_initial_pdb' : \"../data/Alanine_solvated.pdb\",\n",
    "            'platform' : 'fastest',\n",
    "            'solute_indices' : range(22),\n",
    "            'forcefield_solute' : 'amber96.xml',\n",
    "            'forcefield_solvent' : 'tip3p.xml'\n",
    "           }"
   ]
  },
  {
   "cell_type": "code",
   "execution_count": 5,
   "metadata": {
    "collapsed": true
   },
   "outputs": [],
   "source": [
    "template = paths.tools.snapshot_from_pdb(\"../data/Alanine_solvated.pdb\")"
   ]
  },
  {
   "cell_type": "code",
   "execution_count": 5,
   "metadata": {
    "collapsed": false
   },
   "outputs": [],
   "source": [
    "engine = paths.SimpleOpenMMEngine(\n",
    "                template=template,\n",
    "                options=options\n",
    "                )\n",
    "engine.create()"
   ]
  },
  {
   "cell_type": "code",
   "execution_count": 6,
   "metadata": {
    "collapsed": true
   },
   "outputs": [],
   "source": [
    "storage = paths.storage.Storage(\"trajectory.nc\", template=template)"
   ]
  },
  {
   "cell_type": "markdown",
   "metadata": {},
   "source": [
    "And save the storage in a separate variable for convenience"
   ]
  },
  {
   "cell_type": "code",
<<<<<<< HEAD
   "execution_count": 7,
=======
   "execution_count": 6,
>>>>>>> 25ac1f6c
   "metadata": {
    "collapsed": false
   },
   "outputs": [],
   "source": [
<<<<<<< HEAD
    "paths.EngineGeneratingMover.engine = engine"
=======
    "storage = engine.storage\n",
    "paths.EngineMover.engine = engine"
>>>>>>> 25ac1f6c
   ]
  },
  {
   "cell_type": "markdown",
   "metadata": {},
   "source": [
    "Equilibrate"
   ]
  },
  {
   "cell_type": "code",
<<<<<<< HEAD
   "execution_count": 8,
=======
   "execution_count": 7,
>>>>>>> 25ac1f6c
   "metadata": {
    "collapsed": false
   },
   "outputs": [],
   "source": [
    "engine.current_snapshot = engine.template\n",
    "engine.equilibrate(5)"
   ]
  },
  {
   "cell_type": "markdown",
   "metadata": {},
   "source": [
    "Save equilibrated snapshot with index 0"
   ]
  },
  {
   "cell_type": "code",
<<<<<<< HEAD
   "execution_count": 9,
=======
   "execution_count": 8,
>>>>>>> 25ac1f6c
   "metadata": {
    "collapsed": false
   },
   "outputs": [],
   "source": [
    "storage.save(engine.current_snapshot);"
   ]
  },
  {
   "cell_type": "markdown",
   "metadata": {},
   "source": [
    "### Order Parameters"
   ]
  },
  {
   "cell_type": "markdown",
   "metadata": {},
   "source": [
    "this generates an order parameter (callable) object named psi (so if we call `psi(trajectory)` we get a list of the values of psi for each frame in the trajectory). This particular order parameter uses mdtraj's compute_dihedrals function, with the atoms in psi_atoms"
   ]
  },
  {
   "cell_type": "code",
   "execution_count": 10,
   "metadata": {
    "collapsed": false
   },
   "outputs": [],
   "source": [
    "psi_atoms = [6,8,14,16]\n",
    "psi = CV_MD_Function(\"psi\", md.compute_dihedrals,\n",
    "                  indices=[psi_atoms])\n",
    "\n",
    "phi_atoms = [4,6,8,14]\n",
    "phi = CV_MD_Function(\"phi\", md.compute_dihedrals,\n",
    "                  indices=[phi_atoms])"
   ]
  },
  {
   "cell_type": "code",
   "execution_count": 11,
   "metadata": {
    "collapsed": false
   },
   "outputs": [],
   "source": [
    "storage.save([psi, phi]);"
   ]
  },
  {
   "cell_type": "markdown",
   "metadata": {},
   "source": [
    "### Volumes"
   ]
  },
  {
   "cell_type": "markdown",
   "metadata": {},
   "source": [
    "This creates two states using a one-dimensional order parameter (called _Lambda_ in TIS terminology). A snapshot is in the State as long as the order parameter is with specific bounds. "
   ]
  },
  {
   "cell_type": "code",
   "execution_count": 12,
   "metadata": {
    "collapsed": true
   },
   "outputs": [],
   "source": [
    "stateA = CVRangeVolumePeriodic(\n",
    "    collectivevariable=psi, \n",
    "    lambda_min=-120.0/degrees, \n",
    "    lambda_max=-30.0/degrees, \n",
    "    period_min=-180.0/degrees, \n",
    "    period_max=+180.0/degrees\n",
    ")\n",
    "stateB = CVRangeVolumePeriodic(psi, 100/degrees, 180/degrees, -180.0/degrees, +180.0/degrees)"
   ]
  },
  {
   "cell_type": "markdown",
   "metadata": {},
   "source": [
    "Now do the same for a set of lambda ranges to produce nested volumes."
   ]
  },
  {
   "cell_type": "code",
   "execution_count": 13,
   "metadata": {
    "collapsed": true
   },
   "outputs": [],
   "source": [
    "minima = map((1.0 / degrees).__mul__,\n",
    "             [-125, -135, -140, -142.5, -145.0, -147.0, -150.0])\n",
    "\n",
    "maxima = map((1.0 / degrees).__mul__,\n",
    "             [-25.0, -21.0, -18.5, -17.0, -15.0, -10.0, 0.0])\n",
    "\n",
    "volume_set = vf.CVRangeVolumePeriodicSet(psi, minima, maxima, -180.0/degrees, +180.0/degrees)"
   ]
  },
  {
   "cell_type": "markdown",
   "metadata": {},
   "source": [
    "### Ensembles"
   ]
  },
  {
   "cell_type": "markdown",
   "metadata": {},
   "source": [
    "Now do this automatically for all ensembles"
   ]
  },
  {
   "cell_type": "code",
   "execution_count": 14,
   "metadata": {
    "collapsed": false
   },
   "outputs": [],
   "source": [
    "interface0 = volume_set[0]\n",
    "interface_set = ef.TISEnsembleSet(stateA, stateA | stateB, volume_set, psi)\n",
    "for no, interface in enumerate(interface_set):\n",
    "    # Give each interface a name\n",
    "    interface.name = 'Interface '+str(no)\n",
    "    # And save all of these\n",
    "    storage.ensembles.save(interface)"
   ]
  },
  {
   "cell_type": "markdown",
   "metadata": {},
   "source": [
    "And create a special ensemble, that will create a first trajectory in the innermost TIS ensemble independent from where we start"
   ]
  },
  {
   "cell_type": "markdown",
   "metadata": {},
   "source": [
    "The idea is to describe a trajectory type by a sequence of positions. First can be outside of stateA or not, then be inside stateA, etc..."
   ]
  },
  {
   "cell_type": "code",
   "execution_count": 15,
   "metadata": {
    "collapsed": true
   },
   "outputs": [],
   "source": [
    "first_traj_ensemble = SequentialEnsemble([\n",
    "    AllOutXEnsemble(stateA) | LengthEnsemble(0),\n",
    "    AllInXEnsemble(stateA),\n",
    "    (AllOutXEnsemble(stateA) & AllInXEnsemble(interface0)) | LengthEnsemble(0),\n",
    "    AllInXEnsemble(interface0) | LengthEnsemble(0),\n",
    "    AllOutXEnsemble(interface0),\n",
    "    AllOutXEnsemble(stateA) | LengthEnsemble(0),\n",
    "    AllInXEnsemble(stateA) & LengthEnsemble(1)\n",
    "])"
   ]
  },
  {
   "cell_type": "code",
   "execution_count": 16,
   "metadata": {
    "collapsed": false
   },
   "outputs": [
    {
     "name": "stdout",
     "output_type": "stream",
     "text": [
      "OpenCL\n"
     ]
    }
   ],
   "source": [
    "platform = engine.simulation.context.getPlatform()\n",
    "print platform.getName()"
   ]
  },
  {
   "cell_type": "markdown",
   "metadata": {},
   "source": [
    "### start path generation"
   ]
  },
  {
   "cell_type": "markdown",
   "metadata": {},
   "source": [
    "so lets try and see if we can generate a first path"
   ]
  },
  {
   "cell_type": "markdown",
   "metadata": {},
   "source": [
    "load the initial snapshot (although we still have it) and generate using the Alanine simulator. The second option specifies a function : trajectory -> bool that keeps the simulation running as long as it is true. Our goal was to generate a path that belongs to a specific ensemble, so we use `forward` to determine if it makes sense to keep running or if the result cannot belong to the ensemble anymore."
   ]
  },
  {
   "cell_type": "code",
   "execution_count": 17,
   "metadata": {
    "collapsed": false
   },
   "outputs": [],
   "source": [
    "snapshot = storage.load(Snapshot, 0)\n",
    "total_path = engine.generate(\n",
    "    snapshot= snapshot, \n",
    "    running = [first_traj_ensemble.can_append]\n",
    ")"
   ]
  },
  {
   "cell_type": "markdown",
   "metadata": {},
   "source": [
    "Show the length"
   ]
  },
  {
   "cell_type": "code",
   "execution_count": 18,
   "metadata": {
    "collapsed": false
   },
   "outputs": [
    {
     "name": "stdout",
     "output_type": "stream",
     "text": [
      "Total trajectory length:  70\n"
     ]
    }
   ],
   "source": [
    "print \"Total trajectory length: \", len(total_path)"
   ]
  },
  {
   "cell_type": "markdown",
   "metadata": {},
   "source": [
    "And save the trajetory completely"
   ]
  },
  {
   "cell_type": "code",
   "execution_count": 19,
   "metadata": {
    "collapsed": true
   },
   "outputs": [],
   "source": [
    "storage.save(total_path);"
   ]
  },
  {
   "cell_type": "markdown",
   "metadata": {},
   "source": [
    "Split the trajectory into parts that belong to the TIS ensemble (not the one we generated)"
   ]
  },
  {
   "cell_type": "code",
   "execution_count": 20,
   "metadata": {
    "collapsed": false
   },
   "outputs": [
    {
     "name": "stdout",
     "output_type": "stream",
     "text": [
      "Traj in first_traj_ensemble? (should be) True\n",
      "Traj in TIS ensemble? (probably not) False\n",
      "Number of segments in TIS ensemble:  1\n",
      "Length of each segment:\n",
      "  seg[0]: 3\n"
     ]
    }
   ],
   "source": [
    "interface0_ensemble = interface_set[0]\n",
    "segments = interface0_ensemble.split(total_path)\n",
    "\n",
    "print \"Traj in first_traj_ensemble? (should be)\", \n",
    "print first_traj_ensemble(total_path)\n",
    "\n",
    "print \"Traj in TIS ensemble? (probably not)\", \n",
    "print interface0_ensemble(total_path)\n",
    "\n",
    "\n",
    "print \"Number of segments in TIS ensemble: \", len(segments)\n",
    "if len(segments):\n",
    "    print \"Length of each segment:\"\n",
    "    for i in range(len(segments)):\n",
    "        print \"  seg[{0}]: {1}\".format(i, len(segments[i]))"
   ]
  },
  {
   "cell_type": "markdown",
   "metadata": {},
   "source": [
    "Show some results and check if this worked"
   ]
  },
  {
   "cell_type": "code",
   "execution_count": 21,
   "metadata": {
    "collapsed": false
   },
   "outputs": [
    {
     "data": {
      "text/html": [
       "<div>\n",
       "<table border=\"1\" class=\"dataframe\">\n",
       "  <thead>\n",
       "    <tr style=\"text-align: right;\">\n",
       "      <th></th>\n",
       "      <th>phi</th>\n",
       "      <th>psi</th>\n",
       "      <th>stateA</th>\n",
       "      <th>interface0</th>\n",
       "      <th>stateB</th>\n",
       "      <th>appendable</th>\n",
       "    </tr>\n",
       "  </thead>\n",
       "  <tbody>\n",
       "    <tr>\n",
       "      <th>0</th>\n",
       "      <td>-80.208523</td>\n",
       "      <td>-10.277041</td>\n",
       "      <td>[False]</td>\n",
       "      <td>[False]</td>\n",
       "      <td>[False]</td>\n",
       "      <td>True</td>\n",
       "    </tr>\n",
       "    <tr>\n",
       "      <th>1</th>\n",
       "      <td>-83.107305</td>\n",
       "      <td>-12.129789</td>\n",
       "      <td>[False]</td>\n",
       "      <td>[False]</td>\n",
       "      <td>[False]</td>\n",
       "      <td>True</td>\n",
       "    </tr>\n",
       "    <tr>\n",
       "      <th>2</th>\n",
       "      <td>-81.015538</td>\n",
       "      <td>-11.834304</td>\n",
       "      <td>[False]</td>\n",
       "      <td>[False]</td>\n",
       "      <td>[False]</td>\n",
       "      <td>True</td>\n",
       "    </tr>\n",
       "    <tr>\n",
       "      <th>67</th>\n",
       "      <td>-107.568399</td>\n",
       "      <td>-45.302794</td>\n",
       "      <td>[True]</td>\n",
       "      <td>[True]</td>\n",
       "      <td>[False]</td>\n",
       "      <td>True</td>\n",
       "    </tr>\n",
       "    <tr>\n",
       "      <th>68</th>\n",
       "      <td>-123.721127</td>\n",
       "      <td>-24.234408</td>\n",
       "      <td>[False]</td>\n",
       "      <td>[False]</td>\n",
       "      <td>[False]</td>\n",
       "      <td>True</td>\n",
       "    </tr>\n",
       "    <tr>\n",
       "      <th>69</th>\n",
       "      <td>-125.800293</td>\n",
       "      <td>-40.295152</td>\n",
       "      <td>[True]</td>\n",
       "      <td>[True]</td>\n",
       "      <td>[False]</td>\n",
       "      <td>False</td>\n",
       "    </tr>\n",
       "  </tbody>\n",
       "</table>\n",
       "</div>"
      ],
      "text/plain": [
       "           phi        psi   stateA interface0   stateB appendable\n",
       "0   -80.208523 -10.277041  [False]    [False]  [False]       True\n",
       "1   -83.107305 -12.129789  [False]    [False]  [False]       True\n",
       "2   -81.015538 -11.834304  [False]    [False]  [False]       True\n",
       "67 -107.568399 -45.302794   [True]     [True]  [False]       True\n",
       "68 -123.721127 -24.234408  [False]    [False]  [False]       True\n",
       "69 -125.800293 -40.295152   [True]     [True]  [False]      False"
      ]
     },
     "execution_count": 21,
     "metadata": {},
     "output_type": "execute_result"
    }
   ],
   "source": [
    "data = []\n",
    "for frame in total_path:\n",
    "    data.append((phi(frame)[0]*degrees, psi(frame)[0]*degrees, stateA(frame), interface0(frame), stateB(frame), first_traj_ensemble.can_append(total_path[slice(0,total_path.index(frame)+1)])))\n",
    "    \n",
    "dataframe = pd.DataFrame(data, columns=['phi', 'psi', 'stateA', 'interface0', 'stateB', 'appendable'])\n",
    "dataframe[[0,1,2,3,4,5]].ix[[0,1,2,len(dataframe)-3,len(dataframe)-2,len(dataframe)-1]]"
   ]
  },
  {
   "cell_type": "code",
   "execution_count": 22,
   "metadata": {
    "collapsed": false
   },
   "outputs": [
    {
     "name": "stdout",
     "output_type": "stream",
     "text": [
      "Do our segments satisfy the ensemble? True\n"
     ]
    }
   ],
   "source": [
    "print \"Do our segments satisfy the ensemble?\",\n",
    "for seg in segments:\n",
    "    print interface0_ensemble(seg),"
   ]
  },
  {
   "cell_type": "code",
   "execution_count": 23,
   "metadata": {
    "collapsed": false
   },
   "outputs": [
    {
     "data": {
      "text/html": [
       "<div>\n",
       "<table border=\"1\" class=\"dataframe\">\n",
       "  <thead>\n",
       "    <tr style=\"text-align: right;\">\n",
       "      <th></th>\n",
       "      <th>phi</th>\n",
       "      <th>psi</th>\n",
       "      <th>stateA</th>\n",
       "      <th>interface0</th>\n",
       "      <th>stateB</th>\n",
       "      <th>appendable</th>\n",
       "    </tr>\n",
       "  </thead>\n",
       "  <tbody>\n",
       "    <tr>\n",
       "      <th>0</th>\n",
       "      <td>-107.568399</td>\n",
       "      <td>-45.302794</td>\n",
       "      <td>[True]</td>\n",
       "      <td>[True]</td>\n",
       "      <td>[False]</td>\n",
       "      <td>True</td>\n",
       "    </tr>\n",
       "    <tr>\n",
       "      <th>1</th>\n",
       "      <td>-123.721127</td>\n",
       "      <td>-24.234408</td>\n",
       "      <td>[False]</td>\n",
       "      <td>[False]</td>\n",
       "      <td>[False]</td>\n",
       "      <td>True</td>\n",
       "    </tr>\n",
       "    <tr>\n",
       "      <th>2</th>\n",
       "      <td>-125.800293</td>\n",
       "      <td>-40.295152</td>\n",
       "      <td>[True]</td>\n",
       "      <td>[True]</td>\n",
       "      <td>[False]</td>\n",
       "      <td>False</td>\n",
       "    </tr>\n",
       "  </tbody>\n",
       "</table>\n",
       "</div>"
      ],
      "text/plain": [
       "          phi        psi   stateA interface0   stateB appendable\n",
       "0 -107.568399 -45.302794   [True]     [True]  [False]       True\n",
       "1 -123.721127 -24.234408  [False]    [False]  [False]       True\n",
       "2 -125.800293 -40.295152   [True]     [True]  [False]      False"
      ]
     },
     "execution_count": 23,
     "metadata": {},
     "output_type": "execute_result"
    }
   ],
   "source": [
    "data = []\n",
    "for frame in segments[0]:\n",
    "    data.append((phi(frame)[0]*degrees, psi(frame)[0]*degrees, stateA(frame), interface0(frame), stateB(frame), first_traj_ensemble.can_append(total_path[slice(0,total_path.index(frame)+1)])))\n",
    "    \n",
    "dataframe = pd.DataFrame(data, columns=['phi', 'psi', 'stateA', 'interface0', 'stateB', 'appendable'])\n",
    "dataframe[[0,1,2,3,4,5]]"
   ]
  },
  {
   "cell_type": "markdown",
   "metadata": {},
   "source": [
    "### Bootstrapping"
   ]
  },
  {
   "cell_type": "markdown",
   "metadata": {},
   "source": [
    "Run a bootstrapping (not TIS) simulation that shoots from an ensemble until the next interface is reached then switch to the next ensemble to drive the system out of stateA"
   ]
  },
  {
   "cell_type": "code",
   "execution_count": 24,
   "metadata": {
    "collapsed": true
   },
   "outputs": [],
   "source": [
    "mover_set = mf.OneWayShootingSet(UniformSelector(), interface_set)"
   ]
  },
  {
   "cell_type": "code",
   "execution_count": 25,
   "metadata": {
    "collapsed": false
   },
   "outputs": [],
   "source": [
    "bootstrap = Bootstrapping(storage=storage,\n",
    "                          engine=engine,\n",
    "                          ensembles=interface_set,\n",
    "                          movers=mover_set,\n",
    "                          trajectory=segments[0])"
   ]
  },
  {
   "cell_type": "markdown",
   "metadata": {},
   "source": [
    "Run Bootstrapping with at most 50 attempts per ensemble"
   ]
  },
  {
   "cell_type": "code",
   "execution_count": 26,
   "metadata": {
    "collapsed": false
   },
   "outputs": [
    {
     "name": "stdout",
     "output_type": "stream",
     "text": [
      "DONE! Completed Bootstrapping cycle step 50 in ensemble 1/7 .\n",
      "\n"
     ]
    }
   ],
   "source": [
    "bootstrap.run(50)"
   ]
  },
  {
   "cell_type": "markdown",
   "metadata": {},
   "source": [
    "Save all computed phi/psi values which depends on whether they have been needed before"
   ]
  },
  {
   "cell_type": "code",
   "execution_count": 27,
   "metadata": {
    "collapsed": true
   },
   "outputs": [],
   "source": [
    "storage.collectivevariables.sync(psi);\n",
    "storage.collectivevariables.sync(phi);"
   ]
  },
  {
   "cell_type": "markdown",
   "metadata": {},
   "source": [
    "Create an collectivevariable from a volume which is just 1 or 0 and can thus be stored for later analysis"
   ]
  },
  {
   "cell_type": "code",
   "execution_count": 28,
   "metadata": {
    "collapsed": true
   },
   "outputs": [],
   "source": [
    "op_inA = CV_Volume('StateA', stateA)\n",
    "op_inA.uid = 'StateA'\n",
    "op_inB = CV_Volume('StateB', stateB)\n",
    "op_inB.uid = 'StateB'\n",
    "op_notinAorB = CV_Volume('StateX', ~ (stateA | stateB))\n",
    "op_notinAorB.uid = 'StateX'"
   ]
  },
  {
   "cell_type": "markdown",
   "metadata": {},
   "source": [
    "Compute the collectivevariable for all snapshots"
   ]
  },
  {
   "cell_type": "code",
   "execution_count": 29,
   "metadata": {
    "collapsed": false
   },
   "outputs": [],
   "source": [
    "#op_inA(storage.snapshots)\n",
    "#op_inB(storage.snapshots)\n",
    "#op_notinAorB(storage.snapshots);"
   ]
  },
  {
   "cell_type": "markdown",
   "metadata": {},
   "source": [
    "Save the new collectivevariables"
   ]
  },
  {
   "cell_type": "code",
   "execution_count": 30,
   "metadata": {
    "collapsed": true
   },
   "outputs": [],
   "source": [
    "storage.save([op_inA, op_inB, op_notinAorB]);\n",
    "storage.cvs.sync()\n",
    "storage.sync()"
   ]
  },
  {
   "cell_type": "code",
   "execution_count": 31,
   "metadata": {
    "collapsed": true
   },
   "outputs": [],
   "source": [
    "storage.close()"
   ]
  },
  {
   "cell_type": "code",
   "execution_count": 32,
   "metadata": {
    "collapsed": true
   },
   "outputs": [],
   "source": [
    "import openpathsampling as paths\n",
    "from openpathsampling.visualize import PathTreeBuilder\n",
    "from IPython.display import SVG\n",
    "import mdtraj"
   ]
  },
  {
   "cell_type": "code",
   "execution_count": 33,
   "metadata": {
    "collapsed": false
   },
   "outputs": [],
   "source": [
    "storage = paths.storage.Storage('trajectory.nc', mode='r')"
   ]
  },
  {
   "cell_type": "markdown",
   "metadata": {},
   "source": [
    "## Visualization"
   ]
  },
  {
   "cell_type": "markdown",
   "metadata": {},
   "source": [
    "Create a PathTree generator"
   ]
  },
  {
   "cell_type": "code",
   "execution_count": 34,
   "metadata": {
    "collapsed": false
   },
   "outputs": [],
   "source": [
    "tree = PathTreeBuilder(storage)"
   ]
  },
  {
   "cell_type": "markdown",
   "metadata": {},
   "source": [
    "Change the settings to show rejected pathways, mark OrderParaemters `stateA` and `stateX`, and show the 'psi' value as text inside of the boxes"
   ]
  },
  {
   "cell_type": "code",
   "execution_count": 35,
   "metadata": {
    "collapsed": false
   },
   "outputs": [],
   "source": [
    "tree.rejected = False\n",
    "tree.states = [ ('orange',storage.cvs[2])]\n",
    "# Some ideas for collectivevariables to visualize\n",
    "tree.op = lambda snap : 'B' if snap.reversed else 'F'\n",
    "tree.op = lambda snap : int(psi(snap)[0]/3.1415926 * 180)\n",
    "tree.op = lambda snap : snap.configuration.idx[storage]\n",
    "samps = tree.construct_heritage(storage.samples[len(storage.samples) - 1])\n",
    "tree.from_samples(samps)\n",
    "#for sset in storage.samplesets:\n",
    "#    print sset.movepath\n",
    "    \n",
    "#for s in samps:\n",
    "#    print (s, s.ensemble.idx[storage], s.replica, len(tree.construct_heritage(s)), s.mover.__class__.__name__)"
   ]
  },
  {
   "cell_type": "markdown",
   "metadata": {},
   "source": [
    "Render the tree"
   ]
  },
  {
   "cell_type": "code",
   "execution_count": 36,
   "metadata": {
    "collapsed": false
   },
   "outputs": [
    {
     "data": {
      "image/svg+xml": [
       "<svg baseProfile=\"full\" height=\"1425.6px\" version=\"1.1\" width=\"316.8px\" xmlns=\"http://www.w3.org/2000/svg\" xmlns:ev=\"http://www.w3.org/2001/xml-events\" xmlns:xlink=\"http://www.w3.org/1999/xlink\"><defs/><text alignment-baseline=\"middle\" fill=\"black\" font-family=\"Futura\" font-size=\"9.24\" text-anchor=\"end\" x=\"205.92\" y=\"27.72\">10b</text><rect fill=\"black\" height=\"15.84\" width=\"23.76\" x=\"212.52\" y=\"18.48\"/><circle cx=\"237.6\" cy=\"26.4\" fill=\"black\" r=\"1.32\" stroke=\"black\" stroke-width=\"0\"/><text alignment-baseline=\"middle\" fill=\"white\" font-family=\"Futura\" font-size=\"9.24\" text-anchor=\"middle\" x=\"224.4\" y=\"27.72\">212</text><rect fill=\"black\" height=\"15.84\" width=\"23.76\" x=\"238.92\" y=\"18.48\"/><circle cx=\"237.6\" cy=\"26.4\" fill=\"black\" r=\"1.32\" stroke=\"black\" stroke-width=\"0\"/><circle cx=\"264.0\" cy=\"26.4\" fill=\"black\" r=\"1.32\" stroke=\"black\" stroke-width=\"0\"/><text alignment-baseline=\"middle\" fill=\"white\" font-family=\"Futura\" font-size=\"9.24\" text-anchor=\"middle\" x=\"250.8\" y=\"27.72\">209</text><rect fill=\"black\" height=\"15.84\" width=\"23.76\" x=\"265.32\" y=\"18.48\"/><circle cx=\"264.0\" cy=\"26.4\" fill=\"black\" r=\"1.32\" stroke=\"black\" stroke-width=\"0\"/><text alignment-baseline=\"middle\" fill=\"white\" font-family=\"Futura\" font-size=\"9.24\" text-anchor=\"middle\" x=\"277.2\" y=\"27.72\">210</text><line stroke=\"red\" stroke-width=\"1.32\" x1=\"237.6\" x2=\"237.6\" y1=\"27.72\" y2=\"51.48\"/><text alignment-baseline=\"middle\" fill=\"black\" font-family=\"Futura\" font-size=\"9.24\" text-anchor=\"start\" x=\"295.68\" y=\"54.12\">11f</text><rect fill=\"red\" height=\"15.84\" width=\"23.76\" x=\"238.92\" y=\"44.88\"/><circle cx=\"237.6\" cy=\"52.8\" fill=\"red\" r=\"1.32\" stroke=\"red\" stroke-width=\"0\"/><circle cx=\"264.0\" cy=\"52.8\" fill=\"red\" r=\"1.32\" stroke=\"red\" stroke-width=\"0\"/><text alignment-baseline=\"middle\" fill=\"white\" font-family=\"Futura\" font-size=\"9.24\" text-anchor=\"middle\" x=\"250.8\" y=\"54.12\">209</text><rect fill=\"red\" height=\"15.84\" width=\"23.76\" x=\"265.32\" y=\"44.88\"/><circle cx=\"264.0\" cy=\"52.8\" fill=\"red\" r=\"1.32\" stroke=\"red\" stroke-width=\"0\"/><text alignment-baseline=\"middle\" fill=\"white\" font-family=\"Futura\" font-size=\"9.24\" text-anchor=\"middle\" x=\"277.2\" y=\"54.12\">213</text><line stroke=\"green\" stroke-width=\"1.32\" x1=\"264.0\" x2=\"264.0\" y1=\"54.12\" y2=\"77.88\"/><text alignment-baseline=\"middle\" fill=\"black\" font-family=\"Futura\" font-size=\"9.24\" text-anchor=\"end\" x=\"205.92\" y=\"80.52\">12b</text><rect fill=\"green\" height=\"15.84\" width=\"23.76\" x=\"212.52\" y=\"71.28\"/><circle cx=\"237.6\" cy=\"79.2\" fill=\"green\" r=\"1.32\" stroke=\"green\" stroke-width=\"0\"/><text alignment-baseline=\"middle\" fill=\"white\" font-family=\"Futura\" font-size=\"9.24\" text-anchor=\"middle\" x=\"224.4\" y=\"80.52\">214</text><rect fill=\"green\" height=\"15.84\" width=\"23.76\" x=\"238.92\" y=\"71.28\"/><circle cx=\"237.6\" cy=\"79.2\" fill=\"green\" r=\"1.32\" stroke=\"green\" stroke-width=\"0\"/><circle cx=\"264.0\" cy=\"79.2\" fill=\"green\" r=\"1.32\" stroke=\"green\" stroke-width=\"0\"/><text alignment-baseline=\"middle\" fill=\"white\" font-family=\"Futura\" font-size=\"9.24\" text-anchor=\"middle\" x=\"250.8\" y=\"80.52\">209</text><line stroke=\"green\" stroke-width=\"1.32\" x1=\"264.0\" x2=\"264.0\" y1=\"80.52\" y2=\"104.28\"/><text alignment-baseline=\"middle\" fill=\"black\" font-family=\"Futura\" font-size=\"9.24\" text-anchor=\"end\" x=\"205.92\" y=\"106.92\">13b</text><rect fill=\"green\" height=\"15.84\" width=\"23.76\" x=\"212.52\" y=\"97.68\"/><circle cx=\"237.6\" cy=\"105.6\" fill=\"green\" r=\"1.32\" stroke=\"green\" stroke-width=\"0\"/><text alignment-baseline=\"middle\" fill=\"white\" font-family=\"Futura\" font-size=\"9.24\" text-anchor=\"middle\" x=\"224.4\" y=\"106.92\">215</text><rect fill=\"green\" height=\"15.84\" width=\"23.76\" x=\"238.92\" y=\"97.68\"/><circle cx=\"237.6\" cy=\"105.6\" fill=\"green\" r=\"1.32\" stroke=\"green\" stroke-width=\"0\"/><circle cx=\"264.0\" cy=\"105.6\" fill=\"green\" r=\"1.32\" stroke=\"green\" stroke-width=\"0\"/><text alignment-baseline=\"middle\" fill=\"white\" font-family=\"Futura\" font-size=\"9.24\" text-anchor=\"middle\" x=\"250.8\" y=\"106.92\">209</text><line stroke=\"green\" stroke-width=\"1.32\" x1=\"264.0\" x2=\"264.0\" y1=\"106.92\" y2=\"130.68\"/><text alignment-baseline=\"middle\" fill=\"black\" font-family=\"Futura\" font-size=\"9.24\" text-anchor=\"end\" x=\"205.92\" y=\"133.32\">14b</text><rect fill=\"green\" height=\"15.84\" width=\"23.76\" x=\"212.52\" y=\"124.08\"/><circle cx=\"237.6\" cy=\"132.0\" fill=\"green\" r=\"1.32\" stroke=\"green\" stroke-width=\"0\"/><text alignment-baseline=\"middle\" fill=\"white\" font-family=\"Futura\" font-size=\"9.24\" text-anchor=\"middle\" x=\"224.4\" y=\"133.32\">216</text><rect fill=\"green\" height=\"15.84\" width=\"23.76\" x=\"238.92\" y=\"124.08\"/><circle cx=\"237.6\" cy=\"132.0\" fill=\"green\" r=\"1.32\" stroke=\"green\" stroke-width=\"0\"/><circle cx=\"264.0\" cy=\"132.0\" fill=\"green\" r=\"1.32\" stroke=\"green\" stroke-width=\"0\"/><text alignment-baseline=\"middle\" fill=\"white\" font-family=\"Futura\" font-size=\"9.24\" text-anchor=\"middle\" x=\"250.8\" y=\"133.32\">209</text><line stroke=\"red\" stroke-width=\"1.32\" x1=\"237.6\" x2=\"237.6\" y1=\"133.32\" y2=\"157.08\"/><text alignment-baseline=\"middle\" fill=\"black\" font-family=\"Futura\" font-size=\"9.24\" text-anchor=\"start\" x=\"295.68\" y=\"159.72\">15f</text><rect fill=\"red\" height=\"15.84\" width=\"23.76\" x=\"238.92\" y=\"150.48\"/><circle cx=\"237.6\" cy=\"158.4\" fill=\"red\" r=\"1.32\" stroke=\"red\" stroke-width=\"0\"/><circle cx=\"264.0\" cy=\"158.4\" fill=\"red\" r=\"1.32\" stroke=\"red\" stroke-width=\"0\"/><text alignment-baseline=\"middle\" fill=\"white\" font-family=\"Futura\" font-size=\"9.24\" text-anchor=\"middle\" x=\"250.8\" y=\"159.72\">209</text><rect fill=\"red\" height=\"15.84\" width=\"23.76\" x=\"265.32\" y=\"150.48\"/><circle cx=\"264.0\" cy=\"158.4\" fill=\"red\" r=\"1.32\" stroke=\"red\" stroke-width=\"0\"/><text alignment-baseline=\"middle\" fill=\"white\" font-family=\"Futura\" font-size=\"9.24\" text-anchor=\"middle\" x=\"277.2\" y=\"159.72\">217</text><line stroke=\"red\" stroke-width=\"1.32\" x1=\"237.6\" x2=\"237.6\" y1=\"159.72\" y2=\"183.48\"/><text alignment-baseline=\"middle\" fill=\"black\" font-family=\"Futura\" font-size=\"9.24\" text-anchor=\"start\" x=\"295.68\" y=\"186.12\">16f</text><rect fill=\"red\" height=\"15.84\" width=\"23.76\" x=\"238.92\" y=\"176.88\"/><circle cx=\"237.6\" cy=\"184.8\" fill=\"red\" r=\"1.32\" stroke=\"red\" stroke-width=\"0\"/><circle cx=\"264.0\" cy=\"184.8\" fill=\"red\" r=\"1.32\" stroke=\"red\" stroke-width=\"0\"/><text alignment-baseline=\"middle\" fill=\"white\" font-family=\"Futura\" font-size=\"9.24\" text-anchor=\"middle\" x=\"250.8\" y=\"186.12\">209</text><rect fill=\"red\" height=\"15.84\" width=\"23.76\" x=\"265.32\" y=\"176.88\"/><circle cx=\"264.0\" cy=\"184.8\" fill=\"red\" r=\"1.32\" stroke=\"red\" stroke-width=\"0\"/><text alignment-baseline=\"middle\" fill=\"white\" font-family=\"Futura\" font-size=\"9.24\" text-anchor=\"middle\" x=\"277.2\" y=\"186.12\">218</text><line stroke=\"green\" stroke-width=\"1.32\" x1=\"264.0\" x2=\"264.0\" y1=\"186.12\" y2=\"209.88\"/><text alignment-baseline=\"middle\" fill=\"black\" font-family=\"Futura\" font-size=\"9.24\" text-anchor=\"end\" x=\"205.92\" y=\"212.52\">17b</text><rect fill=\"green\" height=\"15.84\" width=\"23.76\" x=\"212.52\" y=\"203.28\"/><circle cx=\"237.6\" cy=\"211.2\" fill=\"green\" r=\"1.32\" stroke=\"green\" stroke-width=\"0\"/><text alignment-baseline=\"middle\" fill=\"white\" font-family=\"Futura\" font-size=\"9.24\" text-anchor=\"middle\" x=\"224.4\" y=\"212.52\">219</text><rect fill=\"green\" height=\"15.84\" width=\"23.76\" x=\"238.92\" y=\"203.28\"/><circle cx=\"237.6\" cy=\"211.2\" fill=\"green\" r=\"1.32\" stroke=\"green\" stroke-width=\"0\"/><circle cx=\"264.0\" cy=\"211.2\" fill=\"green\" r=\"1.32\" stroke=\"green\" stroke-width=\"0\"/><text alignment-baseline=\"middle\" fill=\"white\" font-family=\"Futura\" font-size=\"9.24\" text-anchor=\"middle\" x=\"250.8\" y=\"212.52\">209</text><line stroke=\"green\" stroke-width=\"1.32\" x1=\"264.0\" x2=\"264.0\" y1=\"212.52\" y2=\"236.28\"/><text alignment-baseline=\"middle\" fill=\"black\" font-family=\"Futura\" font-size=\"9.24\" text-anchor=\"end\" x=\"205.92\" y=\"238.92\">18b</text><rect fill=\"green\" height=\"15.84\" width=\"23.76\" x=\"212.52\" y=\"229.68\"/><circle cx=\"237.6\" cy=\"237.6\" fill=\"green\" r=\"1.32\" stroke=\"green\" stroke-width=\"0\"/><text alignment-baseline=\"middle\" fill=\"white\" font-family=\"Futura\" font-size=\"9.24\" text-anchor=\"middle\" x=\"224.4\" y=\"238.92\">220</text><rect fill=\"green\" height=\"15.84\" width=\"23.76\" x=\"238.92\" y=\"229.68\"/><circle cx=\"237.6\" cy=\"237.6\" fill=\"green\" r=\"1.32\" stroke=\"green\" stroke-width=\"0\"/><circle cx=\"264.0\" cy=\"237.6\" fill=\"green\" r=\"1.32\" stroke=\"green\" stroke-width=\"0\"/><text alignment-baseline=\"middle\" fill=\"white\" font-family=\"Futura\" font-size=\"9.24\" text-anchor=\"middle\" x=\"250.8\" y=\"238.92\">209</text><line stroke=\"green\" stroke-width=\"1.32\" x1=\"264.0\" x2=\"264.0\" y1=\"238.92\" y2=\"262.68\"/><text alignment-baseline=\"middle\" fill=\"black\" font-family=\"Futura\" font-size=\"9.24\" text-anchor=\"end\" x=\"205.92\" y=\"265.32\">19b</text><rect fill=\"green\" height=\"15.84\" width=\"23.76\" x=\"212.52\" y=\"256.08\"/><circle cx=\"237.6\" cy=\"264.0\" fill=\"green\" r=\"1.32\" stroke=\"green\" stroke-width=\"0\"/><text alignment-baseline=\"middle\" fill=\"white\" font-family=\"Futura\" font-size=\"9.24\" text-anchor=\"middle\" x=\"224.4\" y=\"265.32\">221</text><rect fill=\"green\" height=\"15.84\" width=\"23.76\" x=\"238.92\" y=\"256.08\"/><circle cx=\"237.6\" cy=\"264.0\" fill=\"green\" r=\"1.32\" stroke=\"green\" stroke-width=\"0\"/><circle cx=\"264.0\" cy=\"264.0\" fill=\"green\" r=\"1.32\" stroke=\"green\" stroke-width=\"0\"/><text alignment-baseline=\"middle\" fill=\"white\" font-family=\"Futura\" font-size=\"9.24\" text-anchor=\"middle\" x=\"250.8\" y=\"265.32\">209</text><line stroke=\"green\" stroke-width=\"1.32\" x1=\"264.0\" x2=\"264.0\" y1=\"265.32\" y2=\"289.08\"/><text alignment-baseline=\"middle\" fill=\"black\" font-family=\"Futura\" font-size=\"9.24\" text-anchor=\"end\" x=\"205.92\" y=\"291.72\">20b</text><rect fill=\"green\" height=\"15.84\" width=\"23.76\" x=\"212.52\" y=\"282.48\"/><circle cx=\"237.6\" cy=\"290.4\" fill=\"green\" r=\"1.32\" stroke=\"green\" stroke-width=\"0\"/><text alignment-baseline=\"middle\" fill=\"white\" font-family=\"Futura\" font-size=\"9.24\" text-anchor=\"middle\" x=\"224.4\" y=\"291.72\">222</text><rect fill=\"green\" height=\"15.84\" width=\"23.76\" x=\"238.92\" y=\"282.48\"/><circle cx=\"237.6\" cy=\"290.4\" fill=\"green\" r=\"1.32\" stroke=\"green\" stroke-width=\"0\"/><circle cx=\"264.0\" cy=\"290.4\" fill=\"green\" r=\"1.32\" stroke=\"green\" stroke-width=\"0\"/><text alignment-baseline=\"middle\" fill=\"white\" font-family=\"Futura\" font-size=\"9.24\" text-anchor=\"middle\" x=\"250.8\" y=\"291.72\">209</text><line stroke=\"green\" stroke-width=\"1.32\" x1=\"264.0\" x2=\"264.0\" y1=\"291.72\" y2=\"315.48\"/><text alignment-baseline=\"middle\" fill=\"black\" font-family=\"Futura\" font-size=\"9.24\" text-anchor=\"end\" x=\"205.92\" y=\"318.12\">21b</text><rect fill=\"green\" height=\"15.84\" width=\"23.76\" x=\"212.52\" y=\"308.88\"/><circle cx=\"237.6\" cy=\"316.8\" fill=\"green\" r=\"1.32\" stroke=\"green\" stroke-width=\"0\"/><text alignment-baseline=\"middle\" fill=\"white\" font-family=\"Futura\" font-size=\"9.24\" text-anchor=\"middle\" x=\"224.4\" y=\"318.12\">223</text><rect fill=\"green\" height=\"15.84\" width=\"23.76\" x=\"238.92\" y=\"308.88\"/><circle cx=\"237.6\" cy=\"316.8\" fill=\"green\" r=\"1.32\" stroke=\"green\" stroke-width=\"0\"/><circle cx=\"264.0\" cy=\"316.8\" fill=\"green\" r=\"1.32\" stroke=\"green\" stroke-width=\"0\"/><text alignment-baseline=\"middle\" fill=\"white\" font-family=\"Futura\" font-size=\"9.24\" text-anchor=\"middle\" x=\"250.8\" y=\"318.12\">209</text><line stroke=\"green\" stroke-width=\"1.32\" x1=\"264.0\" x2=\"264.0\" y1=\"318.12\" y2=\"341.88\"/><text alignment-baseline=\"middle\" fill=\"black\" font-family=\"Futura\" font-size=\"9.24\" text-anchor=\"end\" x=\"205.92\" y=\"344.52\">22b</text><rect fill=\"green\" height=\"15.84\" width=\"23.76\" x=\"212.52\" y=\"335.28\"/><circle cx=\"237.6\" cy=\"343.2\" fill=\"green\" r=\"1.32\" stroke=\"green\" stroke-width=\"0\"/><text alignment-baseline=\"middle\" fill=\"white\" font-family=\"Futura\" font-size=\"9.24\" text-anchor=\"middle\" x=\"224.4\" y=\"344.52\">224</text><rect fill=\"green\" height=\"15.84\" width=\"23.76\" x=\"238.92\" y=\"335.28\"/><circle cx=\"237.6\" cy=\"343.2\" fill=\"green\" r=\"1.32\" stroke=\"green\" stroke-width=\"0\"/><circle cx=\"264.0\" cy=\"343.2\" fill=\"green\" r=\"1.32\" stroke=\"green\" stroke-width=\"0\"/><text alignment-baseline=\"middle\" fill=\"white\" font-family=\"Futura\" font-size=\"9.24\" text-anchor=\"middle\" x=\"250.8\" y=\"344.52\">209</text><line stroke=\"red\" stroke-width=\"1.32\" x1=\"237.6\" x2=\"237.6\" y1=\"344.52\" y2=\"368.28\"/><text alignment-baseline=\"middle\" fill=\"black\" font-family=\"Futura\" font-size=\"9.24\" text-anchor=\"start\" x=\"295.68\" y=\"370.92\">23f</text><rect fill=\"red\" height=\"15.84\" width=\"23.76\" x=\"238.92\" y=\"361.68\"/><circle cx=\"237.6\" cy=\"369.6\" fill=\"red\" r=\"1.32\" stroke=\"red\" stroke-width=\"0\"/><circle cx=\"264.0\" cy=\"369.6\" fill=\"red\" r=\"1.32\" stroke=\"red\" stroke-width=\"0\"/><text alignment-baseline=\"middle\" fill=\"white\" font-family=\"Futura\" font-size=\"9.24\" text-anchor=\"middle\" x=\"250.8\" y=\"370.92\">209</text><rect fill=\"red\" height=\"15.84\" width=\"23.76\" x=\"265.32\" y=\"361.68\"/><circle cx=\"264.0\" cy=\"369.6\" fill=\"red\" r=\"1.32\" stroke=\"red\" stroke-width=\"0\"/><text alignment-baseline=\"middle\" fill=\"white\" font-family=\"Futura\" font-size=\"9.24\" text-anchor=\"middle\" x=\"277.2\" y=\"370.92\">225</text><line stroke=\"red\" stroke-width=\"1.32\" x1=\"237.6\" x2=\"237.6\" y1=\"370.92\" y2=\"394.68\"/><text alignment-baseline=\"middle\" fill=\"black\" font-family=\"Futura\" font-size=\"9.24\" text-anchor=\"start\" x=\"295.68\" y=\"397.32\">24f</text><rect fill=\"red\" height=\"15.84\" width=\"23.76\" x=\"238.92\" y=\"388.08\"/><circle cx=\"237.6\" cy=\"396.0\" fill=\"red\" r=\"1.32\" stroke=\"red\" stroke-width=\"0\"/><circle cx=\"264.0\" cy=\"396.0\" fill=\"red\" r=\"1.32\" stroke=\"red\" stroke-width=\"0\"/><text alignment-baseline=\"middle\" fill=\"white\" font-family=\"Futura\" font-size=\"9.24\" text-anchor=\"middle\" x=\"250.8\" y=\"397.32\">209</text><rect fill=\"red\" height=\"15.84\" width=\"23.76\" x=\"265.32\" y=\"388.08\"/><circle cx=\"264.0\" cy=\"396.0\" fill=\"red\" r=\"1.32\" stroke=\"red\" stroke-width=\"0\"/><text alignment-baseline=\"middle\" fill=\"white\" font-family=\"Futura\" font-size=\"9.24\" text-anchor=\"middle\" x=\"277.2\" y=\"397.32\">226</text><line stroke=\"green\" stroke-width=\"1.32\" x1=\"264.0\" x2=\"264.0\" y1=\"397.32\" y2=\"421.08\"/><text alignment-baseline=\"middle\" fill=\"black\" font-family=\"Futura\" font-size=\"9.24\" text-anchor=\"end\" x=\"205.92\" y=\"423.72\">25b</text><rect fill=\"green\" height=\"15.84\" width=\"23.76\" x=\"212.52\" y=\"414.48\"/><circle cx=\"237.6\" cy=\"422.4\" fill=\"green\" r=\"1.32\" stroke=\"green\" stroke-width=\"0\"/><text alignment-baseline=\"middle\" fill=\"white\" font-family=\"Futura\" font-size=\"9.24\" text-anchor=\"middle\" x=\"224.4\" y=\"423.72\">227</text><rect fill=\"green\" height=\"15.84\" width=\"23.76\" x=\"238.92\" y=\"414.48\"/><circle cx=\"237.6\" cy=\"422.4\" fill=\"green\" r=\"1.32\" stroke=\"green\" stroke-width=\"0\"/><circle cx=\"264.0\" cy=\"422.4\" fill=\"green\" r=\"1.32\" stroke=\"green\" stroke-width=\"0\"/><text alignment-baseline=\"middle\" fill=\"white\" font-family=\"Futura\" font-size=\"9.24\" text-anchor=\"middle\" x=\"250.8\" y=\"423.72\">209</text><line stroke=\"green\" stroke-width=\"1.32\" x1=\"264.0\" x2=\"264.0\" y1=\"423.72\" y2=\"447.48\"/><text alignment-baseline=\"middle\" fill=\"black\" font-family=\"Futura\" font-size=\"9.24\" text-anchor=\"end\" x=\"205.92\" y=\"450.12\">26b</text><rect fill=\"green\" height=\"15.84\" width=\"23.76\" x=\"212.52\" y=\"440.88\"/><circle cx=\"237.6\" cy=\"448.8\" fill=\"green\" r=\"1.32\" stroke=\"green\" stroke-width=\"0\"/><text alignment-baseline=\"middle\" fill=\"white\" font-family=\"Futura\" font-size=\"9.24\" text-anchor=\"middle\" x=\"224.4\" y=\"450.12\">228</text><rect fill=\"green\" height=\"15.84\" width=\"23.76\" x=\"238.92\" y=\"440.88\"/><circle cx=\"237.6\" cy=\"448.8\" fill=\"green\" r=\"1.32\" stroke=\"green\" stroke-width=\"0\"/><circle cx=\"264.0\" cy=\"448.8\" fill=\"green\" r=\"1.32\" stroke=\"green\" stroke-width=\"0\"/><text alignment-baseline=\"middle\" fill=\"white\" font-family=\"Futura\" font-size=\"9.24\" text-anchor=\"middle\" x=\"250.8\" y=\"450.12\">209</text><line stroke=\"red\" stroke-width=\"1.32\" x1=\"237.6\" x2=\"237.6\" y1=\"450.12\" y2=\"473.88\"/><text alignment-baseline=\"middle\" fill=\"black\" font-family=\"Futura\" font-size=\"9.24\" text-anchor=\"start\" x=\"295.68\" y=\"476.52\">27f</text><rect fill=\"red\" height=\"15.84\" width=\"23.76\" x=\"238.92\" y=\"467.28\"/><circle cx=\"237.6\" cy=\"475.2\" fill=\"red\" r=\"1.32\" stroke=\"red\" stroke-width=\"0\"/><circle cx=\"264.0\" cy=\"475.2\" fill=\"red\" r=\"1.32\" stroke=\"red\" stroke-width=\"0\"/><text alignment-baseline=\"middle\" fill=\"white\" font-family=\"Futura\" font-size=\"9.24\" text-anchor=\"middle\" x=\"250.8\" y=\"476.52\">209</text><rect fill=\"red\" height=\"15.84\" width=\"23.76\" x=\"265.32\" y=\"467.28\"/><circle cx=\"264.0\" cy=\"475.2\" fill=\"red\" r=\"1.32\" stroke=\"red\" stroke-width=\"0\"/><text alignment-baseline=\"middle\" fill=\"white\" font-family=\"Futura\" font-size=\"9.24\" text-anchor=\"middle\" x=\"277.2\" y=\"476.52\">229</text><line stroke=\"green\" stroke-width=\"1.32\" x1=\"264.0\" x2=\"264.0\" y1=\"476.52\" y2=\"500.28\"/><text alignment-baseline=\"middle\" fill=\"black\" font-family=\"Futura\" font-size=\"9.24\" text-anchor=\"end\" x=\"205.92\" y=\"502.92\">28b</text><rect fill=\"green\" height=\"15.84\" width=\"23.76\" x=\"212.52\" y=\"493.68\"/><circle cx=\"237.6\" cy=\"501.6\" fill=\"green\" r=\"1.32\" stroke=\"green\" stroke-width=\"0\"/><text alignment-baseline=\"middle\" fill=\"white\" font-family=\"Futura\" font-size=\"9.24\" text-anchor=\"middle\" x=\"224.4\" y=\"502.92\">230</text><rect fill=\"green\" height=\"15.84\" width=\"23.76\" x=\"238.92\" y=\"493.68\"/><circle cx=\"237.6\" cy=\"501.6\" fill=\"green\" r=\"1.32\" stroke=\"green\" stroke-width=\"0\"/><circle cx=\"264.0\" cy=\"501.6\" fill=\"green\" r=\"1.32\" stroke=\"green\" stroke-width=\"0\"/><text alignment-baseline=\"middle\" fill=\"white\" font-family=\"Futura\" font-size=\"9.24\" text-anchor=\"middle\" x=\"250.8\" y=\"502.92\">209</text><line stroke=\"green\" stroke-width=\"1.32\" x1=\"264.0\" x2=\"264.0\" y1=\"502.92\" y2=\"526.68\"/><text alignment-baseline=\"middle\" fill=\"black\" font-family=\"Futura\" font-size=\"9.24\" text-anchor=\"end\" x=\"205.92\" y=\"529.32\">29b</text><rect fill=\"green\" height=\"15.84\" width=\"23.76\" x=\"212.52\" y=\"520.08\"/><circle cx=\"237.6\" cy=\"528.0\" fill=\"green\" r=\"1.32\" stroke=\"green\" stroke-width=\"0\"/><text alignment-baseline=\"middle\" fill=\"white\" font-family=\"Futura\" font-size=\"9.24\" text-anchor=\"middle\" x=\"224.4\" y=\"529.32\">231</text><rect fill=\"green\" height=\"15.84\" width=\"23.76\" x=\"238.92\" y=\"520.08\"/><circle cx=\"237.6\" cy=\"528.0\" fill=\"green\" r=\"1.32\" stroke=\"green\" stroke-width=\"0\"/><circle cx=\"264.0\" cy=\"528.0\" fill=\"green\" r=\"1.32\" stroke=\"green\" stroke-width=\"0\"/><text alignment-baseline=\"middle\" fill=\"white\" font-family=\"Futura\" font-size=\"9.24\" text-anchor=\"middle\" x=\"250.8\" y=\"529.32\">209</text><line stroke=\"green\" stroke-width=\"1.32\" x1=\"264.0\" x2=\"264.0\" y1=\"529.32\" y2=\"553.08\"/><text alignment-baseline=\"middle\" fill=\"black\" font-family=\"Futura\" font-size=\"9.24\" text-anchor=\"end\" x=\"205.92\" y=\"555.72\">30b</text><rect fill=\"green\" height=\"15.84\" width=\"23.76\" x=\"212.52\" y=\"546.48\"/><circle cx=\"237.6\" cy=\"554.4\" fill=\"green\" r=\"1.32\" stroke=\"green\" stroke-width=\"0\"/><text alignment-baseline=\"middle\" fill=\"white\" font-family=\"Futura\" font-size=\"9.24\" text-anchor=\"middle\" x=\"224.4\" y=\"555.72\">232</text><rect fill=\"green\" height=\"15.84\" width=\"23.76\" x=\"238.92\" y=\"546.48\"/><circle cx=\"237.6\" cy=\"554.4\" fill=\"green\" r=\"1.32\" stroke=\"green\" stroke-width=\"0\"/><circle cx=\"264.0\" cy=\"554.4\" fill=\"green\" r=\"1.32\" stroke=\"green\" stroke-width=\"0\"/><text alignment-baseline=\"middle\" fill=\"white\" font-family=\"Futura\" font-size=\"9.24\" text-anchor=\"middle\" x=\"250.8\" y=\"555.72\">209</text><line stroke=\"red\" stroke-width=\"1.32\" x1=\"237.6\" x2=\"237.6\" y1=\"555.72\" y2=\"579.48\"/><text alignment-baseline=\"middle\" fill=\"black\" font-family=\"Futura\" font-size=\"9.24\" text-anchor=\"start\" x=\"295.68\" y=\"582.12\">31f</text><rect fill=\"red\" height=\"15.84\" width=\"23.76\" x=\"238.92\" y=\"572.88\"/><circle cx=\"237.6\" cy=\"580.8\" fill=\"red\" r=\"1.32\" stroke=\"red\" stroke-width=\"0\"/><circle cx=\"264.0\" cy=\"580.8\" fill=\"red\" r=\"1.32\" stroke=\"red\" stroke-width=\"0\"/><text alignment-baseline=\"middle\" fill=\"white\" font-family=\"Futura\" font-size=\"9.24\" text-anchor=\"middle\" x=\"250.8\" y=\"582.12\">209</text><rect fill=\"red\" height=\"15.84\" width=\"23.76\" x=\"265.32\" y=\"572.88\"/><circle cx=\"264.0\" cy=\"580.8\" fill=\"red\" r=\"1.32\" stroke=\"red\" stroke-width=\"0\"/><text alignment-baseline=\"middle\" fill=\"white\" font-family=\"Futura\" font-size=\"9.24\" text-anchor=\"middle\" x=\"277.2\" y=\"582.12\">233</text><line stroke=\"red\" stroke-width=\"1.32\" x1=\"237.6\" x2=\"237.6\" y1=\"582.12\" y2=\"605.88\"/><text alignment-baseline=\"middle\" fill=\"black\" font-family=\"Futura\" font-size=\"9.24\" text-anchor=\"start\" x=\"295.68\" y=\"608.52\">32f</text><rect fill=\"red\" height=\"15.84\" width=\"23.76\" x=\"238.92\" y=\"599.28\"/><circle cx=\"237.6\" cy=\"607.2\" fill=\"red\" r=\"1.32\" stroke=\"red\" stroke-width=\"0\"/><circle cx=\"264.0\" cy=\"607.2\" fill=\"red\" r=\"1.32\" stroke=\"red\" stroke-width=\"0\"/><text alignment-baseline=\"middle\" fill=\"white\" font-family=\"Futura\" font-size=\"9.24\" text-anchor=\"middle\" x=\"250.8\" y=\"608.52\">209</text><rect fill=\"red\" height=\"15.84\" width=\"23.76\" x=\"265.32\" y=\"599.28\"/><circle cx=\"264.0\" cy=\"607.2\" fill=\"red\" r=\"1.32\" stroke=\"red\" stroke-width=\"0\"/><text alignment-baseline=\"middle\" fill=\"white\" font-family=\"Futura\" font-size=\"9.24\" text-anchor=\"middle\" x=\"277.2\" y=\"608.52\">234</text><line stroke=\"red\" stroke-width=\"1.32\" x1=\"237.6\" x2=\"237.6\" y1=\"608.52\" y2=\"632.28\"/><text alignment-baseline=\"middle\" fill=\"black\" font-family=\"Futura\" font-size=\"9.24\" text-anchor=\"start\" x=\"295.68\" y=\"634.92\">33f</text><rect fill=\"red\" height=\"15.84\" width=\"23.76\" x=\"238.92\" y=\"625.68\"/><circle cx=\"237.6\" cy=\"633.6\" fill=\"red\" r=\"1.32\" stroke=\"red\" stroke-width=\"0\"/><circle cx=\"264.0\" cy=\"633.6\" fill=\"red\" r=\"1.32\" stroke=\"red\" stroke-width=\"0\"/><text alignment-baseline=\"middle\" fill=\"white\" font-family=\"Futura\" font-size=\"9.24\" text-anchor=\"middle\" x=\"250.8\" y=\"634.92\">209</text><rect fill=\"red\" height=\"15.84\" width=\"23.76\" x=\"265.32\" y=\"625.68\"/><circle cx=\"264.0\" cy=\"633.6\" fill=\"red\" r=\"1.32\" stroke=\"red\" stroke-width=\"0\"/><text alignment-baseline=\"middle\" fill=\"white\" font-family=\"Futura\" font-size=\"9.24\" text-anchor=\"middle\" x=\"277.2\" y=\"634.92\">235</text><line stroke=\"green\" stroke-width=\"1.32\" x1=\"264.0\" x2=\"264.0\" y1=\"634.92\" y2=\"658.68\"/><text alignment-baseline=\"middle\" fill=\"black\" font-family=\"Futura\" font-size=\"9.24\" text-anchor=\"end\" x=\"205.92\" y=\"661.32\">34b</text><rect fill=\"green\" height=\"15.84\" width=\"23.76\" x=\"212.52\" y=\"652.08\"/><circle cx=\"237.6\" cy=\"660.0\" fill=\"green\" r=\"1.32\" stroke=\"green\" stroke-width=\"0\"/><text alignment-baseline=\"middle\" fill=\"white\" font-family=\"Futura\" font-size=\"9.24\" text-anchor=\"middle\" x=\"224.4\" y=\"661.32\">236</text><rect fill=\"green\" height=\"15.84\" width=\"23.76\" x=\"238.92\" y=\"652.08\"/><circle cx=\"237.6\" cy=\"660.0\" fill=\"green\" r=\"1.32\" stroke=\"green\" stroke-width=\"0\"/><circle cx=\"264.0\" cy=\"660.0\" fill=\"green\" r=\"1.32\" stroke=\"green\" stroke-width=\"0\"/><text alignment-baseline=\"middle\" fill=\"white\" font-family=\"Futura\" font-size=\"9.24\" text-anchor=\"middle\" x=\"250.8\" y=\"661.32\">209</text><line stroke=\"green\" stroke-width=\"1.32\" x1=\"264.0\" x2=\"264.0\" y1=\"661.32\" y2=\"685.08\"/><text alignment-baseline=\"middle\" fill=\"black\" font-family=\"Futura\" font-size=\"9.24\" text-anchor=\"end\" x=\"205.92\" y=\"687.72\">35b</text><rect fill=\"green\" height=\"15.84\" width=\"23.76\" x=\"212.52\" y=\"678.48\"/><circle cx=\"237.6\" cy=\"686.4\" fill=\"green\" r=\"1.32\" stroke=\"green\" stroke-width=\"0\"/><text alignment-baseline=\"middle\" fill=\"white\" font-family=\"Futura\" font-size=\"9.24\" text-anchor=\"middle\" x=\"224.4\" y=\"687.72\">237</text><rect fill=\"green\" height=\"15.84\" width=\"23.76\" x=\"238.92\" y=\"678.48\"/><circle cx=\"237.6\" cy=\"686.4\" fill=\"green\" r=\"1.32\" stroke=\"green\" stroke-width=\"0\"/><circle cx=\"264.0\" cy=\"686.4\" fill=\"green\" r=\"1.32\" stroke=\"green\" stroke-width=\"0\"/><text alignment-baseline=\"middle\" fill=\"white\" font-family=\"Futura\" font-size=\"9.24\" text-anchor=\"middle\" x=\"250.8\" y=\"687.72\">209</text><line stroke=\"red\" stroke-width=\"1.32\" x1=\"237.6\" x2=\"237.6\" y1=\"687.72\" y2=\"711.48\"/><text alignment-baseline=\"middle\" fill=\"black\" font-family=\"Futura\" font-size=\"9.24\" text-anchor=\"start\" x=\"295.68\" y=\"714.12\">36f</text><rect fill=\"red\" height=\"15.84\" width=\"23.76\" x=\"238.92\" y=\"704.88\"/><circle cx=\"237.6\" cy=\"712.8\" fill=\"red\" r=\"1.32\" stroke=\"red\" stroke-width=\"0\"/><circle cx=\"264.0\" cy=\"712.8\" fill=\"red\" r=\"1.32\" stroke=\"red\" stroke-width=\"0\"/><text alignment-baseline=\"middle\" fill=\"white\" font-family=\"Futura\" font-size=\"9.24\" text-anchor=\"middle\" x=\"250.8\" y=\"714.12\">209</text><rect fill=\"red\" height=\"15.84\" width=\"23.76\" x=\"265.32\" y=\"704.88\"/><circle cx=\"264.0\" cy=\"712.8\" fill=\"red\" r=\"1.32\" stroke=\"red\" stroke-width=\"0\"/><text alignment-baseline=\"middle\" fill=\"white\" font-family=\"Futura\" font-size=\"9.24\" text-anchor=\"middle\" x=\"277.2\" y=\"714.12\">238</text><line stroke=\"red\" stroke-width=\"1.32\" x1=\"237.6\" x2=\"237.6\" y1=\"714.12\" y2=\"737.88\"/><text alignment-baseline=\"middle\" fill=\"black\" font-family=\"Futura\" font-size=\"9.24\" text-anchor=\"start\" x=\"295.68\" y=\"740.52\">37f</text><rect fill=\"red\" height=\"15.84\" width=\"23.76\" x=\"238.92\" y=\"731.28\"/><circle cx=\"237.6\" cy=\"739.2\" fill=\"red\" r=\"1.32\" stroke=\"red\" stroke-width=\"0\"/><circle cx=\"264.0\" cy=\"739.2\" fill=\"red\" r=\"1.32\" stroke=\"red\" stroke-width=\"0\"/><text alignment-baseline=\"middle\" fill=\"white\" font-family=\"Futura\" font-size=\"9.24\" text-anchor=\"middle\" x=\"250.8\" y=\"740.52\">209</text><rect fill=\"red\" height=\"15.84\" width=\"23.76\" x=\"265.32\" y=\"731.28\"/><circle cx=\"264.0\" cy=\"739.2\" fill=\"red\" r=\"1.32\" stroke=\"red\" stroke-width=\"0\"/><text alignment-baseline=\"middle\" fill=\"white\" font-family=\"Futura\" font-size=\"9.24\" text-anchor=\"middle\" x=\"277.2\" y=\"740.52\">239</text><line stroke=\"red\" stroke-width=\"1.32\" x1=\"237.6\" x2=\"237.6\" y1=\"740.52\" y2=\"764.28\"/><text alignment-baseline=\"middle\" fill=\"black\" font-family=\"Futura\" font-size=\"9.24\" text-anchor=\"start\" x=\"295.68\" y=\"766.92\">38f</text><rect fill=\"red\" height=\"15.84\" width=\"23.76\" x=\"238.92\" y=\"757.68\"/><circle cx=\"237.6\" cy=\"765.6\" fill=\"red\" r=\"1.32\" stroke=\"red\" stroke-width=\"0\"/><circle cx=\"264.0\" cy=\"765.6\" fill=\"red\" r=\"1.32\" stroke=\"red\" stroke-width=\"0\"/><text alignment-baseline=\"middle\" fill=\"white\" font-family=\"Futura\" font-size=\"9.24\" text-anchor=\"middle\" x=\"250.8\" y=\"766.92\">209</text><rect fill=\"red\" height=\"15.84\" width=\"23.76\" x=\"265.32\" y=\"757.68\"/><circle cx=\"264.0\" cy=\"765.6\" fill=\"red\" r=\"1.32\" stroke=\"red\" stroke-width=\"0\"/><text alignment-baseline=\"middle\" fill=\"white\" font-family=\"Futura\" font-size=\"9.24\" text-anchor=\"middle\" x=\"277.2\" y=\"766.92\">240</text><line stroke=\"red\" stroke-width=\"1.32\" x1=\"237.6\" x2=\"237.6\" y1=\"766.92\" y2=\"790.68\"/><text alignment-baseline=\"middle\" fill=\"black\" font-family=\"Futura\" font-size=\"9.24\" text-anchor=\"start\" x=\"295.68\" y=\"793.32\">39f</text><rect fill=\"red\" height=\"15.84\" width=\"23.76\" x=\"238.92\" y=\"784.08\"/><circle cx=\"237.6\" cy=\"792.0\" fill=\"red\" r=\"1.32\" stroke=\"red\" stroke-width=\"0\"/><circle cx=\"264.0\" cy=\"792.0\" fill=\"red\" r=\"1.32\" stroke=\"red\" stroke-width=\"0\"/><text alignment-baseline=\"middle\" fill=\"white\" font-family=\"Futura\" font-size=\"9.24\" text-anchor=\"middle\" x=\"250.8\" y=\"793.32\">209</text><rect fill=\"red\" height=\"15.84\" width=\"23.76\" x=\"265.32\" y=\"784.08\"/><circle cx=\"264.0\" cy=\"792.0\" fill=\"red\" r=\"1.32\" stroke=\"red\" stroke-width=\"0\"/><text alignment-baseline=\"middle\" fill=\"white\" font-family=\"Futura\" font-size=\"9.24\" text-anchor=\"middle\" x=\"277.2\" y=\"793.32\">241</text><line stroke=\"green\" stroke-width=\"1.32\" x1=\"264.0\" x2=\"264.0\" y1=\"793.32\" y2=\"817.08\"/><text alignment-baseline=\"middle\" fill=\"black\" font-family=\"Futura\" font-size=\"9.24\" text-anchor=\"end\" x=\"205.92\" y=\"819.72\">40b</text><rect fill=\"green\" height=\"15.84\" width=\"23.76\" x=\"212.52\" y=\"810.48\"/><circle cx=\"237.6\" cy=\"818.4\" fill=\"green\" r=\"1.32\" stroke=\"green\" stroke-width=\"0\"/><text alignment-baseline=\"middle\" fill=\"white\" font-family=\"Futura\" font-size=\"9.24\" text-anchor=\"middle\" x=\"224.4\" y=\"819.72\">242</text><rect fill=\"green\" height=\"15.84\" width=\"23.76\" x=\"238.92\" y=\"810.48\"/><circle cx=\"237.6\" cy=\"818.4\" fill=\"green\" r=\"1.32\" stroke=\"green\" stroke-width=\"0\"/><circle cx=\"264.0\" cy=\"818.4\" fill=\"green\" r=\"1.32\" stroke=\"green\" stroke-width=\"0\"/><text alignment-baseline=\"middle\" fill=\"white\" font-family=\"Futura\" font-size=\"9.24\" text-anchor=\"middle\" x=\"250.8\" y=\"819.72\">209</text><line stroke=\"green\" stroke-width=\"1.32\" x1=\"264.0\" x2=\"264.0\" y1=\"819.72\" y2=\"843.48\"/><text alignment-baseline=\"middle\" fill=\"black\" font-family=\"Futura\" font-size=\"9.24\" text-anchor=\"end\" x=\"205.92\" y=\"846.12\">41b</text><rect fill=\"green\" height=\"15.84\" width=\"23.76\" x=\"212.52\" y=\"836.88\"/><circle cx=\"237.6\" cy=\"844.8\" fill=\"green\" r=\"1.32\" stroke=\"green\" stroke-width=\"0\"/><text alignment-baseline=\"middle\" fill=\"white\" font-family=\"Futura\" font-size=\"9.24\" text-anchor=\"middle\" x=\"224.4\" y=\"846.12\">243</text><rect fill=\"green\" height=\"15.84\" width=\"23.76\" x=\"238.92\" y=\"836.88\"/><circle cx=\"237.6\" cy=\"844.8\" fill=\"green\" r=\"1.32\" stroke=\"green\" stroke-width=\"0\"/><circle cx=\"264.0\" cy=\"844.8\" fill=\"green\" r=\"1.32\" stroke=\"green\" stroke-width=\"0\"/><text alignment-baseline=\"middle\" fill=\"white\" font-family=\"Futura\" font-size=\"9.24\" text-anchor=\"middle\" x=\"250.8\" y=\"846.12\">209</text><line stroke=\"red\" stroke-width=\"1.32\" x1=\"237.6\" x2=\"237.6\" y1=\"846.12\" y2=\"869.88\"/><text alignment-baseline=\"middle\" fill=\"black\" font-family=\"Futura\" font-size=\"9.24\" text-anchor=\"start\" x=\"295.68\" y=\"872.52\">42f</text><rect fill=\"red\" height=\"15.84\" width=\"23.76\" x=\"238.92\" y=\"863.28\"/><circle cx=\"237.6\" cy=\"871.2\" fill=\"red\" r=\"1.32\" stroke=\"red\" stroke-width=\"0\"/><circle cx=\"264.0\" cy=\"871.2\" fill=\"red\" r=\"1.32\" stroke=\"red\" stroke-width=\"0\"/><text alignment-baseline=\"middle\" fill=\"white\" font-family=\"Futura\" font-size=\"9.24\" text-anchor=\"middle\" x=\"250.8\" y=\"872.52\">209</text><rect fill=\"red\" height=\"15.84\" width=\"23.76\" x=\"265.32\" y=\"863.28\"/><circle cx=\"264.0\" cy=\"871.2\" fill=\"red\" r=\"1.32\" stroke=\"red\" stroke-width=\"0\"/><text alignment-baseline=\"middle\" fill=\"white\" font-family=\"Futura\" font-size=\"9.24\" text-anchor=\"middle\" x=\"277.2\" y=\"872.52\">244</text><line stroke=\"green\" stroke-width=\"1.32\" x1=\"264.0\" x2=\"264.0\" y1=\"872.52\" y2=\"896.28\"/><text alignment-baseline=\"middle\" fill=\"black\" font-family=\"Futura\" font-size=\"9.24\" text-anchor=\"end\" x=\"205.92\" y=\"898.92\">43b</text><rect fill=\"green\" height=\"15.84\" width=\"23.76\" x=\"212.52\" y=\"889.68\"/><circle cx=\"237.6\" cy=\"897.6\" fill=\"green\" r=\"1.32\" stroke=\"green\" stroke-width=\"0\"/><text alignment-baseline=\"middle\" fill=\"white\" font-family=\"Futura\" font-size=\"9.24\" text-anchor=\"middle\" x=\"224.4\" y=\"898.92\">245</text><rect fill=\"green\" height=\"15.84\" width=\"23.76\" x=\"238.92\" y=\"889.68\"/><circle cx=\"237.6\" cy=\"897.6\" fill=\"green\" r=\"1.32\" stroke=\"green\" stroke-width=\"0\"/><circle cx=\"264.0\" cy=\"897.6\" fill=\"green\" r=\"1.32\" stroke=\"green\" stroke-width=\"0\"/><text alignment-baseline=\"middle\" fill=\"white\" font-family=\"Futura\" font-size=\"9.24\" text-anchor=\"middle\" x=\"250.8\" y=\"898.92\">209</text><line stroke=\"green\" stroke-width=\"1.32\" x1=\"264.0\" x2=\"264.0\" y1=\"898.92\" y2=\"922.68\"/><text alignment-baseline=\"middle\" fill=\"black\" font-family=\"Futura\" font-size=\"9.24\" text-anchor=\"end\" x=\"205.92\" y=\"925.32\">44b</text><rect fill=\"green\" height=\"15.84\" width=\"23.76\" x=\"212.52\" y=\"916.08\"/><circle cx=\"237.6\" cy=\"924.0\" fill=\"green\" r=\"1.32\" stroke=\"green\" stroke-width=\"0\"/><text alignment-baseline=\"middle\" fill=\"white\" font-family=\"Futura\" font-size=\"9.24\" text-anchor=\"middle\" x=\"224.4\" y=\"925.32\">246</text><rect fill=\"green\" height=\"15.84\" width=\"23.76\" x=\"238.92\" y=\"916.08\"/><circle cx=\"237.6\" cy=\"924.0\" fill=\"green\" r=\"1.32\" stroke=\"green\" stroke-width=\"0\"/><circle cx=\"264.0\" cy=\"924.0\" fill=\"green\" r=\"1.32\" stroke=\"green\" stroke-width=\"0\"/><text alignment-baseline=\"middle\" fill=\"white\" font-family=\"Futura\" font-size=\"9.24\" text-anchor=\"middle\" x=\"250.8\" y=\"925.32\">209</text><line stroke=\"red\" stroke-width=\"1.32\" x1=\"237.6\" x2=\"237.6\" y1=\"925.32\" y2=\"949.08\"/><text alignment-baseline=\"middle\" fill=\"black\" font-family=\"Futura\" font-size=\"9.24\" text-anchor=\"start\" x=\"295.68\" y=\"951.72\">45f</text><rect fill=\"red\" height=\"15.84\" width=\"23.76\" x=\"238.92\" y=\"942.48\"/><circle cx=\"237.6\" cy=\"950.4\" fill=\"red\" r=\"1.32\" stroke=\"red\" stroke-width=\"0\"/><circle cx=\"264.0\" cy=\"950.4\" fill=\"red\" r=\"1.32\" stroke=\"red\" stroke-width=\"0\"/><text alignment-baseline=\"middle\" fill=\"white\" font-family=\"Futura\" font-size=\"9.24\" text-anchor=\"middle\" x=\"250.8\" y=\"951.72\">209</text><rect fill=\"red\" height=\"15.84\" width=\"23.76\" x=\"265.32\" y=\"942.48\"/><circle cx=\"264.0\" cy=\"950.4\" fill=\"red\" r=\"1.32\" stroke=\"red\" stroke-width=\"0\"/><text alignment-baseline=\"middle\" fill=\"white\" font-family=\"Futura\" font-size=\"9.24\" text-anchor=\"middle\" x=\"277.2\" y=\"951.72\">247</text><line stroke=\"green\" stroke-width=\"1.32\" x1=\"264.0\" x2=\"264.0\" y1=\"951.72\" y2=\"975.48\"/><text alignment-baseline=\"middle\" fill=\"black\" font-family=\"Futura\" font-size=\"9.24\" text-anchor=\"end\" x=\"205.92\" y=\"978.12\">46b</text><rect fill=\"green\" height=\"15.84\" width=\"23.76\" x=\"212.52\" y=\"968.88\"/><circle cx=\"237.6\" cy=\"976.8\" fill=\"green\" r=\"1.32\" stroke=\"green\" stroke-width=\"0\"/><text alignment-baseline=\"middle\" fill=\"white\" font-family=\"Futura\" font-size=\"9.24\" text-anchor=\"middle\" x=\"224.4\" y=\"978.12\">248</text><rect fill=\"green\" height=\"15.84\" width=\"23.76\" x=\"238.92\" y=\"968.88\"/><circle cx=\"237.6\" cy=\"976.8\" fill=\"green\" r=\"1.32\" stroke=\"green\" stroke-width=\"0\"/><circle cx=\"264.0\" cy=\"976.8\" fill=\"green\" r=\"1.32\" stroke=\"green\" stroke-width=\"0\"/><text alignment-baseline=\"middle\" fill=\"white\" font-family=\"Futura\" font-size=\"9.24\" text-anchor=\"middle\" x=\"250.8\" y=\"978.12\">209</text><line stroke=\"green\" stroke-width=\"1.32\" x1=\"264.0\" x2=\"264.0\" y1=\"978.12\" y2=\"1001.88\"/><text alignment-baseline=\"middle\" fill=\"black\" font-family=\"Futura\" font-size=\"9.24\" text-anchor=\"end\" x=\"205.92\" y=\"1004.52\">47b</text><rect fill=\"green\" height=\"15.84\" width=\"23.76\" x=\"212.52\" y=\"995.28\"/><circle cx=\"237.6\" cy=\"1003.2\" fill=\"green\" r=\"1.32\" stroke=\"green\" stroke-width=\"0\"/><text alignment-baseline=\"middle\" fill=\"white\" font-family=\"Futura\" font-size=\"9.24\" text-anchor=\"middle\" x=\"224.4\" y=\"1004.52\">249</text><rect fill=\"green\" height=\"15.84\" width=\"23.76\" x=\"238.92\" y=\"995.28\"/><circle cx=\"237.6\" cy=\"1003.2\" fill=\"green\" r=\"1.32\" stroke=\"green\" stroke-width=\"0\"/><circle cx=\"264.0\" cy=\"1003.2\" fill=\"green\" r=\"1.32\" stroke=\"green\" stroke-width=\"0\"/><text alignment-baseline=\"middle\" fill=\"white\" font-family=\"Futura\" font-size=\"9.24\" text-anchor=\"middle\" x=\"250.8\" y=\"1004.52\">209</text><line stroke=\"green\" stroke-width=\"1.32\" x1=\"264.0\" x2=\"264.0\" y1=\"1004.52\" y2=\"1028.28\"/><text alignment-baseline=\"middle\" fill=\"black\" font-family=\"Futura\" font-size=\"9.24\" text-anchor=\"end\" x=\"205.92\" y=\"1030.92\">48b</text><rect fill=\"green\" height=\"15.84\" width=\"23.76\" x=\"212.52\" y=\"1021.68\"/><circle cx=\"237.6\" cy=\"1029.6\" fill=\"green\" r=\"1.32\" stroke=\"green\" stroke-width=\"0\"/><text alignment-baseline=\"middle\" fill=\"white\" font-family=\"Futura\" font-size=\"9.24\" text-anchor=\"middle\" x=\"224.4\" y=\"1030.92\">250</text><rect fill=\"green\" height=\"15.84\" width=\"23.76\" x=\"238.92\" y=\"1021.68\"/><circle cx=\"237.6\" cy=\"1029.6\" fill=\"green\" r=\"1.32\" stroke=\"green\" stroke-width=\"0\"/><circle cx=\"264.0\" cy=\"1029.6\" fill=\"green\" r=\"1.32\" stroke=\"green\" stroke-width=\"0\"/><text alignment-baseline=\"middle\" fill=\"white\" font-family=\"Futura\" font-size=\"9.24\" text-anchor=\"middle\" x=\"250.8\" y=\"1030.92\">209</text><line stroke=\"green\" stroke-width=\"1.32\" x1=\"264.0\" x2=\"264.0\" y1=\"1030.92\" y2=\"1054.68\"/><text alignment-baseline=\"middle\" fill=\"black\" font-family=\"Futura\" font-size=\"9.24\" text-anchor=\"end\" x=\"205.92\" y=\"1057.32\">49b</text><rect fill=\"green\" height=\"15.84\" width=\"23.76\" x=\"212.52\" y=\"1048.08\"/><circle cx=\"237.6\" cy=\"1056.0\" fill=\"green\" r=\"1.32\" stroke=\"green\" stroke-width=\"0\"/><text alignment-baseline=\"middle\" fill=\"white\" font-family=\"Futura\" font-size=\"9.24\" text-anchor=\"middle\" x=\"224.4\" y=\"1057.32\">251</text><rect fill=\"green\" height=\"15.84\" width=\"23.76\" x=\"238.92\" y=\"1048.08\"/><circle cx=\"237.6\" cy=\"1056.0\" fill=\"green\" r=\"1.32\" stroke=\"green\" stroke-width=\"0\"/><circle cx=\"264.0\" cy=\"1056.0\" fill=\"green\" r=\"1.32\" stroke=\"green\" stroke-width=\"0\"/><text alignment-baseline=\"middle\" fill=\"white\" font-family=\"Futura\" font-size=\"9.24\" text-anchor=\"middle\" x=\"250.8\" y=\"1057.32\">209</text><line stroke=\"red\" stroke-width=\"1.32\" x1=\"237.6\" x2=\"237.6\" y1=\"1057.32\" y2=\"1081.08\"/><text alignment-baseline=\"middle\" fill=\"black\" font-family=\"Futura\" font-size=\"9.24\" text-anchor=\"start\" x=\"295.68\" y=\"1083.72\">50f</text><rect fill=\"red\" height=\"15.84\" width=\"23.76\" x=\"238.92\" y=\"1074.48\"/><circle cx=\"237.6\" cy=\"1082.4\" fill=\"red\" r=\"1.32\" stroke=\"red\" stroke-width=\"0\"/><circle cx=\"264.0\" cy=\"1082.4\" fill=\"red\" r=\"1.32\" stroke=\"red\" stroke-width=\"0\"/><text alignment-baseline=\"middle\" fill=\"white\" font-family=\"Futura\" font-size=\"9.24\" text-anchor=\"middle\" x=\"250.8\" y=\"1083.72\">209</text><rect fill=\"red\" height=\"15.84\" width=\"23.76\" x=\"265.32\" y=\"1074.48\"/><circle cx=\"264.0\" cy=\"1082.4\" fill=\"red\" r=\"1.32\" stroke=\"red\" stroke-width=\"0\"/><text alignment-baseline=\"middle\" fill=\"white\" font-family=\"Futura\" font-size=\"9.24\" text-anchor=\"middle\" x=\"277.2\" y=\"1083.72\">252</text><line stroke=\"green\" stroke-width=\"1.32\" x1=\"264.0\" x2=\"264.0\" y1=\"1083.72\" y2=\"1107.48\"/><text alignment-baseline=\"middle\" fill=\"black\" font-family=\"Futura\" font-size=\"9.24\" text-anchor=\"end\" x=\"205.92\" y=\"1110.12\">51b</text><rect fill=\"green\" height=\"15.84\" width=\"23.76\" x=\"212.52\" y=\"1100.88\"/><circle cx=\"237.6\" cy=\"1108.8\" fill=\"green\" r=\"1.32\" stroke=\"green\" stroke-width=\"0\"/><text alignment-baseline=\"middle\" fill=\"white\" font-family=\"Futura\" font-size=\"9.24\" text-anchor=\"middle\" x=\"224.4\" y=\"1110.12\">253</text><rect fill=\"green\" height=\"15.84\" width=\"23.76\" x=\"238.92\" y=\"1100.88\"/><circle cx=\"237.6\" cy=\"1108.8\" fill=\"green\" r=\"1.32\" stroke=\"green\" stroke-width=\"0\"/><circle cx=\"264.0\" cy=\"1108.8\" fill=\"green\" r=\"1.32\" stroke=\"green\" stroke-width=\"0\"/><text alignment-baseline=\"middle\" fill=\"white\" font-family=\"Futura\" font-size=\"9.24\" text-anchor=\"middle\" x=\"250.8\" y=\"1110.12\">209</text><line stroke=\"green\" stroke-width=\"1.32\" x1=\"264.0\" x2=\"264.0\" y1=\"1110.12\" y2=\"1133.88\"/><text alignment-baseline=\"middle\" fill=\"black\" font-family=\"Futura\" font-size=\"9.24\" text-anchor=\"end\" x=\"205.92\" y=\"1136.52\">52b</text><rect fill=\"green\" height=\"15.84\" width=\"23.76\" x=\"212.52\" y=\"1127.28\"/><circle cx=\"237.6\" cy=\"1135.2\" fill=\"green\" r=\"1.32\" stroke=\"green\" stroke-width=\"0\"/><text alignment-baseline=\"middle\" fill=\"white\" font-family=\"Futura\" font-size=\"9.24\" text-anchor=\"middle\" x=\"224.4\" y=\"1136.52\">254</text><rect fill=\"green\" height=\"15.84\" width=\"23.76\" x=\"238.92\" y=\"1127.28\"/><circle cx=\"237.6\" cy=\"1135.2\" fill=\"green\" r=\"1.32\" stroke=\"green\" stroke-width=\"0\"/><circle cx=\"264.0\" cy=\"1135.2\" fill=\"green\" r=\"1.32\" stroke=\"green\" stroke-width=\"0\"/><text alignment-baseline=\"middle\" fill=\"white\" font-family=\"Futura\" font-size=\"9.24\" text-anchor=\"middle\" x=\"250.8\" y=\"1136.52\">209</text><line stroke=\"red\" stroke-width=\"1.32\" x1=\"237.6\" x2=\"237.6\" y1=\"1136.52\" y2=\"1160.28\"/><text alignment-baseline=\"middle\" fill=\"black\" font-family=\"Futura\" font-size=\"9.24\" text-anchor=\"start\" x=\"295.68\" y=\"1162.92\">53f</text><rect fill=\"red\" height=\"15.84\" width=\"23.76\" x=\"238.92\" y=\"1153.68\"/><circle cx=\"237.6\" cy=\"1161.6\" fill=\"red\" r=\"1.32\" stroke=\"red\" stroke-width=\"0\"/><circle cx=\"264.0\" cy=\"1161.6\" fill=\"red\" r=\"1.32\" stroke=\"red\" stroke-width=\"0\"/><text alignment-baseline=\"middle\" fill=\"white\" font-family=\"Futura\" font-size=\"9.24\" text-anchor=\"middle\" x=\"250.8\" y=\"1162.92\">209</text><rect fill=\"red\" height=\"15.84\" width=\"23.76\" x=\"265.32\" y=\"1153.68\"/><circle cx=\"264.0\" cy=\"1161.6\" fill=\"red\" r=\"1.32\" stroke=\"red\" stroke-width=\"0\"/><text alignment-baseline=\"middle\" fill=\"white\" font-family=\"Futura\" font-size=\"9.24\" text-anchor=\"middle\" x=\"277.2\" y=\"1162.92\">255</text><line stroke=\"green\" stroke-width=\"1.32\" x1=\"264.0\" x2=\"264.0\" y1=\"1162.92\" y2=\"1186.68\"/><text alignment-baseline=\"middle\" fill=\"black\" font-family=\"Futura\" font-size=\"9.24\" text-anchor=\"end\" x=\"205.92\" y=\"1189.32\">54b</text><rect fill=\"green\" height=\"15.84\" width=\"23.76\" x=\"212.52\" y=\"1180.08\"/><circle cx=\"237.6\" cy=\"1188.0\" fill=\"green\" r=\"1.32\" stroke=\"green\" stroke-width=\"0\"/><text alignment-baseline=\"middle\" fill=\"white\" font-family=\"Futura\" font-size=\"9.24\" text-anchor=\"middle\" x=\"224.4\" y=\"1189.32\">256</text><rect fill=\"green\" height=\"15.84\" width=\"23.76\" x=\"238.92\" y=\"1180.08\"/><circle cx=\"237.6\" cy=\"1188.0\" fill=\"green\" r=\"1.32\" stroke=\"green\" stroke-width=\"0\"/><circle cx=\"264.0\" cy=\"1188.0\" fill=\"green\" r=\"1.32\" stroke=\"green\" stroke-width=\"0\"/><text alignment-baseline=\"middle\" fill=\"white\" font-family=\"Futura\" font-size=\"9.24\" text-anchor=\"middle\" x=\"250.8\" y=\"1189.32\">209</text><line stroke=\"green\" stroke-width=\"1.32\" x1=\"264.0\" x2=\"264.0\" y1=\"1189.32\" y2=\"1213.08\"/><text alignment-baseline=\"middle\" fill=\"black\" font-family=\"Futura\" font-size=\"9.24\" text-anchor=\"end\" x=\"205.92\" y=\"1215.72\">55b</text><rect fill=\"green\" height=\"15.84\" width=\"23.76\" x=\"212.52\" y=\"1206.48\"/><circle cx=\"237.6\" cy=\"1214.4\" fill=\"green\" r=\"1.32\" stroke=\"green\" stroke-width=\"0\"/><text alignment-baseline=\"middle\" fill=\"white\" font-family=\"Futura\" font-size=\"9.24\" text-anchor=\"middle\" x=\"224.4\" y=\"1215.72\">257</text><rect fill=\"green\" height=\"15.84\" width=\"23.76\" x=\"238.92\" y=\"1206.48\"/><circle cx=\"237.6\" cy=\"1214.4\" fill=\"green\" r=\"1.32\" stroke=\"green\" stroke-width=\"0\"/><circle cx=\"264.0\" cy=\"1214.4\" fill=\"green\" r=\"1.32\" stroke=\"green\" stroke-width=\"0\"/><text alignment-baseline=\"middle\" fill=\"white\" font-family=\"Futura\" font-size=\"9.24\" text-anchor=\"middle\" x=\"250.8\" y=\"1215.72\">209</text><line stroke=\"red\" stroke-width=\"1.32\" x1=\"237.6\" x2=\"237.6\" y1=\"1215.72\" y2=\"1239.48\"/><text alignment-baseline=\"middle\" fill=\"black\" font-family=\"Futura\" font-size=\"9.24\" text-anchor=\"start\" x=\"295.68\" y=\"1242.12\">56f</text><rect fill=\"red\" height=\"15.84\" width=\"23.76\" x=\"238.92\" y=\"1232.88\"/><circle cx=\"237.6\" cy=\"1240.8\" fill=\"red\" r=\"1.32\" stroke=\"red\" stroke-width=\"0\"/><circle cx=\"264.0\" cy=\"1240.8\" fill=\"red\" r=\"1.32\" stroke=\"red\" stroke-width=\"0\"/><text alignment-baseline=\"middle\" fill=\"white\" font-family=\"Futura\" font-size=\"9.24\" text-anchor=\"middle\" x=\"250.8\" y=\"1242.12\">209</text><rect fill=\"red\" height=\"15.84\" width=\"23.76\" x=\"265.32\" y=\"1232.88\"/><circle cx=\"264.0\" cy=\"1240.8\" fill=\"red\" r=\"1.32\" stroke=\"red\" stroke-width=\"0\"/><text alignment-baseline=\"middle\" fill=\"white\" font-family=\"Futura\" font-size=\"9.24\" text-anchor=\"middle\" x=\"277.2\" y=\"1242.12\">258</text><line stroke=\"red\" stroke-width=\"1.32\" x1=\"237.6\" x2=\"237.6\" y1=\"1242.12\" y2=\"1265.88\"/><text alignment-baseline=\"middle\" fill=\"black\" font-family=\"Futura\" font-size=\"9.24\" text-anchor=\"start\" x=\"295.68\" y=\"1268.52\">57f</text><rect fill=\"red\" height=\"15.84\" width=\"23.76\" x=\"238.92\" y=\"1259.28\"/><circle cx=\"237.6\" cy=\"1267.2\" fill=\"red\" r=\"1.32\" stroke=\"red\" stroke-width=\"0\"/><circle cx=\"264.0\" cy=\"1267.2\" fill=\"red\" r=\"1.32\" stroke=\"red\" stroke-width=\"0\"/><text alignment-baseline=\"middle\" fill=\"white\" font-family=\"Futura\" font-size=\"9.24\" text-anchor=\"middle\" x=\"250.8\" y=\"1268.52\">209</text><rect fill=\"red\" height=\"15.84\" width=\"23.76\" x=\"265.32\" y=\"1259.28\"/><circle cx=\"264.0\" cy=\"1267.2\" fill=\"red\" r=\"1.32\" stroke=\"red\" stroke-width=\"0\"/><text alignment-baseline=\"middle\" fill=\"white\" font-family=\"Futura\" font-size=\"9.24\" text-anchor=\"middle\" x=\"277.2\" y=\"1268.52\">259</text><line stroke=\"green\" stroke-width=\"1.32\" x1=\"264.0\" x2=\"264.0\" y1=\"1268.52\" y2=\"1292.28\"/><text alignment-baseline=\"middle\" fill=\"black\" font-family=\"Futura\" font-size=\"9.24\" text-anchor=\"end\" x=\"205.92\" y=\"1294.92\">58b</text><rect fill=\"green\" height=\"15.84\" width=\"23.76\" x=\"212.52\" y=\"1285.68\"/><circle cx=\"237.6\" cy=\"1293.6\" fill=\"green\" r=\"1.32\" stroke=\"green\" stroke-width=\"0\"/><text alignment-baseline=\"middle\" fill=\"white\" font-family=\"Futura\" font-size=\"9.24\" text-anchor=\"middle\" x=\"224.4\" y=\"1294.92\">260</text><rect fill=\"green\" height=\"15.84\" width=\"23.76\" x=\"238.92\" y=\"1285.68\"/><circle cx=\"237.6\" cy=\"1293.6\" fill=\"green\" r=\"1.32\" stroke=\"green\" stroke-width=\"0\"/><circle cx=\"264.0\" cy=\"1293.6\" fill=\"green\" r=\"1.32\" stroke=\"green\" stroke-width=\"0\"/><text alignment-baseline=\"middle\" fill=\"white\" font-family=\"Futura\" font-size=\"9.24\" text-anchor=\"middle\" x=\"250.8\" y=\"1294.92\">209</text><line stroke=\"red\" stroke-width=\"1.32\" x1=\"237.6\" x2=\"237.6\" y1=\"1294.92\" y2=\"1318.68\"/><text alignment-baseline=\"middle\" fill=\"black\" font-family=\"Futura\" font-size=\"9.24\" text-anchor=\"start\" x=\"295.68\" y=\"1321.32\">59f</text><rect fill=\"red\" height=\"15.84\" width=\"23.76\" x=\"238.92\" y=\"1312.08\"/><circle cx=\"237.6\" cy=\"1320.0\" fill=\"red\" r=\"1.32\" stroke=\"red\" stroke-width=\"0\"/><circle cx=\"264.0\" cy=\"1320.0\" fill=\"red\" r=\"1.32\" stroke=\"red\" stroke-width=\"0\"/><text alignment-baseline=\"middle\" fill=\"white\" font-family=\"Futura\" font-size=\"9.24\" text-anchor=\"middle\" x=\"250.8\" y=\"1321.32\">209</text><rect fill=\"red\" height=\"15.84\" width=\"23.76\" x=\"265.32\" y=\"1312.08\"/><circle cx=\"264.0\" cy=\"1320.0\" fill=\"red\" r=\"1.32\" stroke=\"red\" stroke-width=\"0\"/><text alignment-baseline=\"middle\" fill=\"white\" font-family=\"Futura\" font-size=\"9.24\" text-anchor=\"middle\" x=\"277.2\" y=\"1321.32\">261</text><text alignment-baseline=\"middle\" fill=\"black\" font-family=\"Futura\" font-size=\"9.24\" text-anchor=\"end\" x=\"113.52\" y=\"27.72\">14</text><text alignment-baseline=\"middle\" fill=\"black\" font-family=\"Futura\" font-size=\"9.24\" text-anchor=\"end\" x=\"34.32\" y=\"27.72\">1</text><text alignment-baseline=\"middle\" fill=\"black\" font-family=\"Futura\" font-size=\"9.24\" text-anchor=\"end\" x=\"113.52\" y=\"54.12\">16</text><text alignment-baseline=\"middle\" fill=\"black\" font-family=\"Futura\" font-size=\"9.24\" text-anchor=\"end\" x=\"34.32\" y=\"54.12\">2</text><text alignment-baseline=\"middle\" fill=\"black\" font-family=\"Futura\" font-size=\"9.24\" text-anchor=\"end\" x=\"113.52\" y=\"80.52\">18</text><text alignment-baseline=\"middle\" fill=\"black\" font-family=\"Futura\" font-size=\"9.24\" text-anchor=\"end\" x=\"34.32\" y=\"80.52\">3</text><text alignment-baseline=\"middle\" fill=\"black\" font-family=\"Futura\" font-size=\"9.24\" text-anchor=\"end\" x=\"113.52\" y=\"106.92\">20</text><text alignment-baseline=\"middle\" fill=\"black\" font-family=\"Futura\" font-size=\"9.24\" text-anchor=\"end\" x=\"34.32\" y=\"106.92\">4</text><text alignment-baseline=\"middle\" fill=\"black\" font-family=\"Futura\" font-size=\"9.24\" text-anchor=\"end\" x=\"113.52\" y=\"133.32\">22</text><text alignment-baseline=\"middle\" fill=\"black\" font-family=\"Futura\" font-size=\"9.24\" text-anchor=\"end\" x=\"34.32\" y=\"133.32\">5</text><text alignment-baseline=\"middle\" fill=\"black\" font-family=\"Futura\" font-size=\"9.24\" text-anchor=\"end\" x=\"113.52\" y=\"159.72\">24</text><text alignment-baseline=\"middle\" fill=\"black\" font-family=\"Futura\" font-size=\"9.24\" text-anchor=\"end\" x=\"34.32\" y=\"159.72\">6</text><text alignment-baseline=\"middle\" fill=\"black\" font-family=\"Futura\" font-size=\"9.24\" text-anchor=\"end\" x=\"113.52\" y=\"186.12\">26</text><text alignment-baseline=\"middle\" fill=\"black\" font-family=\"Futura\" font-size=\"9.24\" text-anchor=\"end\" x=\"34.32\" y=\"186.12\">7</text><text alignment-baseline=\"middle\" fill=\"black\" font-family=\"Futura\" font-size=\"9.24\" text-anchor=\"end\" x=\"113.52\" y=\"212.52\">28</text><text alignment-baseline=\"middle\" fill=\"black\" font-family=\"Futura\" font-size=\"9.24\" text-anchor=\"end\" x=\"34.32\" y=\"212.52\">8</text><text alignment-baseline=\"middle\" fill=\"black\" font-family=\"Futura\" font-size=\"9.24\" text-anchor=\"end\" x=\"113.52\" y=\"238.92\">30</text><text alignment-baseline=\"middle\" fill=\"black\" font-family=\"Futura\" font-size=\"9.24\" text-anchor=\"end\" x=\"34.32\" y=\"238.92\">9</text><text alignment-baseline=\"middle\" fill=\"black\" font-family=\"Futura\" font-size=\"9.24\" text-anchor=\"end\" x=\"113.52\" y=\"265.32\">32</text><text alignment-baseline=\"middle\" fill=\"black\" font-family=\"Futura\" font-size=\"9.24\" text-anchor=\"end\" x=\"34.32\" y=\"265.32\">10</text><text alignment-baseline=\"middle\" fill=\"black\" font-family=\"Futura\" font-size=\"9.24\" text-anchor=\"end\" x=\"113.52\" y=\"291.72\">34</text><text alignment-baseline=\"middle\" fill=\"black\" font-family=\"Futura\" font-size=\"9.24\" text-anchor=\"end\" x=\"34.32\" y=\"291.72\">11</text><text alignment-baseline=\"middle\" fill=\"black\" font-family=\"Futura\" font-size=\"9.24\" text-anchor=\"end\" x=\"113.52\" y=\"318.12\">36</text><text alignment-baseline=\"middle\" fill=\"black\" font-family=\"Futura\" font-size=\"9.24\" text-anchor=\"end\" x=\"34.32\" y=\"318.12\">12</text><text alignment-baseline=\"middle\" fill=\"black\" font-family=\"Futura\" font-size=\"9.24\" text-anchor=\"end\" x=\"113.52\" y=\"344.52\">38</text><text alignment-baseline=\"middle\" fill=\"black\" font-family=\"Futura\" font-size=\"9.24\" text-anchor=\"end\" x=\"34.32\" y=\"344.52\">13</text><text alignment-baseline=\"middle\" fill=\"black\" font-family=\"Futura\" font-size=\"9.24\" text-anchor=\"end\" x=\"113.52\" y=\"370.92\">40</text><text alignment-baseline=\"middle\" fill=\"black\" font-family=\"Futura\" font-size=\"9.24\" text-anchor=\"end\" x=\"34.32\" y=\"370.92\">14</text><text alignment-baseline=\"middle\" fill=\"black\" font-family=\"Futura\" font-size=\"9.24\" text-anchor=\"end\" x=\"113.52\" y=\"397.32\">42</text><text alignment-baseline=\"middle\" fill=\"black\" font-family=\"Futura\" font-size=\"9.24\" text-anchor=\"end\" x=\"34.32\" y=\"397.32\">15</text><text alignment-baseline=\"middle\" fill=\"black\" font-family=\"Futura\" font-size=\"9.24\" text-anchor=\"end\" x=\"113.52\" y=\"423.72\">44</text><text alignment-baseline=\"middle\" fill=\"black\" font-family=\"Futura\" font-size=\"9.24\" text-anchor=\"end\" x=\"34.32\" y=\"423.72\">16</text><text alignment-baseline=\"middle\" fill=\"black\" font-family=\"Futura\" font-size=\"9.24\" text-anchor=\"end\" x=\"113.52\" y=\"450.12\">46</text><text alignment-baseline=\"middle\" fill=\"black\" font-family=\"Futura\" font-size=\"9.24\" text-anchor=\"end\" x=\"34.32\" y=\"450.12\">17</text><text alignment-baseline=\"middle\" fill=\"black\" font-family=\"Futura\" font-size=\"9.24\" text-anchor=\"end\" x=\"113.52\" y=\"476.52\">48</text><text alignment-baseline=\"middle\" fill=\"black\" font-family=\"Futura\" font-size=\"9.24\" text-anchor=\"end\" x=\"34.32\" y=\"476.52\">18</text><text alignment-baseline=\"middle\" fill=\"black\" font-family=\"Futura\" font-size=\"9.24\" text-anchor=\"end\" x=\"113.52\" y=\"502.92\">50</text><text alignment-baseline=\"middle\" fill=\"black\" font-family=\"Futura\" font-size=\"9.24\" text-anchor=\"end\" x=\"34.32\" y=\"502.92\">19</text><text alignment-baseline=\"middle\" fill=\"black\" font-family=\"Futura\" font-size=\"9.24\" text-anchor=\"end\" x=\"113.52\" y=\"529.32\">52</text><text alignment-baseline=\"middle\" fill=\"black\" font-family=\"Futura\" font-size=\"9.24\" text-anchor=\"end\" x=\"34.32\" y=\"529.32\">20</text><text alignment-baseline=\"middle\" fill=\"black\" font-family=\"Futura\" font-size=\"9.24\" text-anchor=\"end\" x=\"113.52\" y=\"555.72\">54</text><text alignment-baseline=\"middle\" fill=\"black\" font-family=\"Futura\" font-size=\"9.24\" text-anchor=\"end\" x=\"34.32\" y=\"555.72\">21</text><text alignment-baseline=\"middle\" fill=\"black\" font-family=\"Futura\" font-size=\"9.24\" text-anchor=\"end\" x=\"113.52\" y=\"582.12\">56</text><text alignment-baseline=\"middle\" fill=\"black\" font-family=\"Futura\" font-size=\"9.24\" text-anchor=\"end\" x=\"34.32\" y=\"582.12\">22</text><text alignment-baseline=\"middle\" fill=\"black\" font-family=\"Futura\" font-size=\"9.24\" text-anchor=\"end\" x=\"113.52\" y=\"608.52\">58</text><text alignment-baseline=\"middle\" fill=\"black\" font-family=\"Futura\" font-size=\"9.24\" text-anchor=\"end\" x=\"34.32\" y=\"608.52\">23</text><text alignment-baseline=\"middle\" fill=\"black\" font-family=\"Futura\" font-size=\"9.24\" text-anchor=\"end\" x=\"113.52\" y=\"634.92\">60</text><text alignment-baseline=\"middle\" fill=\"black\" font-family=\"Futura\" font-size=\"9.24\" text-anchor=\"end\" x=\"34.32\" y=\"634.92\">24</text><text alignment-baseline=\"middle\" fill=\"black\" font-family=\"Futura\" font-size=\"9.24\" text-anchor=\"end\" x=\"113.52\" y=\"661.32\">62</text><text alignment-baseline=\"middle\" fill=\"black\" font-family=\"Futura\" font-size=\"9.24\" text-anchor=\"end\" x=\"34.32\" y=\"661.32\">25</text><text alignment-baseline=\"middle\" fill=\"black\" font-family=\"Futura\" font-size=\"9.24\" text-anchor=\"end\" x=\"113.52\" y=\"687.72\">64</text><text alignment-baseline=\"middle\" fill=\"black\" font-family=\"Futura\" font-size=\"9.24\" text-anchor=\"end\" x=\"34.32\" y=\"687.72\">26</text><text alignment-baseline=\"middle\" fill=\"black\" font-family=\"Futura\" font-size=\"9.24\" text-anchor=\"end\" x=\"113.52\" y=\"714.12\">66</text><text alignment-baseline=\"middle\" fill=\"black\" font-family=\"Futura\" font-size=\"9.24\" text-anchor=\"end\" x=\"34.32\" y=\"714.12\">27</text><text alignment-baseline=\"middle\" fill=\"black\" font-family=\"Futura\" font-size=\"9.24\" text-anchor=\"end\" x=\"113.52\" y=\"740.52\">68</text><text alignment-baseline=\"middle\" fill=\"black\" font-family=\"Futura\" font-size=\"9.24\" text-anchor=\"end\" x=\"34.32\" y=\"740.52\">28</text><text alignment-baseline=\"middle\" fill=\"black\" font-family=\"Futura\" font-size=\"9.24\" text-anchor=\"end\" x=\"113.52\" y=\"766.92\">70</text><text alignment-baseline=\"middle\" fill=\"black\" font-family=\"Futura\" font-size=\"9.24\" text-anchor=\"end\" x=\"34.32\" y=\"766.92\">29</text><text alignment-baseline=\"middle\" fill=\"black\" font-family=\"Futura\" font-size=\"9.24\" text-anchor=\"end\" x=\"113.52\" y=\"793.32\">72</text><text alignment-baseline=\"middle\" fill=\"black\" font-family=\"Futura\" font-size=\"9.24\" text-anchor=\"end\" x=\"34.32\" y=\"793.32\">30</text><text alignment-baseline=\"middle\" fill=\"black\" font-family=\"Futura\" font-size=\"9.24\" text-anchor=\"end\" x=\"113.52\" y=\"819.72\">74</text><text alignment-baseline=\"middle\" fill=\"black\" font-family=\"Futura\" font-size=\"9.24\" text-anchor=\"end\" x=\"34.32\" y=\"819.72\">31</text><text alignment-baseline=\"middle\" fill=\"black\" font-family=\"Futura\" font-size=\"9.24\" text-anchor=\"end\" x=\"113.52\" y=\"846.12\">76</text><text alignment-baseline=\"middle\" fill=\"black\" font-family=\"Futura\" font-size=\"9.24\" text-anchor=\"end\" x=\"34.32\" y=\"846.12\">32</text><text alignment-baseline=\"middle\" fill=\"black\" font-family=\"Futura\" font-size=\"9.24\" text-anchor=\"end\" x=\"113.52\" y=\"872.52\">78</text><text alignment-baseline=\"middle\" fill=\"black\" font-family=\"Futura\" font-size=\"9.24\" text-anchor=\"end\" x=\"34.32\" y=\"872.52\">33</text><text alignment-baseline=\"middle\" fill=\"black\" font-family=\"Futura\" font-size=\"9.24\" text-anchor=\"end\" x=\"113.52\" y=\"898.92\">80</text><text alignment-baseline=\"middle\" fill=\"black\" font-family=\"Futura\" font-size=\"9.24\" text-anchor=\"end\" x=\"34.32\" y=\"898.92\">34</text><text alignment-baseline=\"middle\" fill=\"black\" font-family=\"Futura\" font-size=\"9.24\" text-anchor=\"end\" x=\"113.52\" y=\"925.32\">82</text><text alignment-baseline=\"middle\" fill=\"black\" font-family=\"Futura\" font-size=\"9.24\" text-anchor=\"end\" x=\"34.32\" y=\"925.32\">35</text><text alignment-baseline=\"middle\" fill=\"black\" font-family=\"Futura\" font-size=\"9.24\" text-anchor=\"end\" x=\"113.52\" y=\"951.72\">84</text><text alignment-baseline=\"middle\" fill=\"black\" font-family=\"Futura\" font-size=\"9.24\" text-anchor=\"end\" x=\"34.32\" y=\"951.72\">36</text><text alignment-baseline=\"middle\" fill=\"black\" font-family=\"Futura\" font-size=\"9.24\" text-anchor=\"end\" x=\"113.52\" y=\"978.12\">86</text><text alignment-baseline=\"middle\" fill=\"black\" font-family=\"Futura\" font-size=\"9.24\" text-anchor=\"end\" x=\"34.32\" y=\"978.12\">37</text><text alignment-baseline=\"middle\" fill=\"black\" font-family=\"Futura\" font-size=\"9.24\" text-anchor=\"end\" x=\"113.52\" y=\"1004.52\">88</text><text alignment-baseline=\"middle\" fill=\"black\" font-family=\"Futura\" font-size=\"9.24\" text-anchor=\"end\" x=\"34.32\" y=\"1004.52\">38</text><text alignment-baseline=\"middle\" fill=\"black\" font-family=\"Futura\" font-size=\"9.24\" text-anchor=\"end\" x=\"113.52\" y=\"1030.92\">90</text><text alignment-baseline=\"middle\" fill=\"black\" font-family=\"Futura\" font-size=\"9.24\" text-anchor=\"end\" x=\"34.32\" y=\"1030.92\">39</text><text alignment-baseline=\"middle\" fill=\"black\" font-family=\"Futura\" font-size=\"9.24\" text-anchor=\"end\" x=\"113.52\" y=\"1057.32\">92</text><text alignment-baseline=\"middle\" fill=\"black\" font-family=\"Futura\" font-size=\"9.24\" text-anchor=\"end\" x=\"34.32\" y=\"1057.32\">40</text><text alignment-baseline=\"middle\" fill=\"black\" font-family=\"Futura\" font-size=\"9.24\" text-anchor=\"end\" x=\"113.52\" y=\"1083.72\">94</text><text alignment-baseline=\"middle\" fill=\"black\" font-family=\"Futura\" font-size=\"9.24\" text-anchor=\"end\" x=\"34.32\" y=\"1083.72\">41</text><text alignment-baseline=\"middle\" fill=\"black\" font-family=\"Futura\" font-size=\"9.24\" text-anchor=\"end\" x=\"113.52\" y=\"1110.12\">96</text><text alignment-baseline=\"middle\" fill=\"black\" font-family=\"Futura\" font-size=\"9.24\" text-anchor=\"end\" x=\"34.32\" y=\"1110.12\">42</text><text alignment-baseline=\"middle\" fill=\"black\" font-family=\"Futura\" font-size=\"9.24\" text-anchor=\"end\" x=\"113.52\" y=\"1136.52\">98</text><text alignment-baseline=\"middle\" fill=\"black\" font-family=\"Futura\" font-size=\"9.24\" text-anchor=\"end\" x=\"34.32\" y=\"1136.52\">43</text><text alignment-baseline=\"middle\" fill=\"black\" font-family=\"Futura\" font-size=\"9.24\" text-anchor=\"end\" x=\"113.52\" y=\"1162.92\">100</text><text alignment-baseline=\"middle\" fill=\"black\" font-family=\"Futura\" font-size=\"9.24\" text-anchor=\"end\" x=\"34.32\" y=\"1162.92\">44</text><text alignment-baseline=\"middle\" fill=\"black\" font-family=\"Futura\" font-size=\"9.24\" text-anchor=\"end\" x=\"113.52\" y=\"1189.32\">102</text><text alignment-baseline=\"middle\" fill=\"black\" font-family=\"Futura\" font-size=\"9.24\" text-anchor=\"end\" x=\"34.32\" y=\"1189.32\">45</text><text alignment-baseline=\"middle\" fill=\"black\" font-family=\"Futura\" font-size=\"9.24\" text-anchor=\"end\" x=\"113.52\" y=\"1215.72\">104</text><text alignment-baseline=\"middle\" fill=\"black\" font-family=\"Futura\" font-size=\"9.24\" text-anchor=\"end\" x=\"34.32\" y=\"1215.72\">46</text><text alignment-baseline=\"middle\" fill=\"black\" font-family=\"Futura\" font-size=\"9.24\" text-anchor=\"end\" x=\"113.52\" y=\"1242.12\">106</text><text alignment-baseline=\"middle\" fill=\"black\" font-family=\"Futura\" font-size=\"9.24\" text-anchor=\"end\" x=\"34.32\" y=\"1242.12\">47</text><text alignment-baseline=\"middle\" fill=\"black\" font-family=\"Futura\" font-size=\"9.24\" text-anchor=\"end\" x=\"113.52\" y=\"1268.52\">108</text><text alignment-baseline=\"middle\" fill=\"black\" font-family=\"Futura\" font-size=\"9.24\" text-anchor=\"end\" x=\"34.32\" y=\"1268.52\">48</text><text alignment-baseline=\"middle\" fill=\"black\" font-family=\"Futura\" font-size=\"9.24\" text-anchor=\"end\" x=\"113.52\" y=\"1294.92\">110</text><text alignment-baseline=\"middle\" fill=\"black\" font-family=\"Futura\" font-size=\"9.24\" text-anchor=\"end\" x=\"34.32\" y=\"1294.92\">49</text><text alignment-baseline=\"middle\" fill=\"black\" font-family=\"Futura\" font-size=\"9.24\" text-anchor=\"end\" x=\"113.52\" y=\"1321.32\">112</text><text alignment-baseline=\"middle\" fill=\"black\" font-family=\"Futura\" font-size=\"9.24\" text-anchor=\"end\" x=\"34.32\" y=\"1321.32\">50</text><text alignment-baseline=\"middle\" fill=\"black\" font-family=\"Futura\" font-size=\"9.24\" text-anchor=\"end\" x=\"113.52\" y=\"1347.72\">113</text><text alignment-baseline=\"middle\" fill=\"black\" font-family=\"Futura\" font-size=\"9.24\" text-anchor=\"end\" x=\"34.32\" y=\"1347.72\">50</text><rect fill=\"black\" height=\"1341.12\" width=\"2.64\" x=\"52.8\" y=\"15.84\"/><circle cx=\"52.8\" cy=\"15.84\" fill=\"black\" r=\"1.32\" stroke=\"black\" stroke-width=\"0\"/><rect fill=\"black\" height=\"2.64\" width=\"23.76\" x=\"40.92\" y=\"15.84\"/><circle cx=\"52.8\" cy=\"1356.96\" fill=\"black\" r=\"1.32\" stroke=\"black\" stroke-width=\"0\"/><rect fill=\"black\" height=\"2.64\" width=\"23.76\" x=\"40.92\" y=\"1354.32\"/><text alignment-baseline=\"middle\" fill=\"black\" font-family=\"Futura\" font-size=\"9.24\" text-anchor=\"middle\" x=\"44.88\" y=\"687.72\"/><rect fill=\"black\" height=\"1341.12\" width=\"2.64\" x=\"145.2\" y=\"15.84\"/><circle cx=\"145.2\" cy=\"15.84\" fill=\"black\" r=\"1.32\" stroke=\"black\" stroke-width=\"0\"/><rect fill=\"black\" height=\"2.64\" width=\"23.76\" x=\"133.32\" y=\"15.84\"/><text alignment-baseline=\"middle\" fill=\"black\" font-family=\"Futura\" font-size=\"9.24\" text-anchor=\"middle\" x=\"137.28\" y=\"687.72\"/></svg>"
      ],
      "text/plain": [
       "<IPython.core.display.SVG object>"
      ]
     },
     "execution_count": 36,
     "metadata": {},
     "output_type": "execute_result"
    }
   ],
   "source": [
    "view = tree.renderer\n",
    "view.zoom = 1.1\n",
    "view.scale_y = 24\n",
    "view.scale_x = 24\n",
    "view.font_size = 0.35\n",
    "SVG(view.to_svg())"
   ]
  },
  {
   "cell_type": "markdown",
   "metadata": {},
   "source": [
    "An alternate view which is similar to the standard way of plotting"
   ]
  },
  {
   "cell_type": "code",
   "execution_count": 37,
   "metadata": {
    "collapsed": false
   },
   "outputs": [
    {
     "data": {
      "image/svg+xml": [
       "<svg baseProfile=\"full\" height=\"891.0px\" version=\"1.1\" width=\"316.8px\" xmlns=\"http://www.w3.org/2000/svg\" xmlns:ev=\"http://www.w3.org/2001/xml-events\" xmlns:xlink=\"http://www.w3.org/1999/xlink\"><defs/><text alignment-baseline=\"middle\" fill=\"black\" font-family=\"Times\" font-size=\"8.25\" text-anchor=\"end\" x=\"205.92\" y=\"17.325\">10b</text><rect fill=\"black\" height=\"9.9\" width=\"26.928\" x=\"210.936\" y=\"11.55\"/><circle cx=\"211.2\" cy=\"16.5\" fill=\"black\" r=\"-0.264\" stroke=\"black\" stroke-width=\"0\"/><circle cx=\"237.6\" cy=\"16.5\" fill=\"black\" r=\"-0.264\" stroke=\"black\" stroke-width=\"0\"/><text alignment-baseline=\"middle\" fill=\"white\" font-family=\"Times\" font-size=\"8.25\" text-anchor=\"middle\" x=\"224.4\" y=\"17.325\"/><rect fill=\"black\" height=\"9.9\" width=\"26.928\" x=\"237.336\" y=\"11.55\"/><circle cx=\"237.6\" cy=\"16.5\" fill=\"black\" r=\"-0.264\" stroke=\"black\" stroke-width=\"0\"/><circle cx=\"264.0\" cy=\"16.5\" fill=\"black\" r=\"-0.264\" stroke=\"black\" stroke-width=\"0\"/><text alignment-baseline=\"middle\" fill=\"white\" font-family=\"Times\" font-size=\"8.25\" text-anchor=\"middle\" x=\"250.8\" y=\"17.325\"/><rect fill=\"black\" height=\"9.9\" width=\"26.928\" x=\"263.736\" y=\"11.55\"/><circle cx=\"264.0\" cy=\"16.5\" fill=\"black\" r=\"-0.264\" stroke=\"black\" stroke-width=\"0\"/><circle cx=\"290.4\" cy=\"16.5\" fill=\"black\" r=\"-0.264\" stroke=\"black\" stroke-width=\"0\"/><text alignment-baseline=\"middle\" fill=\"white\" font-family=\"Times\" font-size=\"8.25\" text-anchor=\"middle\" x=\"277.2\" y=\"17.325\"/><line stroke=\"red\" stroke-width=\"1.32\" x1=\"237.6\" x2=\"237.6\" y1=\"16.335\" y2=\"33.165\"/><text alignment-baseline=\"middle\" fill=\"black\" font-family=\"Times\" font-size=\"8.25\" text-anchor=\"start\" x=\"295.68\" y=\"33.825\">11f</text><rect fill=\"red\" height=\"9.9\" width=\"26.928\" x=\"237.336\" y=\"28.05\"/><circle cx=\"237.6\" cy=\"33.0\" fill=\"red\" r=\"-0.264\" stroke=\"red\" stroke-width=\"0\"/><circle cx=\"264.0\" cy=\"33.0\" fill=\"red\" r=\"-0.264\" stroke=\"red\" stroke-width=\"0\"/><text alignment-baseline=\"middle\" fill=\"white\" font-family=\"Times\" font-size=\"8.25\" text-anchor=\"middle\" x=\"250.8\" y=\"33.825\"/><rect fill=\"red\" height=\"9.9\" width=\"26.928\" x=\"263.736\" y=\"28.05\"/><circle cx=\"264.0\" cy=\"33.0\" fill=\"red\" r=\"-0.264\" stroke=\"red\" stroke-width=\"0\"/><circle cx=\"290.4\" cy=\"33.0\" fill=\"red\" r=\"-0.264\" stroke=\"red\" stroke-width=\"0\"/><text alignment-baseline=\"middle\" fill=\"white\" font-family=\"Times\" font-size=\"8.25\" text-anchor=\"middle\" x=\"277.2\" y=\"33.825\"/><line stroke=\"green\" stroke-width=\"1.32\" x1=\"264.0\" x2=\"264.0\" y1=\"32.835\" y2=\"49.665\"/><text alignment-baseline=\"middle\" fill=\"black\" font-family=\"Times\" font-size=\"8.25\" text-anchor=\"end\" x=\"205.92\" y=\"50.325\">12b</text><rect fill=\"green\" height=\"9.9\" width=\"26.928\" x=\"210.936\" y=\"44.55\"/><circle cx=\"211.2\" cy=\"49.5\" fill=\"green\" r=\"-0.264\" stroke=\"green\" stroke-width=\"0\"/><circle cx=\"237.6\" cy=\"49.5\" fill=\"green\" r=\"-0.264\" stroke=\"green\" stroke-width=\"0\"/><text alignment-baseline=\"middle\" fill=\"white\" font-family=\"Times\" font-size=\"8.25\" text-anchor=\"middle\" x=\"224.4\" y=\"50.325\"/><rect fill=\"green\" height=\"9.9\" width=\"26.928\" x=\"237.336\" y=\"44.55\"/><circle cx=\"237.6\" cy=\"49.5\" fill=\"green\" r=\"-0.264\" stroke=\"green\" stroke-width=\"0\"/><circle cx=\"264.0\" cy=\"49.5\" fill=\"green\" r=\"-0.264\" stroke=\"green\" stroke-width=\"0\"/><text alignment-baseline=\"middle\" fill=\"white\" font-family=\"Times\" font-size=\"8.25\" text-anchor=\"middle\" x=\"250.8\" y=\"50.325\"/><line stroke=\"green\" stroke-width=\"1.32\" x1=\"264.0\" x2=\"264.0\" y1=\"49.335\" y2=\"66.165\"/><text alignment-baseline=\"middle\" fill=\"black\" font-family=\"Times\" font-size=\"8.25\" text-anchor=\"end\" x=\"205.92\" y=\"66.825\">13b</text><rect fill=\"green\" height=\"9.9\" width=\"26.928\" x=\"210.936\" y=\"61.05\"/><circle cx=\"211.2\" cy=\"66.0\" fill=\"green\" r=\"-0.264\" stroke=\"green\" stroke-width=\"0\"/><circle cx=\"237.6\" cy=\"66.0\" fill=\"green\" r=\"-0.264\" stroke=\"green\" stroke-width=\"0\"/><text alignment-baseline=\"middle\" fill=\"white\" font-family=\"Times\" font-size=\"8.25\" text-anchor=\"middle\" x=\"224.4\" y=\"66.825\"/><rect fill=\"green\" height=\"9.9\" width=\"26.928\" x=\"237.336\" y=\"61.05\"/><circle cx=\"237.6\" cy=\"66.0\" fill=\"green\" r=\"-0.264\" stroke=\"green\" stroke-width=\"0\"/><circle cx=\"264.0\" cy=\"66.0\" fill=\"green\" r=\"-0.264\" stroke=\"green\" stroke-width=\"0\"/><text alignment-baseline=\"middle\" fill=\"white\" font-family=\"Times\" font-size=\"8.25\" text-anchor=\"middle\" x=\"250.8\" y=\"66.825\"/><line stroke=\"green\" stroke-width=\"1.32\" x1=\"264.0\" x2=\"264.0\" y1=\"65.835\" y2=\"82.665\"/><text alignment-baseline=\"middle\" fill=\"black\" font-family=\"Times\" font-size=\"8.25\" text-anchor=\"end\" x=\"205.92\" y=\"83.325\">14b</text><rect fill=\"green\" height=\"9.9\" width=\"26.928\" x=\"210.936\" y=\"77.55\"/><circle cx=\"211.2\" cy=\"82.5\" fill=\"green\" r=\"-0.264\" stroke=\"green\" stroke-width=\"0\"/><circle cx=\"237.6\" cy=\"82.5\" fill=\"green\" r=\"-0.264\" stroke=\"green\" stroke-width=\"0\"/><text alignment-baseline=\"middle\" fill=\"white\" font-family=\"Times\" font-size=\"8.25\" text-anchor=\"middle\" x=\"224.4\" y=\"83.325\"/><rect fill=\"green\" height=\"9.9\" width=\"26.928\" x=\"237.336\" y=\"77.55\"/><circle cx=\"237.6\" cy=\"82.5\" fill=\"green\" r=\"-0.264\" stroke=\"green\" stroke-width=\"0\"/><circle cx=\"264.0\" cy=\"82.5\" fill=\"green\" r=\"-0.264\" stroke=\"green\" stroke-width=\"0\"/><text alignment-baseline=\"middle\" fill=\"white\" font-family=\"Times\" font-size=\"8.25\" text-anchor=\"middle\" x=\"250.8\" y=\"83.325\"/><line stroke=\"red\" stroke-width=\"1.32\" x1=\"237.6\" x2=\"237.6\" y1=\"82.335\" y2=\"99.165\"/><text alignment-baseline=\"middle\" fill=\"black\" font-family=\"Times\" font-size=\"8.25\" text-anchor=\"start\" x=\"295.68\" y=\"99.825\">15f</text><rect fill=\"red\" height=\"9.9\" width=\"26.928\" x=\"237.336\" y=\"94.05\"/><circle cx=\"237.6\" cy=\"99.0\" fill=\"red\" r=\"-0.264\" stroke=\"red\" stroke-width=\"0\"/><circle cx=\"264.0\" cy=\"99.0\" fill=\"red\" r=\"-0.264\" stroke=\"red\" stroke-width=\"0\"/><text alignment-baseline=\"middle\" fill=\"white\" font-family=\"Times\" font-size=\"8.25\" text-anchor=\"middle\" x=\"250.8\" y=\"99.825\"/><rect fill=\"red\" height=\"9.9\" width=\"26.928\" x=\"263.736\" y=\"94.05\"/><circle cx=\"264.0\" cy=\"99.0\" fill=\"red\" r=\"-0.264\" stroke=\"red\" stroke-width=\"0\"/><circle cx=\"290.4\" cy=\"99.0\" fill=\"red\" r=\"-0.264\" stroke=\"red\" stroke-width=\"0\"/><text alignment-baseline=\"middle\" fill=\"white\" font-family=\"Times\" font-size=\"8.25\" text-anchor=\"middle\" x=\"277.2\" y=\"99.825\"/><line stroke=\"red\" stroke-width=\"1.32\" x1=\"237.6\" x2=\"237.6\" y1=\"98.835\" y2=\"115.665\"/><text alignment-baseline=\"middle\" fill=\"black\" font-family=\"Times\" font-size=\"8.25\" text-anchor=\"start\" x=\"295.68\" y=\"116.325\">16f</text><rect fill=\"red\" height=\"9.9\" width=\"26.928\" x=\"237.336\" y=\"110.55\"/><circle cx=\"237.6\" cy=\"115.5\" fill=\"red\" r=\"-0.264\" stroke=\"red\" stroke-width=\"0\"/><circle cx=\"264.0\" cy=\"115.5\" fill=\"red\" r=\"-0.264\" stroke=\"red\" stroke-width=\"0\"/><text alignment-baseline=\"middle\" fill=\"white\" font-family=\"Times\" font-size=\"8.25\" text-anchor=\"middle\" x=\"250.8\" y=\"116.325\"/><rect fill=\"red\" height=\"9.9\" width=\"26.928\" x=\"263.736\" y=\"110.55\"/><circle cx=\"264.0\" cy=\"115.5\" fill=\"red\" r=\"-0.264\" stroke=\"red\" stroke-width=\"0\"/><circle cx=\"290.4\" cy=\"115.5\" fill=\"red\" r=\"-0.264\" stroke=\"red\" stroke-width=\"0\"/><text alignment-baseline=\"middle\" fill=\"white\" font-family=\"Times\" font-size=\"8.25\" text-anchor=\"middle\" x=\"277.2\" y=\"116.325\"/><line stroke=\"green\" stroke-width=\"1.32\" x1=\"264.0\" x2=\"264.0\" y1=\"115.335\" y2=\"132.165\"/><text alignment-baseline=\"middle\" fill=\"black\" font-family=\"Times\" font-size=\"8.25\" text-anchor=\"end\" x=\"205.92\" y=\"132.825\">17b</text><rect fill=\"green\" height=\"9.9\" width=\"26.928\" x=\"210.936\" y=\"127.05\"/><circle cx=\"211.2\" cy=\"132.0\" fill=\"green\" r=\"-0.264\" stroke=\"green\" stroke-width=\"0\"/><circle cx=\"237.6\" cy=\"132.0\" fill=\"green\" r=\"-0.264\" stroke=\"green\" stroke-width=\"0\"/><text alignment-baseline=\"middle\" fill=\"white\" font-family=\"Times\" font-size=\"8.25\" text-anchor=\"middle\" x=\"224.4\" y=\"132.825\"/><rect fill=\"green\" height=\"9.9\" width=\"26.928\" x=\"237.336\" y=\"127.05\"/><circle cx=\"237.6\" cy=\"132.0\" fill=\"green\" r=\"-0.264\" stroke=\"green\" stroke-width=\"0\"/><circle cx=\"264.0\" cy=\"132.0\" fill=\"green\" r=\"-0.264\" stroke=\"green\" stroke-width=\"0\"/><text alignment-baseline=\"middle\" fill=\"white\" font-family=\"Times\" font-size=\"8.25\" text-anchor=\"middle\" x=\"250.8\" y=\"132.825\"/><line stroke=\"green\" stroke-width=\"1.32\" x1=\"264.0\" x2=\"264.0\" y1=\"131.835\" y2=\"148.665\"/><text alignment-baseline=\"middle\" fill=\"black\" font-family=\"Times\" font-size=\"8.25\" text-anchor=\"end\" x=\"205.92\" y=\"149.325\">18b</text><rect fill=\"green\" height=\"9.9\" width=\"26.928\" x=\"210.936\" y=\"143.55\"/><circle cx=\"211.2\" cy=\"148.5\" fill=\"green\" r=\"-0.264\" stroke=\"green\" stroke-width=\"0\"/><circle cx=\"237.6\" cy=\"148.5\" fill=\"green\" r=\"-0.264\" stroke=\"green\" stroke-width=\"0\"/><text alignment-baseline=\"middle\" fill=\"white\" font-family=\"Times\" font-size=\"8.25\" text-anchor=\"middle\" x=\"224.4\" y=\"149.325\"/><rect fill=\"green\" height=\"9.9\" width=\"26.928\" x=\"237.336\" y=\"143.55\"/><circle cx=\"237.6\" cy=\"148.5\" fill=\"green\" r=\"-0.264\" stroke=\"green\" stroke-width=\"0\"/><circle cx=\"264.0\" cy=\"148.5\" fill=\"green\" r=\"-0.264\" stroke=\"green\" stroke-width=\"0\"/><text alignment-baseline=\"middle\" fill=\"white\" font-family=\"Times\" font-size=\"8.25\" text-anchor=\"middle\" x=\"250.8\" y=\"149.325\"/><line stroke=\"green\" stroke-width=\"1.32\" x1=\"264.0\" x2=\"264.0\" y1=\"148.335\" y2=\"165.165\"/><text alignment-baseline=\"middle\" fill=\"black\" font-family=\"Times\" font-size=\"8.25\" text-anchor=\"end\" x=\"205.92\" y=\"165.825\">19b</text><rect fill=\"green\" height=\"9.9\" width=\"26.928\" x=\"210.936\" y=\"160.05\"/><circle cx=\"211.2\" cy=\"165.0\" fill=\"green\" r=\"-0.264\" stroke=\"green\" stroke-width=\"0\"/><circle cx=\"237.6\" cy=\"165.0\" fill=\"green\" r=\"-0.264\" stroke=\"green\" stroke-width=\"0\"/><text alignment-baseline=\"middle\" fill=\"white\" font-family=\"Times\" font-size=\"8.25\" text-anchor=\"middle\" x=\"224.4\" y=\"165.825\"/><rect fill=\"green\" height=\"9.9\" width=\"26.928\" x=\"237.336\" y=\"160.05\"/><circle cx=\"237.6\" cy=\"165.0\" fill=\"green\" r=\"-0.264\" stroke=\"green\" stroke-width=\"0\"/><circle cx=\"264.0\" cy=\"165.0\" fill=\"green\" r=\"-0.264\" stroke=\"green\" stroke-width=\"0\"/><text alignment-baseline=\"middle\" fill=\"white\" font-family=\"Times\" font-size=\"8.25\" text-anchor=\"middle\" x=\"250.8\" y=\"165.825\"/><line stroke=\"green\" stroke-width=\"1.32\" x1=\"264.0\" x2=\"264.0\" y1=\"164.835\" y2=\"181.665\"/><text alignment-baseline=\"middle\" fill=\"black\" font-family=\"Times\" font-size=\"8.25\" text-anchor=\"end\" x=\"205.92\" y=\"182.325\">20b</text><rect fill=\"green\" height=\"9.9\" width=\"26.928\" x=\"210.936\" y=\"176.55\"/><circle cx=\"211.2\" cy=\"181.5\" fill=\"green\" r=\"-0.264\" stroke=\"green\" stroke-width=\"0\"/><circle cx=\"237.6\" cy=\"181.5\" fill=\"green\" r=\"-0.264\" stroke=\"green\" stroke-width=\"0\"/><text alignment-baseline=\"middle\" fill=\"white\" font-family=\"Times\" font-size=\"8.25\" text-anchor=\"middle\" x=\"224.4\" y=\"182.325\"/><rect fill=\"green\" height=\"9.9\" width=\"26.928\" x=\"237.336\" y=\"176.55\"/><circle cx=\"237.6\" cy=\"181.5\" fill=\"green\" r=\"-0.264\" stroke=\"green\" stroke-width=\"0\"/><circle cx=\"264.0\" cy=\"181.5\" fill=\"green\" r=\"-0.264\" stroke=\"green\" stroke-width=\"0\"/><text alignment-baseline=\"middle\" fill=\"white\" font-family=\"Times\" font-size=\"8.25\" text-anchor=\"middle\" x=\"250.8\" y=\"182.325\"/><line stroke=\"green\" stroke-width=\"1.32\" x1=\"264.0\" x2=\"264.0\" y1=\"181.335\" y2=\"198.165\"/><text alignment-baseline=\"middle\" fill=\"black\" font-family=\"Times\" font-size=\"8.25\" text-anchor=\"end\" x=\"205.92\" y=\"198.825\">21b</text><rect fill=\"green\" height=\"9.9\" width=\"26.928\" x=\"210.936\" y=\"193.05\"/><circle cx=\"211.2\" cy=\"198.0\" fill=\"green\" r=\"-0.264\" stroke=\"green\" stroke-width=\"0\"/><circle cx=\"237.6\" cy=\"198.0\" fill=\"green\" r=\"-0.264\" stroke=\"green\" stroke-width=\"0\"/><text alignment-baseline=\"middle\" fill=\"white\" font-family=\"Times\" font-size=\"8.25\" text-anchor=\"middle\" x=\"224.4\" y=\"198.825\"/><rect fill=\"green\" height=\"9.9\" width=\"26.928\" x=\"237.336\" y=\"193.05\"/><circle cx=\"237.6\" cy=\"198.0\" fill=\"green\" r=\"-0.264\" stroke=\"green\" stroke-width=\"0\"/><circle cx=\"264.0\" cy=\"198.0\" fill=\"green\" r=\"-0.264\" stroke=\"green\" stroke-width=\"0\"/><text alignment-baseline=\"middle\" fill=\"white\" font-family=\"Times\" font-size=\"8.25\" text-anchor=\"middle\" x=\"250.8\" y=\"198.825\"/><line stroke=\"green\" stroke-width=\"1.32\" x1=\"264.0\" x2=\"264.0\" y1=\"197.835\" y2=\"214.665\"/><text alignment-baseline=\"middle\" fill=\"black\" font-family=\"Times\" font-size=\"8.25\" text-anchor=\"end\" x=\"205.92\" y=\"215.325\">22b</text><rect fill=\"green\" height=\"9.9\" width=\"26.928\" x=\"210.936\" y=\"209.55\"/><circle cx=\"211.2\" cy=\"214.5\" fill=\"green\" r=\"-0.264\" stroke=\"green\" stroke-width=\"0\"/><circle cx=\"237.6\" cy=\"214.5\" fill=\"green\" r=\"-0.264\" stroke=\"green\" stroke-width=\"0\"/><text alignment-baseline=\"middle\" fill=\"white\" font-family=\"Times\" font-size=\"8.25\" text-anchor=\"middle\" x=\"224.4\" y=\"215.325\"/><rect fill=\"green\" height=\"9.9\" width=\"26.928\" x=\"237.336\" y=\"209.55\"/><circle cx=\"237.6\" cy=\"214.5\" fill=\"green\" r=\"-0.264\" stroke=\"green\" stroke-width=\"0\"/><circle cx=\"264.0\" cy=\"214.5\" fill=\"green\" r=\"-0.264\" stroke=\"green\" stroke-width=\"0\"/><text alignment-baseline=\"middle\" fill=\"white\" font-family=\"Times\" font-size=\"8.25\" text-anchor=\"middle\" x=\"250.8\" y=\"215.325\"/><line stroke=\"red\" stroke-width=\"1.32\" x1=\"237.6\" x2=\"237.6\" y1=\"214.335\" y2=\"231.165\"/><text alignment-baseline=\"middle\" fill=\"black\" font-family=\"Times\" font-size=\"8.25\" text-anchor=\"start\" x=\"295.68\" y=\"231.825\">23f</text><rect fill=\"red\" height=\"9.9\" width=\"26.928\" x=\"237.336\" y=\"226.05\"/><circle cx=\"237.6\" cy=\"231.0\" fill=\"red\" r=\"-0.264\" stroke=\"red\" stroke-width=\"0\"/><circle cx=\"264.0\" cy=\"231.0\" fill=\"red\" r=\"-0.264\" stroke=\"red\" stroke-width=\"0\"/><text alignment-baseline=\"middle\" fill=\"white\" font-family=\"Times\" font-size=\"8.25\" text-anchor=\"middle\" x=\"250.8\" y=\"231.825\"/><rect fill=\"red\" height=\"9.9\" width=\"26.928\" x=\"263.736\" y=\"226.05\"/><circle cx=\"264.0\" cy=\"231.0\" fill=\"red\" r=\"-0.264\" stroke=\"red\" stroke-width=\"0\"/><circle cx=\"290.4\" cy=\"231.0\" fill=\"red\" r=\"-0.264\" stroke=\"red\" stroke-width=\"0\"/><text alignment-baseline=\"middle\" fill=\"white\" font-family=\"Times\" font-size=\"8.25\" text-anchor=\"middle\" x=\"277.2\" y=\"231.825\"/><line stroke=\"red\" stroke-width=\"1.32\" x1=\"237.6\" x2=\"237.6\" y1=\"230.835\" y2=\"247.665\"/><text alignment-baseline=\"middle\" fill=\"black\" font-family=\"Times\" font-size=\"8.25\" text-anchor=\"start\" x=\"295.68\" y=\"248.325\">24f</text><rect fill=\"red\" height=\"9.9\" width=\"26.928\" x=\"237.336\" y=\"242.55\"/><circle cx=\"237.6\" cy=\"247.5\" fill=\"red\" r=\"-0.264\" stroke=\"red\" stroke-width=\"0\"/><circle cx=\"264.0\" cy=\"247.5\" fill=\"red\" r=\"-0.264\" stroke=\"red\" stroke-width=\"0\"/><text alignment-baseline=\"middle\" fill=\"white\" font-family=\"Times\" font-size=\"8.25\" text-anchor=\"middle\" x=\"250.8\" y=\"248.325\"/><rect fill=\"red\" height=\"9.9\" width=\"26.928\" x=\"263.736\" y=\"242.55\"/><circle cx=\"264.0\" cy=\"247.5\" fill=\"red\" r=\"-0.264\" stroke=\"red\" stroke-width=\"0\"/><circle cx=\"290.4\" cy=\"247.5\" fill=\"red\" r=\"-0.264\" stroke=\"red\" stroke-width=\"0\"/><text alignment-baseline=\"middle\" fill=\"white\" font-family=\"Times\" font-size=\"8.25\" text-anchor=\"middle\" x=\"277.2\" y=\"248.325\"/><line stroke=\"green\" stroke-width=\"1.32\" x1=\"264.0\" x2=\"264.0\" y1=\"247.335\" y2=\"264.165\"/><text alignment-baseline=\"middle\" fill=\"black\" font-family=\"Times\" font-size=\"8.25\" text-anchor=\"end\" x=\"205.92\" y=\"264.825\">25b</text><rect fill=\"green\" height=\"9.9\" width=\"26.928\" x=\"210.936\" y=\"259.05\"/><circle cx=\"211.2\" cy=\"264.0\" fill=\"green\" r=\"-0.264\" stroke=\"green\" stroke-width=\"0\"/><circle cx=\"237.6\" cy=\"264.0\" fill=\"green\" r=\"-0.264\" stroke=\"green\" stroke-width=\"0\"/><text alignment-baseline=\"middle\" fill=\"white\" font-family=\"Times\" font-size=\"8.25\" text-anchor=\"middle\" x=\"224.4\" y=\"264.825\"/><rect fill=\"green\" height=\"9.9\" width=\"26.928\" x=\"237.336\" y=\"259.05\"/><circle cx=\"237.6\" cy=\"264.0\" fill=\"green\" r=\"-0.264\" stroke=\"green\" stroke-width=\"0\"/><circle cx=\"264.0\" cy=\"264.0\" fill=\"green\" r=\"-0.264\" stroke=\"green\" stroke-width=\"0\"/><text alignment-baseline=\"middle\" fill=\"white\" font-family=\"Times\" font-size=\"8.25\" text-anchor=\"middle\" x=\"250.8\" y=\"264.825\"/><line stroke=\"green\" stroke-width=\"1.32\" x1=\"264.0\" x2=\"264.0\" y1=\"263.835\" y2=\"280.665\"/><text alignment-baseline=\"middle\" fill=\"black\" font-family=\"Times\" font-size=\"8.25\" text-anchor=\"end\" x=\"205.92\" y=\"281.325\">26b</text><rect fill=\"green\" height=\"9.9\" width=\"26.928\" x=\"210.936\" y=\"275.55\"/><circle cx=\"211.2\" cy=\"280.5\" fill=\"green\" r=\"-0.264\" stroke=\"green\" stroke-width=\"0\"/><circle cx=\"237.6\" cy=\"280.5\" fill=\"green\" r=\"-0.264\" stroke=\"green\" stroke-width=\"0\"/><text alignment-baseline=\"middle\" fill=\"white\" font-family=\"Times\" font-size=\"8.25\" text-anchor=\"middle\" x=\"224.4\" y=\"281.325\"/><rect fill=\"green\" height=\"9.9\" width=\"26.928\" x=\"237.336\" y=\"275.55\"/><circle cx=\"237.6\" cy=\"280.5\" fill=\"green\" r=\"-0.264\" stroke=\"green\" stroke-width=\"0\"/><circle cx=\"264.0\" cy=\"280.5\" fill=\"green\" r=\"-0.264\" stroke=\"green\" stroke-width=\"0\"/><text alignment-baseline=\"middle\" fill=\"white\" font-family=\"Times\" font-size=\"8.25\" text-anchor=\"middle\" x=\"250.8\" y=\"281.325\"/><line stroke=\"red\" stroke-width=\"1.32\" x1=\"237.6\" x2=\"237.6\" y1=\"280.335\" y2=\"297.165\"/><text alignment-baseline=\"middle\" fill=\"black\" font-family=\"Times\" font-size=\"8.25\" text-anchor=\"start\" x=\"295.68\" y=\"297.825\">27f</text><rect fill=\"red\" height=\"9.9\" width=\"26.928\" x=\"237.336\" y=\"292.05\"/><circle cx=\"237.6\" cy=\"297.0\" fill=\"red\" r=\"-0.264\" stroke=\"red\" stroke-width=\"0\"/><circle cx=\"264.0\" cy=\"297.0\" fill=\"red\" r=\"-0.264\" stroke=\"red\" stroke-width=\"0\"/><text alignment-baseline=\"middle\" fill=\"white\" font-family=\"Times\" font-size=\"8.25\" text-anchor=\"middle\" x=\"250.8\" y=\"297.825\"/><rect fill=\"red\" height=\"9.9\" width=\"26.928\" x=\"263.736\" y=\"292.05\"/><circle cx=\"264.0\" cy=\"297.0\" fill=\"red\" r=\"-0.264\" stroke=\"red\" stroke-width=\"0\"/><circle cx=\"290.4\" cy=\"297.0\" fill=\"red\" r=\"-0.264\" stroke=\"red\" stroke-width=\"0\"/><text alignment-baseline=\"middle\" fill=\"white\" font-family=\"Times\" font-size=\"8.25\" text-anchor=\"middle\" x=\"277.2\" y=\"297.825\"/><line stroke=\"green\" stroke-width=\"1.32\" x1=\"264.0\" x2=\"264.0\" y1=\"296.835\" y2=\"313.665\"/><text alignment-baseline=\"middle\" fill=\"black\" font-family=\"Times\" font-size=\"8.25\" text-anchor=\"end\" x=\"205.92\" y=\"314.325\">28b</text><rect fill=\"green\" height=\"9.9\" width=\"26.928\" x=\"210.936\" y=\"308.55\"/><circle cx=\"211.2\" cy=\"313.5\" fill=\"green\" r=\"-0.264\" stroke=\"green\" stroke-width=\"0\"/><circle cx=\"237.6\" cy=\"313.5\" fill=\"green\" r=\"-0.264\" stroke=\"green\" stroke-width=\"0\"/><text alignment-baseline=\"middle\" fill=\"white\" font-family=\"Times\" font-size=\"8.25\" text-anchor=\"middle\" x=\"224.4\" y=\"314.325\"/><rect fill=\"green\" height=\"9.9\" width=\"26.928\" x=\"237.336\" y=\"308.55\"/><circle cx=\"237.6\" cy=\"313.5\" fill=\"green\" r=\"-0.264\" stroke=\"green\" stroke-width=\"0\"/><circle cx=\"264.0\" cy=\"313.5\" fill=\"green\" r=\"-0.264\" stroke=\"green\" stroke-width=\"0\"/><text alignment-baseline=\"middle\" fill=\"white\" font-family=\"Times\" font-size=\"8.25\" text-anchor=\"middle\" x=\"250.8\" y=\"314.325\"/><line stroke=\"green\" stroke-width=\"1.32\" x1=\"264.0\" x2=\"264.0\" y1=\"313.335\" y2=\"330.165\"/><text alignment-baseline=\"middle\" fill=\"black\" font-family=\"Times\" font-size=\"8.25\" text-anchor=\"end\" x=\"205.92\" y=\"330.825\">29b</text><rect fill=\"green\" height=\"9.9\" width=\"26.928\" x=\"210.936\" y=\"325.05\"/><circle cx=\"211.2\" cy=\"330.0\" fill=\"green\" r=\"-0.264\" stroke=\"green\" stroke-width=\"0\"/><circle cx=\"237.6\" cy=\"330.0\" fill=\"green\" r=\"-0.264\" stroke=\"green\" stroke-width=\"0\"/><text alignment-baseline=\"middle\" fill=\"white\" font-family=\"Times\" font-size=\"8.25\" text-anchor=\"middle\" x=\"224.4\" y=\"330.825\"/><rect fill=\"green\" height=\"9.9\" width=\"26.928\" x=\"237.336\" y=\"325.05\"/><circle cx=\"237.6\" cy=\"330.0\" fill=\"green\" r=\"-0.264\" stroke=\"green\" stroke-width=\"0\"/><circle cx=\"264.0\" cy=\"330.0\" fill=\"green\" r=\"-0.264\" stroke=\"green\" stroke-width=\"0\"/><text alignment-baseline=\"middle\" fill=\"white\" font-family=\"Times\" font-size=\"8.25\" text-anchor=\"middle\" x=\"250.8\" y=\"330.825\"/><line stroke=\"green\" stroke-width=\"1.32\" x1=\"264.0\" x2=\"264.0\" y1=\"329.835\" y2=\"346.665\"/><text alignment-baseline=\"middle\" fill=\"black\" font-family=\"Times\" font-size=\"8.25\" text-anchor=\"end\" x=\"205.92\" y=\"347.325\">30b</text><rect fill=\"green\" height=\"9.9\" width=\"26.928\" x=\"210.936\" y=\"341.55\"/><circle cx=\"211.2\" cy=\"346.5\" fill=\"green\" r=\"-0.264\" stroke=\"green\" stroke-width=\"0\"/><circle cx=\"237.6\" cy=\"346.5\" fill=\"green\" r=\"-0.264\" stroke=\"green\" stroke-width=\"0\"/><text alignment-baseline=\"middle\" fill=\"white\" font-family=\"Times\" font-size=\"8.25\" text-anchor=\"middle\" x=\"224.4\" y=\"347.325\"/><rect fill=\"green\" height=\"9.9\" width=\"26.928\" x=\"237.336\" y=\"341.55\"/><circle cx=\"237.6\" cy=\"346.5\" fill=\"green\" r=\"-0.264\" stroke=\"green\" stroke-width=\"0\"/><circle cx=\"264.0\" cy=\"346.5\" fill=\"green\" r=\"-0.264\" stroke=\"green\" stroke-width=\"0\"/><text alignment-baseline=\"middle\" fill=\"white\" font-family=\"Times\" font-size=\"8.25\" text-anchor=\"middle\" x=\"250.8\" y=\"347.325\"/><line stroke=\"red\" stroke-width=\"1.32\" x1=\"237.6\" x2=\"237.6\" y1=\"346.335\" y2=\"363.165\"/><text alignment-baseline=\"middle\" fill=\"black\" font-family=\"Times\" font-size=\"8.25\" text-anchor=\"start\" x=\"295.68\" y=\"363.825\">31f</text><rect fill=\"red\" height=\"9.9\" width=\"26.928\" x=\"237.336\" y=\"358.05\"/><circle cx=\"237.6\" cy=\"363.0\" fill=\"red\" r=\"-0.264\" stroke=\"red\" stroke-width=\"0\"/><circle cx=\"264.0\" cy=\"363.0\" fill=\"red\" r=\"-0.264\" stroke=\"red\" stroke-width=\"0\"/><text alignment-baseline=\"middle\" fill=\"white\" font-family=\"Times\" font-size=\"8.25\" text-anchor=\"middle\" x=\"250.8\" y=\"363.825\"/><rect fill=\"red\" height=\"9.9\" width=\"26.928\" x=\"263.736\" y=\"358.05\"/><circle cx=\"264.0\" cy=\"363.0\" fill=\"red\" r=\"-0.264\" stroke=\"red\" stroke-width=\"0\"/><circle cx=\"290.4\" cy=\"363.0\" fill=\"red\" r=\"-0.264\" stroke=\"red\" stroke-width=\"0\"/><text alignment-baseline=\"middle\" fill=\"white\" font-family=\"Times\" font-size=\"8.25\" text-anchor=\"middle\" x=\"277.2\" y=\"363.825\"/><line stroke=\"red\" stroke-width=\"1.32\" x1=\"237.6\" x2=\"237.6\" y1=\"362.835\" y2=\"379.665\"/><text alignment-baseline=\"middle\" fill=\"black\" font-family=\"Times\" font-size=\"8.25\" text-anchor=\"start\" x=\"295.68\" y=\"380.325\">32f</text><rect fill=\"red\" height=\"9.9\" width=\"26.928\" x=\"237.336\" y=\"374.55\"/><circle cx=\"237.6\" cy=\"379.5\" fill=\"red\" r=\"-0.264\" stroke=\"red\" stroke-width=\"0\"/><circle cx=\"264.0\" cy=\"379.5\" fill=\"red\" r=\"-0.264\" stroke=\"red\" stroke-width=\"0\"/><text alignment-baseline=\"middle\" fill=\"white\" font-family=\"Times\" font-size=\"8.25\" text-anchor=\"middle\" x=\"250.8\" y=\"380.325\"/><rect fill=\"red\" height=\"9.9\" width=\"26.928\" x=\"263.736\" y=\"374.55\"/><circle cx=\"264.0\" cy=\"379.5\" fill=\"red\" r=\"-0.264\" stroke=\"red\" stroke-width=\"0\"/><circle cx=\"290.4\" cy=\"379.5\" fill=\"red\" r=\"-0.264\" stroke=\"red\" stroke-width=\"0\"/><text alignment-baseline=\"middle\" fill=\"white\" font-family=\"Times\" font-size=\"8.25\" text-anchor=\"middle\" x=\"277.2\" y=\"380.325\"/><line stroke=\"red\" stroke-width=\"1.32\" x1=\"237.6\" x2=\"237.6\" y1=\"379.335\" y2=\"396.165\"/><text alignment-baseline=\"middle\" fill=\"black\" font-family=\"Times\" font-size=\"8.25\" text-anchor=\"start\" x=\"295.68\" y=\"396.825\">33f</text><rect fill=\"red\" height=\"9.9\" width=\"26.928\" x=\"237.336\" y=\"391.05\"/><circle cx=\"237.6\" cy=\"396.0\" fill=\"red\" r=\"-0.264\" stroke=\"red\" stroke-width=\"0\"/><circle cx=\"264.0\" cy=\"396.0\" fill=\"red\" r=\"-0.264\" stroke=\"red\" stroke-width=\"0\"/><text alignment-baseline=\"middle\" fill=\"white\" font-family=\"Times\" font-size=\"8.25\" text-anchor=\"middle\" x=\"250.8\" y=\"396.825\"/><rect fill=\"red\" height=\"9.9\" width=\"26.928\" x=\"263.736\" y=\"391.05\"/><circle cx=\"264.0\" cy=\"396.0\" fill=\"red\" r=\"-0.264\" stroke=\"red\" stroke-width=\"0\"/><circle cx=\"290.4\" cy=\"396.0\" fill=\"red\" r=\"-0.264\" stroke=\"red\" stroke-width=\"0\"/><text alignment-baseline=\"middle\" fill=\"white\" font-family=\"Times\" font-size=\"8.25\" text-anchor=\"middle\" x=\"277.2\" y=\"396.825\"/><line stroke=\"green\" stroke-width=\"1.32\" x1=\"264.0\" x2=\"264.0\" y1=\"395.835\" y2=\"412.665\"/><text alignment-baseline=\"middle\" fill=\"black\" font-family=\"Times\" font-size=\"8.25\" text-anchor=\"end\" x=\"205.92\" y=\"413.325\">34b</text><rect fill=\"green\" height=\"9.9\" width=\"26.928\" x=\"210.936\" y=\"407.55\"/><circle cx=\"211.2\" cy=\"412.5\" fill=\"green\" r=\"-0.264\" stroke=\"green\" stroke-width=\"0\"/><circle cx=\"237.6\" cy=\"412.5\" fill=\"green\" r=\"-0.264\" stroke=\"green\" stroke-width=\"0\"/><text alignment-baseline=\"middle\" fill=\"white\" font-family=\"Times\" font-size=\"8.25\" text-anchor=\"middle\" x=\"224.4\" y=\"413.325\"/><rect fill=\"green\" height=\"9.9\" width=\"26.928\" x=\"237.336\" y=\"407.55\"/><circle cx=\"237.6\" cy=\"412.5\" fill=\"green\" r=\"-0.264\" stroke=\"green\" stroke-width=\"0\"/><circle cx=\"264.0\" cy=\"412.5\" fill=\"green\" r=\"-0.264\" stroke=\"green\" stroke-width=\"0\"/><text alignment-baseline=\"middle\" fill=\"white\" font-family=\"Times\" font-size=\"8.25\" text-anchor=\"middle\" x=\"250.8\" y=\"413.325\"/><line stroke=\"green\" stroke-width=\"1.32\" x1=\"264.0\" x2=\"264.0\" y1=\"412.335\" y2=\"429.165\"/><text alignment-baseline=\"middle\" fill=\"black\" font-family=\"Times\" font-size=\"8.25\" text-anchor=\"end\" x=\"205.92\" y=\"429.825\">35b</text><rect fill=\"green\" height=\"9.9\" width=\"26.928\" x=\"210.936\" y=\"424.05\"/><circle cx=\"211.2\" cy=\"429.0\" fill=\"green\" r=\"-0.264\" stroke=\"green\" stroke-width=\"0\"/><circle cx=\"237.6\" cy=\"429.0\" fill=\"green\" r=\"-0.264\" stroke=\"green\" stroke-width=\"0\"/><text alignment-baseline=\"middle\" fill=\"white\" font-family=\"Times\" font-size=\"8.25\" text-anchor=\"middle\" x=\"224.4\" y=\"429.825\"/><rect fill=\"green\" height=\"9.9\" width=\"26.928\" x=\"237.336\" y=\"424.05\"/><circle cx=\"237.6\" cy=\"429.0\" fill=\"green\" r=\"-0.264\" stroke=\"green\" stroke-width=\"0\"/><circle cx=\"264.0\" cy=\"429.0\" fill=\"green\" r=\"-0.264\" stroke=\"green\" stroke-width=\"0\"/><text alignment-baseline=\"middle\" fill=\"white\" font-family=\"Times\" font-size=\"8.25\" text-anchor=\"middle\" x=\"250.8\" y=\"429.825\"/><line stroke=\"red\" stroke-width=\"1.32\" x1=\"237.6\" x2=\"237.6\" y1=\"428.835\" y2=\"445.665\"/><text alignment-baseline=\"middle\" fill=\"black\" font-family=\"Times\" font-size=\"8.25\" text-anchor=\"start\" x=\"295.68\" y=\"446.325\">36f</text><rect fill=\"red\" height=\"9.9\" width=\"26.928\" x=\"237.336\" y=\"440.55\"/><circle cx=\"237.6\" cy=\"445.5\" fill=\"red\" r=\"-0.264\" stroke=\"red\" stroke-width=\"0\"/><circle cx=\"264.0\" cy=\"445.5\" fill=\"red\" r=\"-0.264\" stroke=\"red\" stroke-width=\"0\"/><text alignment-baseline=\"middle\" fill=\"white\" font-family=\"Times\" font-size=\"8.25\" text-anchor=\"middle\" x=\"250.8\" y=\"446.325\"/><rect fill=\"red\" height=\"9.9\" width=\"26.928\" x=\"263.736\" y=\"440.55\"/><circle cx=\"264.0\" cy=\"445.5\" fill=\"red\" r=\"-0.264\" stroke=\"red\" stroke-width=\"0\"/><circle cx=\"290.4\" cy=\"445.5\" fill=\"red\" r=\"-0.264\" stroke=\"red\" stroke-width=\"0\"/><text alignment-baseline=\"middle\" fill=\"white\" font-family=\"Times\" font-size=\"8.25\" text-anchor=\"middle\" x=\"277.2\" y=\"446.325\"/><line stroke=\"red\" stroke-width=\"1.32\" x1=\"237.6\" x2=\"237.6\" y1=\"445.335\" y2=\"462.165\"/><text alignment-baseline=\"middle\" fill=\"black\" font-family=\"Times\" font-size=\"8.25\" text-anchor=\"start\" x=\"295.68\" y=\"462.825\">37f</text><rect fill=\"red\" height=\"9.9\" width=\"26.928\" x=\"237.336\" y=\"457.05\"/><circle cx=\"237.6\" cy=\"462.0\" fill=\"red\" r=\"-0.264\" stroke=\"red\" stroke-width=\"0\"/><circle cx=\"264.0\" cy=\"462.0\" fill=\"red\" r=\"-0.264\" stroke=\"red\" stroke-width=\"0\"/><text alignment-baseline=\"middle\" fill=\"white\" font-family=\"Times\" font-size=\"8.25\" text-anchor=\"middle\" x=\"250.8\" y=\"462.825\"/><rect fill=\"red\" height=\"9.9\" width=\"26.928\" x=\"263.736\" y=\"457.05\"/><circle cx=\"264.0\" cy=\"462.0\" fill=\"red\" r=\"-0.264\" stroke=\"red\" stroke-width=\"0\"/><circle cx=\"290.4\" cy=\"462.0\" fill=\"red\" r=\"-0.264\" stroke=\"red\" stroke-width=\"0\"/><text alignment-baseline=\"middle\" fill=\"white\" font-family=\"Times\" font-size=\"8.25\" text-anchor=\"middle\" x=\"277.2\" y=\"462.825\"/><line stroke=\"red\" stroke-width=\"1.32\" x1=\"237.6\" x2=\"237.6\" y1=\"461.835\" y2=\"478.665\"/><text alignment-baseline=\"middle\" fill=\"black\" font-family=\"Times\" font-size=\"8.25\" text-anchor=\"start\" x=\"295.68\" y=\"479.325\">38f</text><rect fill=\"red\" height=\"9.9\" width=\"26.928\" x=\"237.336\" y=\"473.55\"/><circle cx=\"237.6\" cy=\"478.5\" fill=\"red\" r=\"-0.264\" stroke=\"red\" stroke-width=\"0\"/><circle cx=\"264.0\" cy=\"478.5\" fill=\"red\" r=\"-0.264\" stroke=\"red\" stroke-width=\"0\"/><text alignment-baseline=\"middle\" fill=\"white\" font-family=\"Times\" font-size=\"8.25\" text-anchor=\"middle\" x=\"250.8\" y=\"479.325\"/><rect fill=\"red\" height=\"9.9\" width=\"26.928\" x=\"263.736\" y=\"473.55\"/><circle cx=\"264.0\" cy=\"478.5\" fill=\"red\" r=\"-0.264\" stroke=\"red\" stroke-width=\"0\"/><circle cx=\"290.4\" cy=\"478.5\" fill=\"red\" r=\"-0.264\" stroke=\"red\" stroke-width=\"0\"/><text alignment-baseline=\"middle\" fill=\"white\" font-family=\"Times\" font-size=\"8.25\" text-anchor=\"middle\" x=\"277.2\" y=\"479.325\"/><line stroke=\"red\" stroke-width=\"1.32\" x1=\"237.6\" x2=\"237.6\" y1=\"478.335\" y2=\"495.165\"/><text alignment-baseline=\"middle\" fill=\"black\" font-family=\"Times\" font-size=\"8.25\" text-anchor=\"start\" x=\"295.68\" y=\"495.825\">39f</text><rect fill=\"red\" height=\"9.9\" width=\"26.928\" x=\"237.336\" y=\"490.05\"/><circle cx=\"237.6\" cy=\"495.0\" fill=\"red\" r=\"-0.264\" stroke=\"red\" stroke-width=\"0\"/><circle cx=\"264.0\" cy=\"495.0\" fill=\"red\" r=\"-0.264\" stroke=\"red\" stroke-width=\"0\"/><text alignment-baseline=\"middle\" fill=\"white\" font-family=\"Times\" font-size=\"8.25\" text-anchor=\"middle\" x=\"250.8\" y=\"495.825\"/><rect fill=\"red\" height=\"9.9\" width=\"26.928\" x=\"263.736\" y=\"490.05\"/><circle cx=\"264.0\" cy=\"495.0\" fill=\"red\" r=\"-0.264\" stroke=\"red\" stroke-width=\"0\"/><circle cx=\"290.4\" cy=\"495.0\" fill=\"red\" r=\"-0.264\" stroke=\"red\" stroke-width=\"0\"/><text alignment-baseline=\"middle\" fill=\"white\" font-family=\"Times\" font-size=\"8.25\" text-anchor=\"middle\" x=\"277.2\" y=\"495.825\"/><line stroke=\"green\" stroke-width=\"1.32\" x1=\"264.0\" x2=\"264.0\" y1=\"494.835\" y2=\"511.665\"/><text alignment-baseline=\"middle\" fill=\"black\" font-family=\"Times\" font-size=\"8.25\" text-anchor=\"end\" x=\"205.92\" y=\"512.325\">40b</text><rect fill=\"green\" height=\"9.9\" width=\"26.928\" x=\"210.936\" y=\"506.55\"/><circle cx=\"211.2\" cy=\"511.5\" fill=\"green\" r=\"-0.264\" stroke=\"green\" stroke-width=\"0\"/><circle cx=\"237.6\" cy=\"511.5\" fill=\"green\" r=\"-0.264\" stroke=\"green\" stroke-width=\"0\"/><text alignment-baseline=\"middle\" fill=\"white\" font-family=\"Times\" font-size=\"8.25\" text-anchor=\"middle\" x=\"224.4\" y=\"512.325\"/><rect fill=\"green\" height=\"9.9\" width=\"26.928\" x=\"237.336\" y=\"506.55\"/><circle cx=\"237.6\" cy=\"511.5\" fill=\"green\" r=\"-0.264\" stroke=\"green\" stroke-width=\"0\"/><circle cx=\"264.0\" cy=\"511.5\" fill=\"green\" r=\"-0.264\" stroke=\"green\" stroke-width=\"0\"/><text alignment-baseline=\"middle\" fill=\"white\" font-family=\"Times\" font-size=\"8.25\" text-anchor=\"middle\" x=\"250.8\" y=\"512.325\"/><line stroke=\"green\" stroke-width=\"1.32\" x1=\"264.0\" x2=\"264.0\" y1=\"511.335\" y2=\"528.165\"/><text alignment-baseline=\"middle\" fill=\"black\" font-family=\"Times\" font-size=\"8.25\" text-anchor=\"end\" x=\"205.92\" y=\"528.825\">41b</text><rect fill=\"green\" height=\"9.9\" width=\"26.928\" x=\"210.936\" y=\"523.05\"/><circle cx=\"211.2\" cy=\"528.0\" fill=\"green\" r=\"-0.264\" stroke=\"green\" stroke-width=\"0\"/><circle cx=\"237.6\" cy=\"528.0\" fill=\"green\" r=\"-0.264\" stroke=\"green\" stroke-width=\"0\"/><text alignment-baseline=\"middle\" fill=\"white\" font-family=\"Times\" font-size=\"8.25\" text-anchor=\"middle\" x=\"224.4\" y=\"528.825\"/><rect fill=\"green\" height=\"9.9\" width=\"26.928\" x=\"237.336\" y=\"523.05\"/><circle cx=\"237.6\" cy=\"528.0\" fill=\"green\" r=\"-0.264\" stroke=\"green\" stroke-width=\"0\"/><circle cx=\"264.0\" cy=\"528.0\" fill=\"green\" r=\"-0.264\" stroke=\"green\" stroke-width=\"0\"/><text alignment-baseline=\"middle\" fill=\"white\" font-family=\"Times\" font-size=\"8.25\" text-anchor=\"middle\" x=\"250.8\" y=\"528.825\"/><line stroke=\"red\" stroke-width=\"1.32\" x1=\"237.6\" x2=\"237.6\" y1=\"527.835\" y2=\"544.665\"/><text alignment-baseline=\"middle\" fill=\"black\" font-family=\"Times\" font-size=\"8.25\" text-anchor=\"start\" x=\"295.68\" y=\"545.325\">42f</text><rect fill=\"red\" height=\"9.9\" width=\"26.928\" x=\"237.336\" y=\"539.55\"/><circle cx=\"237.6\" cy=\"544.5\" fill=\"red\" r=\"-0.264\" stroke=\"red\" stroke-width=\"0\"/><circle cx=\"264.0\" cy=\"544.5\" fill=\"red\" r=\"-0.264\" stroke=\"red\" stroke-width=\"0\"/><text alignment-baseline=\"middle\" fill=\"white\" font-family=\"Times\" font-size=\"8.25\" text-anchor=\"middle\" x=\"250.8\" y=\"545.325\"/><rect fill=\"red\" height=\"9.9\" width=\"26.928\" x=\"263.736\" y=\"539.55\"/><circle cx=\"264.0\" cy=\"544.5\" fill=\"red\" r=\"-0.264\" stroke=\"red\" stroke-width=\"0\"/><circle cx=\"290.4\" cy=\"544.5\" fill=\"red\" r=\"-0.264\" stroke=\"red\" stroke-width=\"0\"/><text alignment-baseline=\"middle\" fill=\"white\" font-family=\"Times\" font-size=\"8.25\" text-anchor=\"middle\" x=\"277.2\" y=\"545.325\"/><line stroke=\"green\" stroke-width=\"1.32\" x1=\"264.0\" x2=\"264.0\" y1=\"544.335\" y2=\"561.165\"/><text alignment-baseline=\"middle\" fill=\"black\" font-family=\"Times\" font-size=\"8.25\" text-anchor=\"end\" x=\"205.92\" y=\"561.825\">43b</text><rect fill=\"green\" height=\"9.9\" width=\"26.928\" x=\"210.936\" y=\"556.05\"/><circle cx=\"211.2\" cy=\"561.0\" fill=\"green\" r=\"-0.264\" stroke=\"green\" stroke-width=\"0\"/><circle cx=\"237.6\" cy=\"561.0\" fill=\"green\" r=\"-0.264\" stroke=\"green\" stroke-width=\"0\"/><text alignment-baseline=\"middle\" fill=\"white\" font-family=\"Times\" font-size=\"8.25\" text-anchor=\"middle\" x=\"224.4\" y=\"561.825\"/><rect fill=\"green\" height=\"9.9\" width=\"26.928\" x=\"237.336\" y=\"556.05\"/><circle cx=\"237.6\" cy=\"561.0\" fill=\"green\" r=\"-0.264\" stroke=\"green\" stroke-width=\"0\"/><circle cx=\"264.0\" cy=\"561.0\" fill=\"green\" r=\"-0.264\" stroke=\"green\" stroke-width=\"0\"/><text alignment-baseline=\"middle\" fill=\"white\" font-family=\"Times\" font-size=\"8.25\" text-anchor=\"middle\" x=\"250.8\" y=\"561.825\"/><line stroke=\"green\" stroke-width=\"1.32\" x1=\"264.0\" x2=\"264.0\" y1=\"560.835\" y2=\"577.665\"/><text alignment-baseline=\"middle\" fill=\"black\" font-family=\"Times\" font-size=\"8.25\" text-anchor=\"end\" x=\"205.92\" y=\"578.325\">44b</text><rect fill=\"green\" height=\"9.9\" width=\"26.928\" x=\"210.936\" y=\"572.55\"/><circle cx=\"211.2\" cy=\"577.5\" fill=\"green\" r=\"-0.264\" stroke=\"green\" stroke-width=\"0\"/><circle cx=\"237.6\" cy=\"577.5\" fill=\"green\" r=\"-0.264\" stroke=\"green\" stroke-width=\"0\"/><text alignment-baseline=\"middle\" fill=\"white\" font-family=\"Times\" font-size=\"8.25\" text-anchor=\"middle\" x=\"224.4\" y=\"578.325\"/><rect fill=\"green\" height=\"9.9\" width=\"26.928\" x=\"237.336\" y=\"572.55\"/><circle cx=\"237.6\" cy=\"577.5\" fill=\"green\" r=\"-0.264\" stroke=\"green\" stroke-width=\"0\"/><circle cx=\"264.0\" cy=\"577.5\" fill=\"green\" r=\"-0.264\" stroke=\"green\" stroke-width=\"0\"/><text alignment-baseline=\"middle\" fill=\"white\" font-family=\"Times\" font-size=\"8.25\" text-anchor=\"middle\" x=\"250.8\" y=\"578.325\"/><line stroke=\"red\" stroke-width=\"1.32\" x1=\"237.6\" x2=\"237.6\" y1=\"577.335\" y2=\"594.165\"/><text alignment-baseline=\"middle\" fill=\"black\" font-family=\"Times\" font-size=\"8.25\" text-anchor=\"start\" x=\"295.68\" y=\"594.825\">45f</text><rect fill=\"red\" height=\"9.9\" width=\"26.928\" x=\"237.336\" y=\"589.05\"/><circle cx=\"237.6\" cy=\"594.0\" fill=\"red\" r=\"-0.264\" stroke=\"red\" stroke-width=\"0\"/><circle cx=\"264.0\" cy=\"594.0\" fill=\"red\" r=\"-0.264\" stroke=\"red\" stroke-width=\"0\"/><text alignment-baseline=\"middle\" fill=\"white\" font-family=\"Times\" font-size=\"8.25\" text-anchor=\"middle\" x=\"250.8\" y=\"594.825\"/><rect fill=\"red\" height=\"9.9\" width=\"26.928\" x=\"263.736\" y=\"589.05\"/><circle cx=\"264.0\" cy=\"594.0\" fill=\"red\" r=\"-0.264\" stroke=\"red\" stroke-width=\"0\"/><circle cx=\"290.4\" cy=\"594.0\" fill=\"red\" r=\"-0.264\" stroke=\"red\" stroke-width=\"0\"/><text alignment-baseline=\"middle\" fill=\"white\" font-family=\"Times\" font-size=\"8.25\" text-anchor=\"middle\" x=\"277.2\" y=\"594.825\"/><line stroke=\"green\" stroke-width=\"1.32\" x1=\"264.0\" x2=\"264.0\" y1=\"593.835\" y2=\"610.665\"/><text alignment-baseline=\"middle\" fill=\"black\" font-family=\"Times\" font-size=\"8.25\" text-anchor=\"end\" x=\"205.92\" y=\"611.325\">46b</text><rect fill=\"green\" height=\"9.9\" width=\"26.928\" x=\"210.936\" y=\"605.55\"/><circle cx=\"211.2\" cy=\"610.5\" fill=\"green\" r=\"-0.264\" stroke=\"green\" stroke-width=\"0\"/><circle cx=\"237.6\" cy=\"610.5\" fill=\"green\" r=\"-0.264\" stroke=\"green\" stroke-width=\"0\"/><text alignment-baseline=\"middle\" fill=\"white\" font-family=\"Times\" font-size=\"8.25\" text-anchor=\"middle\" x=\"224.4\" y=\"611.325\"/><rect fill=\"green\" height=\"9.9\" width=\"26.928\" x=\"237.336\" y=\"605.55\"/><circle cx=\"237.6\" cy=\"610.5\" fill=\"green\" r=\"-0.264\" stroke=\"green\" stroke-width=\"0\"/><circle cx=\"264.0\" cy=\"610.5\" fill=\"green\" r=\"-0.264\" stroke=\"green\" stroke-width=\"0\"/><text alignment-baseline=\"middle\" fill=\"white\" font-family=\"Times\" font-size=\"8.25\" text-anchor=\"middle\" x=\"250.8\" y=\"611.325\"/><line stroke=\"green\" stroke-width=\"1.32\" x1=\"264.0\" x2=\"264.0\" y1=\"610.335\" y2=\"627.165\"/><text alignment-baseline=\"middle\" fill=\"black\" font-family=\"Times\" font-size=\"8.25\" text-anchor=\"end\" x=\"205.92\" y=\"627.825\">47b</text><rect fill=\"green\" height=\"9.9\" width=\"26.928\" x=\"210.936\" y=\"622.05\"/><circle cx=\"211.2\" cy=\"627.0\" fill=\"green\" r=\"-0.264\" stroke=\"green\" stroke-width=\"0\"/><circle cx=\"237.6\" cy=\"627.0\" fill=\"green\" r=\"-0.264\" stroke=\"green\" stroke-width=\"0\"/><text alignment-baseline=\"middle\" fill=\"white\" font-family=\"Times\" font-size=\"8.25\" text-anchor=\"middle\" x=\"224.4\" y=\"627.825\"/><rect fill=\"green\" height=\"9.9\" width=\"26.928\" x=\"237.336\" y=\"622.05\"/><circle cx=\"237.6\" cy=\"627.0\" fill=\"green\" r=\"-0.264\" stroke=\"green\" stroke-width=\"0\"/><circle cx=\"264.0\" cy=\"627.0\" fill=\"green\" r=\"-0.264\" stroke=\"green\" stroke-width=\"0\"/><text alignment-baseline=\"middle\" fill=\"white\" font-family=\"Times\" font-size=\"8.25\" text-anchor=\"middle\" x=\"250.8\" y=\"627.825\"/><line stroke=\"green\" stroke-width=\"1.32\" x1=\"264.0\" x2=\"264.0\" y1=\"626.835\" y2=\"643.665\"/><text alignment-baseline=\"middle\" fill=\"black\" font-family=\"Times\" font-size=\"8.25\" text-anchor=\"end\" x=\"205.92\" y=\"644.325\">48b</text><rect fill=\"green\" height=\"9.9\" width=\"26.928\" x=\"210.936\" y=\"638.55\"/><circle cx=\"211.2\" cy=\"643.5\" fill=\"green\" r=\"-0.264\" stroke=\"green\" stroke-width=\"0\"/><circle cx=\"237.6\" cy=\"643.5\" fill=\"green\" r=\"-0.264\" stroke=\"green\" stroke-width=\"0\"/><text alignment-baseline=\"middle\" fill=\"white\" font-family=\"Times\" font-size=\"8.25\" text-anchor=\"middle\" x=\"224.4\" y=\"644.325\"/><rect fill=\"green\" height=\"9.9\" width=\"26.928\" x=\"237.336\" y=\"638.55\"/><circle cx=\"237.6\" cy=\"643.5\" fill=\"green\" r=\"-0.264\" stroke=\"green\" stroke-width=\"0\"/><circle cx=\"264.0\" cy=\"643.5\" fill=\"green\" r=\"-0.264\" stroke=\"green\" stroke-width=\"0\"/><text alignment-baseline=\"middle\" fill=\"white\" font-family=\"Times\" font-size=\"8.25\" text-anchor=\"middle\" x=\"250.8\" y=\"644.325\"/><line stroke=\"green\" stroke-width=\"1.32\" x1=\"264.0\" x2=\"264.0\" y1=\"643.335\" y2=\"660.165\"/><text alignment-baseline=\"middle\" fill=\"black\" font-family=\"Times\" font-size=\"8.25\" text-anchor=\"end\" x=\"205.92\" y=\"660.825\">49b</text><rect fill=\"green\" height=\"9.9\" width=\"26.928\" x=\"210.936\" y=\"655.05\"/><circle cx=\"211.2\" cy=\"660.0\" fill=\"green\" r=\"-0.264\" stroke=\"green\" stroke-width=\"0\"/><circle cx=\"237.6\" cy=\"660.0\" fill=\"green\" r=\"-0.264\" stroke=\"green\" stroke-width=\"0\"/><text alignment-baseline=\"middle\" fill=\"white\" font-family=\"Times\" font-size=\"8.25\" text-anchor=\"middle\" x=\"224.4\" y=\"660.825\"/><rect fill=\"green\" height=\"9.9\" width=\"26.928\" x=\"237.336\" y=\"655.05\"/><circle cx=\"237.6\" cy=\"660.0\" fill=\"green\" r=\"-0.264\" stroke=\"green\" stroke-width=\"0\"/><circle cx=\"264.0\" cy=\"660.0\" fill=\"green\" r=\"-0.264\" stroke=\"green\" stroke-width=\"0\"/><text alignment-baseline=\"middle\" fill=\"white\" font-family=\"Times\" font-size=\"8.25\" text-anchor=\"middle\" x=\"250.8\" y=\"660.825\"/><line stroke=\"red\" stroke-width=\"1.32\" x1=\"237.6\" x2=\"237.6\" y1=\"659.835\" y2=\"676.665\"/><text alignment-baseline=\"middle\" fill=\"black\" font-family=\"Times\" font-size=\"8.25\" text-anchor=\"start\" x=\"295.68\" y=\"677.325\">50f</text><rect fill=\"red\" height=\"9.9\" width=\"26.928\" x=\"237.336\" y=\"671.55\"/><circle cx=\"237.6\" cy=\"676.5\" fill=\"red\" r=\"-0.264\" stroke=\"red\" stroke-width=\"0\"/><circle cx=\"264.0\" cy=\"676.5\" fill=\"red\" r=\"-0.264\" stroke=\"red\" stroke-width=\"0\"/><text alignment-baseline=\"middle\" fill=\"white\" font-family=\"Times\" font-size=\"8.25\" text-anchor=\"middle\" x=\"250.8\" y=\"677.325\"/><rect fill=\"red\" height=\"9.9\" width=\"26.928\" x=\"263.736\" y=\"671.55\"/><circle cx=\"264.0\" cy=\"676.5\" fill=\"red\" r=\"-0.264\" stroke=\"red\" stroke-width=\"0\"/><circle cx=\"290.4\" cy=\"676.5\" fill=\"red\" r=\"-0.264\" stroke=\"red\" stroke-width=\"0\"/><text alignment-baseline=\"middle\" fill=\"white\" font-family=\"Times\" font-size=\"8.25\" text-anchor=\"middle\" x=\"277.2\" y=\"677.325\"/><line stroke=\"green\" stroke-width=\"1.32\" x1=\"264.0\" x2=\"264.0\" y1=\"676.335\" y2=\"693.165\"/><text alignment-baseline=\"middle\" fill=\"black\" font-family=\"Times\" font-size=\"8.25\" text-anchor=\"end\" x=\"205.92\" y=\"693.825\">51b</text><rect fill=\"green\" height=\"9.9\" width=\"26.928\" x=\"210.936\" y=\"688.05\"/><circle cx=\"211.2\" cy=\"693.0\" fill=\"green\" r=\"-0.264\" stroke=\"green\" stroke-width=\"0\"/><circle cx=\"237.6\" cy=\"693.0\" fill=\"green\" r=\"-0.264\" stroke=\"green\" stroke-width=\"0\"/><text alignment-baseline=\"middle\" fill=\"white\" font-family=\"Times\" font-size=\"8.25\" text-anchor=\"middle\" x=\"224.4\" y=\"693.825\"/><rect fill=\"green\" height=\"9.9\" width=\"26.928\" x=\"237.336\" y=\"688.05\"/><circle cx=\"237.6\" cy=\"693.0\" fill=\"green\" r=\"-0.264\" stroke=\"green\" stroke-width=\"0\"/><circle cx=\"264.0\" cy=\"693.0\" fill=\"green\" r=\"-0.264\" stroke=\"green\" stroke-width=\"0\"/><text alignment-baseline=\"middle\" fill=\"white\" font-family=\"Times\" font-size=\"8.25\" text-anchor=\"middle\" x=\"250.8\" y=\"693.825\"/><line stroke=\"green\" stroke-width=\"1.32\" x1=\"264.0\" x2=\"264.0\" y1=\"692.835\" y2=\"709.665\"/><text alignment-baseline=\"middle\" fill=\"black\" font-family=\"Times\" font-size=\"8.25\" text-anchor=\"end\" x=\"205.92\" y=\"710.325\">52b</text><rect fill=\"green\" height=\"9.9\" width=\"26.928\" x=\"210.936\" y=\"704.55\"/><circle cx=\"211.2\" cy=\"709.5\" fill=\"green\" r=\"-0.264\" stroke=\"green\" stroke-width=\"0\"/><circle cx=\"237.6\" cy=\"709.5\" fill=\"green\" r=\"-0.264\" stroke=\"green\" stroke-width=\"0\"/><text alignment-baseline=\"middle\" fill=\"white\" font-family=\"Times\" font-size=\"8.25\" text-anchor=\"middle\" x=\"224.4\" y=\"710.325\"/><rect fill=\"green\" height=\"9.9\" width=\"26.928\" x=\"237.336\" y=\"704.55\"/><circle cx=\"237.6\" cy=\"709.5\" fill=\"green\" r=\"-0.264\" stroke=\"green\" stroke-width=\"0\"/><circle cx=\"264.0\" cy=\"709.5\" fill=\"green\" r=\"-0.264\" stroke=\"green\" stroke-width=\"0\"/><text alignment-baseline=\"middle\" fill=\"white\" font-family=\"Times\" font-size=\"8.25\" text-anchor=\"middle\" x=\"250.8\" y=\"710.325\"/><line stroke=\"red\" stroke-width=\"1.32\" x1=\"237.6\" x2=\"237.6\" y1=\"709.335\" y2=\"726.165\"/><text alignment-baseline=\"middle\" fill=\"black\" font-family=\"Times\" font-size=\"8.25\" text-anchor=\"start\" x=\"295.68\" y=\"726.825\">53f</text><rect fill=\"red\" height=\"9.9\" width=\"26.928\" x=\"237.336\" y=\"721.05\"/><circle cx=\"237.6\" cy=\"726.0\" fill=\"red\" r=\"-0.264\" stroke=\"red\" stroke-width=\"0\"/><circle cx=\"264.0\" cy=\"726.0\" fill=\"red\" r=\"-0.264\" stroke=\"red\" stroke-width=\"0\"/><text alignment-baseline=\"middle\" fill=\"white\" font-family=\"Times\" font-size=\"8.25\" text-anchor=\"middle\" x=\"250.8\" y=\"726.825\"/><rect fill=\"red\" height=\"9.9\" width=\"26.928\" x=\"263.736\" y=\"721.05\"/><circle cx=\"264.0\" cy=\"726.0\" fill=\"red\" r=\"-0.264\" stroke=\"red\" stroke-width=\"0\"/><circle cx=\"290.4\" cy=\"726.0\" fill=\"red\" r=\"-0.264\" stroke=\"red\" stroke-width=\"0\"/><text alignment-baseline=\"middle\" fill=\"white\" font-family=\"Times\" font-size=\"8.25\" text-anchor=\"middle\" x=\"277.2\" y=\"726.825\"/><line stroke=\"green\" stroke-width=\"1.32\" x1=\"264.0\" x2=\"264.0\" y1=\"725.835\" y2=\"742.665\"/><text alignment-baseline=\"middle\" fill=\"black\" font-family=\"Times\" font-size=\"8.25\" text-anchor=\"end\" x=\"205.92\" y=\"743.325\">54b</text><rect fill=\"green\" height=\"9.9\" width=\"26.928\" x=\"210.936\" y=\"737.55\"/><circle cx=\"211.2\" cy=\"742.5\" fill=\"green\" r=\"-0.264\" stroke=\"green\" stroke-width=\"0\"/><circle cx=\"237.6\" cy=\"742.5\" fill=\"green\" r=\"-0.264\" stroke=\"green\" stroke-width=\"0\"/><text alignment-baseline=\"middle\" fill=\"white\" font-family=\"Times\" font-size=\"8.25\" text-anchor=\"middle\" x=\"224.4\" y=\"743.325\"/><rect fill=\"green\" height=\"9.9\" width=\"26.928\" x=\"237.336\" y=\"737.55\"/><circle cx=\"237.6\" cy=\"742.5\" fill=\"green\" r=\"-0.264\" stroke=\"green\" stroke-width=\"0\"/><circle cx=\"264.0\" cy=\"742.5\" fill=\"green\" r=\"-0.264\" stroke=\"green\" stroke-width=\"0\"/><text alignment-baseline=\"middle\" fill=\"white\" font-family=\"Times\" font-size=\"8.25\" text-anchor=\"middle\" x=\"250.8\" y=\"743.325\"/><line stroke=\"green\" stroke-width=\"1.32\" x1=\"264.0\" x2=\"264.0\" y1=\"742.335\" y2=\"759.165\"/><text alignment-baseline=\"middle\" fill=\"black\" font-family=\"Times\" font-size=\"8.25\" text-anchor=\"end\" x=\"205.92\" y=\"759.825\">55b</text><rect fill=\"green\" height=\"9.9\" width=\"26.928\" x=\"210.936\" y=\"754.05\"/><circle cx=\"211.2\" cy=\"759.0\" fill=\"green\" r=\"-0.264\" stroke=\"green\" stroke-width=\"0\"/><circle cx=\"237.6\" cy=\"759.0\" fill=\"green\" r=\"-0.264\" stroke=\"green\" stroke-width=\"0\"/><text alignment-baseline=\"middle\" fill=\"white\" font-family=\"Times\" font-size=\"8.25\" text-anchor=\"middle\" x=\"224.4\" y=\"759.825\"/><rect fill=\"green\" height=\"9.9\" width=\"26.928\" x=\"237.336\" y=\"754.05\"/><circle cx=\"237.6\" cy=\"759.0\" fill=\"green\" r=\"-0.264\" stroke=\"green\" stroke-width=\"0\"/><circle cx=\"264.0\" cy=\"759.0\" fill=\"green\" r=\"-0.264\" stroke=\"green\" stroke-width=\"0\"/><text alignment-baseline=\"middle\" fill=\"white\" font-family=\"Times\" font-size=\"8.25\" text-anchor=\"middle\" x=\"250.8\" y=\"759.825\"/><line stroke=\"red\" stroke-width=\"1.32\" x1=\"237.6\" x2=\"237.6\" y1=\"758.835\" y2=\"775.665\"/><text alignment-baseline=\"middle\" fill=\"black\" font-family=\"Times\" font-size=\"8.25\" text-anchor=\"start\" x=\"295.68\" y=\"776.325\">56f</text><rect fill=\"red\" height=\"9.9\" width=\"26.928\" x=\"237.336\" y=\"770.55\"/><circle cx=\"237.6\" cy=\"775.5\" fill=\"red\" r=\"-0.264\" stroke=\"red\" stroke-width=\"0\"/><circle cx=\"264.0\" cy=\"775.5\" fill=\"red\" r=\"-0.264\" stroke=\"red\" stroke-width=\"0\"/><text alignment-baseline=\"middle\" fill=\"white\" font-family=\"Times\" font-size=\"8.25\" text-anchor=\"middle\" x=\"250.8\" y=\"776.325\"/><rect fill=\"red\" height=\"9.9\" width=\"26.928\" x=\"263.736\" y=\"770.55\"/><circle cx=\"264.0\" cy=\"775.5\" fill=\"red\" r=\"-0.264\" stroke=\"red\" stroke-width=\"0\"/><circle cx=\"290.4\" cy=\"775.5\" fill=\"red\" r=\"-0.264\" stroke=\"red\" stroke-width=\"0\"/><text alignment-baseline=\"middle\" fill=\"white\" font-family=\"Times\" font-size=\"8.25\" text-anchor=\"middle\" x=\"277.2\" y=\"776.325\"/><line stroke=\"red\" stroke-width=\"1.32\" x1=\"237.6\" x2=\"237.6\" y1=\"775.335\" y2=\"792.165\"/><text alignment-baseline=\"middle\" fill=\"black\" font-family=\"Times\" font-size=\"8.25\" text-anchor=\"start\" x=\"295.68\" y=\"792.825\">57f</text><rect fill=\"red\" height=\"9.9\" width=\"26.928\" x=\"237.336\" y=\"787.05\"/><circle cx=\"237.6\" cy=\"792.0\" fill=\"red\" r=\"-0.264\" stroke=\"red\" stroke-width=\"0\"/><circle cx=\"264.0\" cy=\"792.0\" fill=\"red\" r=\"-0.264\" stroke=\"red\" stroke-width=\"0\"/><text alignment-baseline=\"middle\" fill=\"white\" font-family=\"Times\" font-size=\"8.25\" text-anchor=\"middle\" x=\"250.8\" y=\"792.825\"/><rect fill=\"red\" height=\"9.9\" width=\"26.928\" x=\"263.736\" y=\"787.05\"/><circle cx=\"264.0\" cy=\"792.0\" fill=\"red\" r=\"-0.264\" stroke=\"red\" stroke-width=\"0\"/><circle cx=\"290.4\" cy=\"792.0\" fill=\"red\" r=\"-0.264\" stroke=\"red\" stroke-width=\"0\"/><text alignment-baseline=\"middle\" fill=\"white\" font-family=\"Times\" font-size=\"8.25\" text-anchor=\"middle\" x=\"277.2\" y=\"792.825\"/><line stroke=\"green\" stroke-width=\"1.32\" x1=\"264.0\" x2=\"264.0\" y1=\"791.835\" y2=\"808.665\"/><text alignment-baseline=\"middle\" fill=\"black\" font-family=\"Times\" font-size=\"8.25\" text-anchor=\"end\" x=\"205.92\" y=\"809.325\">58b</text><rect fill=\"green\" height=\"9.9\" width=\"26.928\" x=\"210.936\" y=\"803.55\"/><circle cx=\"211.2\" cy=\"808.5\" fill=\"green\" r=\"-0.264\" stroke=\"green\" stroke-width=\"0\"/><circle cx=\"237.6\" cy=\"808.5\" fill=\"green\" r=\"-0.264\" stroke=\"green\" stroke-width=\"0\"/><text alignment-baseline=\"middle\" fill=\"white\" font-family=\"Times\" font-size=\"8.25\" text-anchor=\"middle\" x=\"224.4\" y=\"809.325\"/><rect fill=\"green\" height=\"9.9\" width=\"26.928\" x=\"237.336\" y=\"803.55\"/><circle cx=\"237.6\" cy=\"808.5\" fill=\"green\" r=\"-0.264\" stroke=\"green\" stroke-width=\"0\"/><circle cx=\"264.0\" cy=\"808.5\" fill=\"green\" r=\"-0.264\" stroke=\"green\" stroke-width=\"0\"/><text alignment-baseline=\"middle\" fill=\"white\" font-family=\"Times\" font-size=\"8.25\" text-anchor=\"middle\" x=\"250.8\" y=\"809.325\"/><line stroke=\"red\" stroke-width=\"1.32\" x1=\"237.6\" x2=\"237.6\" y1=\"808.335\" y2=\"825.165\"/><text alignment-baseline=\"middle\" fill=\"black\" font-family=\"Times\" font-size=\"8.25\" text-anchor=\"start\" x=\"295.68\" y=\"825.825\">59f</text><rect fill=\"red\" height=\"9.9\" width=\"26.928\" x=\"237.336\" y=\"820.05\"/><circle cx=\"237.6\" cy=\"825.0\" fill=\"red\" r=\"-0.264\" stroke=\"red\" stroke-width=\"0\"/><circle cx=\"264.0\" cy=\"825.0\" fill=\"red\" r=\"-0.264\" stroke=\"red\" stroke-width=\"0\"/><text alignment-baseline=\"middle\" fill=\"white\" font-family=\"Times\" font-size=\"8.25\" text-anchor=\"middle\" x=\"250.8\" y=\"825.825\"/><rect fill=\"red\" height=\"9.9\" width=\"26.928\" x=\"263.736\" y=\"820.05\"/><circle cx=\"264.0\" cy=\"825.0\" fill=\"red\" r=\"-0.264\" stroke=\"red\" stroke-width=\"0\"/><circle cx=\"290.4\" cy=\"825.0\" fill=\"red\" r=\"-0.264\" stroke=\"red\" stroke-width=\"0\"/><text alignment-baseline=\"middle\" fill=\"white\" font-family=\"Times\" font-size=\"8.25\" text-anchor=\"middle\" x=\"277.2\" y=\"825.825\"/><text alignment-baseline=\"middle\" fill=\"black\" font-family=\"Times\" font-size=\"8.25\" text-anchor=\"end\" x=\"113.52\" y=\"17.325\">14</text><text alignment-baseline=\"middle\" fill=\"black\" font-family=\"Times\" font-size=\"8.25\" text-anchor=\"end\" x=\"34.32\" y=\"17.325\">1</text><text alignment-baseline=\"middle\" fill=\"black\" font-family=\"Times\" font-size=\"8.25\" text-anchor=\"end\" x=\"113.52\" y=\"33.825\">16</text><text alignment-baseline=\"middle\" fill=\"black\" font-family=\"Times\" font-size=\"8.25\" text-anchor=\"end\" x=\"34.32\" y=\"33.825\">2</text><text alignment-baseline=\"middle\" fill=\"black\" font-family=\"Times\" font-size=\"8.25\" text-anchor=\"end\" x=\"113.52\" y=\"50.325\">18</text><text alignment-baseline=\"middle\" fill=\"black\" font-family=\"Times\" font-size=\"8.25\" text-anchor=\"end\" x=\"34.32\" y=\"50.325\">3</text><text alignment-baseline=\"middle\" fill=\"black\" font-family=\"Times\" font-size=\"8.25\" text-anchor=\"end\" x=\"113.52\" y=\"66.825\">20</text><text alignment-baseline=\"middle\" fill=\"black\" font-family=\"Times\" font-size=\"8.25\" text-anchor=\"end\" x=\"34.32\" y=\"66.825\">4</text><text alignment-baseline=\"middle\" fill=\"black\" font-family=\"Times\" font-size=\"8.25\" text-anchor=\"end\" x=\"113.52\" y=\"83.325\">22</text><text alignment-baseline=\"middle\" fill=\"black\" font-family=\"Times\" font-size=\"8.25\" text-anchor=\"end\" x=\"34.32\" y=\"83.325\">5</text><text alignment-baseline=\"middle\" fill=\"black\" font-family=\"Times\" font-size=\"8.25\" text-anchor=\"end\" x=\"113.52\" y=\"99.825\">24</text><text alignment-baseline=\"middle\" fill=\"black\" font-family=\"Times\" font-size=\"8.25\" text-anchor=\"end\" x=\"34.32\" y=\"99.825\">6</text><text alignment-baseline=\"middle\" fill=\"black\" font-family=\"Times\" font-size=\"8.25\" text-anchor=\"end\" x=\"113.52\" y=\"116.325\">26</text><text alignment-baseline=\"middle\" fill=\"black\" font-family=\"Times\" font-size=\"8.25\" text-anchor=\"end\" x=\"34.32\" y=\"116.325\">7</text><text alignment-baseline=\"middle\" fill=\"black\" font-family=\"Times\" font-size=\"8.25\" text-anchor=\"end\" x=\"113.52\" y=\"132.825\">28</text><text alignment-baseline=\"middle\" fill=\"black\" font-family=\"Times\" font-size=\"8.25\" text-anchor=\"end\" x=\"34.32\" y=\"132.825\">8</text><text alignment-baseline=\"middle\" fill=\"black\" font-family=\"Times\" font-size=\"8.25\" text-anchor=\"end\" x=\"113.52\" y=\"149.325\">30</text><text alignment-baseline=\"middle\" fill=\"black\" font-family=\"Times\" font-size=\"8.25\" text-anchor=\"end\" x=\"34.32\" y=\"149.325\">9</text><text alignment-baseline=\"middle\" fill=\"black\" font-family=\"Times\" font-size=\"8.25\" text-anchor=\"end\" x=\"113.52\" y=\"165.825\">32</text><text alignment-baseline=\"middle\" fill=\"black\" font-family=\"Times\" font-size=\"8.25\" text-anchor=\"end\" x=\"34.32\" y=\"165.825\">10</text><text alignment-baseline=\"middle\" fill=\"black\" font-family=\"Times\" font-size=\"8.25\" text-anchor=\"end\" x=\"113.52\" y=\"182.325\">34</text><text alignment-baseline=\"middle\" fill=\"black\" font-family=\"Times\" font-size=\"8.25\" text-anchor=\"end\" x=\"34.32\" y=\"182.325\">11</text><text alignment-baseline=\"middle\" fill=\"black\" font-family=\"Times\" font-size=\"8.25\" text-anchor=\"end\" x=\"113.52\" y=\"198.825\">36</text><text alignment-baseline=\"middle\" fill=\"black\" font-family=\"Times\" font-size=\"8.25\" text-anchor=\"end\" x=\"34.32\" y=\"198.825\">12</text><text alignment-baseline=\"middle\" fill=\"black\" font-family=\"Times\" font-size=\"8.25\" text-anchor=\"end\" x=\"113.52\" y=\"215.325\">38</text><text alignment-baseline=\"middle\" fill=\"black\" font-family=\"Times\" font-size=\"8.25\" text-anchor=\"end\" x=\"34.32\" y=\"215.325\">13</text><text alignment-baseline=\"middle\" fill=\"black\" font-family=\"Times\" font-size=\"8.25\" text-anchor=\"end\" x=\"113.52\" y=\"231.825\">40</text><text alignment-baseline=\"middle\" fill=\"black\" font-family=\"Times\" font-size=\"8.25\" text-anchor=\"end\" x=\"34.32\" y=\"231.825\">14</text><text alignment-baseline=\"middle\" fill=\"black\" font-family=\"Times\" font-size=\"8.25\" text-anchor=\"end\" x=\"113.52\" y=\"248.325\">42</text><text alignment-baseline=\"middle\" fill=\"black\" font-family=\"Times\" font-size=\"8.25\" text-anchor=\"end\" x=\"34.32\" y=\"248.325\">15</text><text alignment-baseline=\"middle\" fill=\"black\" font-family=\"Times\" font-size=\"8.25\" text-anchor=\"end\" x=\"113.52\" y=\"264.825\">44</text><text alignment-baseline=\"middle\" fill=\"black\" font-family=\"Times\" font-size=\"8.25\" text-anchor=\"end\" x=\"34.32\" y=\"264.825\">16</text><text alignment-baseline=\"middle\" fill=\"black\" font-family=\"Times\" font-size=\"8.25\" text-anchor=\"end\" x=\"113.52\" y=\"281.325\">46</text><text alignment-baseline=\"middle\" fill=\"black\" font-family=\"Times\" font-size=\"8.25\" text-anchor=\"end\" x=\"34.32\" y=\"281.325\">17</text><text alignment-baseline=\"middle\" fill=\"black\" font-family=\"Times\" font-size=\"8.25\" text-anchor=\"end\" x=\"113.52\" y=\"297.825\">48</text><text alignment-baseline=\"middle\" fill=\"black\" font-family=\"Times\" font-size=\"8.25\" text-anchor=\"end\" x=\"34.32\" y=\"297.825\">18</text><text alignment-baseline=\"middle\" fill=\"black\" font-family=\"Times\" font-size=\"8.25\" text-anchor=\"end\" x=\"113.52\" y=\"314.325\">50</text><text alignment-baseline=\"middle\" fill=\"black\" font-family=\"Times\" font-size=\"8.25\" text-anchor=\"end\" x=\"34.32\" y=\"314.325\">19</text><text alignment-baseline=\"middle\" fill=\"black\" font-family=\"Times\" font-size=\"8.25\" text-anchor=\"end\" x=\"113.52\" y=\"330.825\">52</text><text alignment-baseline=\"middle\" fill=\"black\" font-family=\"Times\" font-size=\"8.25\" text-anchor=\"end\" x=\"34.32\" y=\"330.825\">20</text><text alignment-baseline=\"middle\" fill=\"black\" font-family=\"Times\" font-size=\"8.25\" text-anchor=\"end\" x=\"113.52\" y=\"347.325\">54</text><text alignment-baseline=\"middle\" fill=\"black\" font-family=\"Times\" font-size=\"8.25\" text-anchor=\"end\" x=\"34.32\" y=\"347.325\">21</text><text alignment-baseline=\"middle\" fill=\"black\" font-family=\"Times\" font-size=\"8.25\" text-anchor=\"end\" x=\"113.52\" y=\"363.825\">56</text><text alignment-baseline=\"middle\" fill=\"black\" font-family=\"Times\" font-size=\"8.25\" text-anchor=\"end\" x=\"34.32\" y=\"363.825\">22</text><text alignment-baseline=\"middle\" fill=\"black\" font-family=\"Times\" font-size=\"8.25\" text-anchor=\"end\" x=\"113.52\" y=\"380.325\">58</text><text alignment-baseline=\"middle\" fill=\"black\" font-family=\"Times\" font-size=\"8.25\" text-anchor=\"end\" x=\"34.32\" y=\"380.325\">23</text><text alignment-baseline=\"middle\" fill=\"black\" font-family=\"Times\" font-size=\"8.25\" text-anchor=\"end\" x=\"113.52\" y=\"396.825\">60</text><text alignment-baseline=\"middle\" fill=\"black\" font-family=\"Times\" font-size=\"8.25\" text-anchor=\"end\" x=\"34.32\" y=\"396.825\">24</text><text alignment-baseline=\"middle\" fill=\"black\" font-family=\"Times\" font-size=\"8.25\" text-anchor=\"end\" x=\"113.52\" y=\"413.325\">62</text><text alignment-baseline=\"middle\" fill=\"black\" font-family=\"Times\" font-size=\"8.25\" text-anchor=\"end\" x=\"34.32\" y=\"413.325\">25</text><text alignment-baseline=\"middle\" fill=\"black\" font-family=\"Times\" font-size=\"8.25\" text-anchor=\"end\" x=\"113.52\" y=\"429.825\">64</text><text alignment-baseline=\"middle\" fill=\"black\" font-family=\"Times\" font-size=\"8.25\" text-anchor=\"end\" x=\"34.32\" y=\"429.825\">26</text><text alignment-baseline=\"middle\" fill=\"black\" font-family=\"Times\" font-size=\"8.25\" text-anchor=\"end\" x=\"113.52\" y=\"446.325\">66</text><text alignment-baseline=\"middle\" fill=\"black\" font-family=\"Times\" font-size=\"8.25\" text-anchor=\"end\" x=\"34.32\" y=\"446.325\">27</text><text alignment-baseline=\"middle\" fill=\"black\" font-family=\"Times\" font-size=\"8.25\" text-anchor=\"end\" x=\"113.52\" y=\"462.825\">68</text><text alignment-baseline=\"middle\" fill=\"black\" font-family=\"Times\" font-size=\"8.25\" text-anchor=\"end\" x=\"34.32\" y=\"462.825\">28</text><text alignment-baseline=\"middle\" fill=\"black\" font-family=\"Times\" font-size=\"8.25\" text-anchor=\"end\" x=\"113.52\" y=\"479.325\">70</text><text alignment-baseline=\"middle\" fill=\"black\" font-family=\"Times\" font-size=\"8.25\" text-anchor=\"end\" x=\"34.32\" y=\"479.325\">29</text><text alignment-baseline=\"middle\" fill=\"black\" font-family=\"Times\" font-size=\"8.25\" text-anchor=\"end\" x=\"113.52\" y=\"495.825\">72</text><text alignment-baseline=\"middle\" fill=\"black\" font-family=\"Times\" font-size=\"8.25\" text-anchor=\"end\" x=\"34.32\" y=\"495.825\">30</text><text alignment-baseline=\"middle\" fill=\"black\" font-family=\"Times\" font-size=\"8.25\" text-anchor=\"end\" x=\"113.52\" y=\"512.325\">74</text><text alignment-baseline=\"middle\" fill=\"black\" font-family=\"Times\" font-size=\"8.25\" text-anchor=\"end\" x=\"34.32\" y=\"512.325\">31</text><text alignment-baseline=\"middle\" fill=\"black\" font-family=\"Times\" font-size=\"8.25\" text-anchor=\"end\" x=\"113.52\" y=\"528.825\">76</text><text alignment-baseline=\"middle\" fill=\"black\" font-family=\"Times\" font-size=\"8.25\" text-anchor=\"end\" x=\"34.32\" y=\"528.825\">32</text><text alignment-baseline=\"middle\" fill=\"black\" font-family=\"Times\" font-size=\"8.25\" text-anchor=\"end\" x=\"113.52\" y=\"545.325\">78</text><text alignment-baseline=\"middle\" fill=\"black\" font-family=\"Times\" font-size=\"8.25\" text-anchor=\"end\" x=\"34.32\" y=\"545.325\">33</text><text alignment-baseline=\"middle\" fill=\"black\" font-family=\"Times\" font-size=\"8.25\" text-anchor=\"end\" x=\"113.52\" y=\"561.825\">80</text><text alignment-baseline=\"middle\" fill=\"black\" font-family=\"Times\" font-size=\"8.25\" text-anchor=\"end\" x=\"34.32\" y=\"561.825\">34</text><text alignment-baseline=\"middle\" fill=\"black\" font-family=\"Times\" font-size=\"8.25\" text-anchor=\"end\" x=\"113.52\" y=\"578.325\">82</text><text alignment-baseline=\"middle\" fill=\"black\" font-family=\"Times\" font-size=\"8.25\" text-anchor=\"end\" x=\"34.32\" y=\"578.325\">35</text><text alignment-baseline=\"middle\" fill=\"black\" font-family=\"Times\" font-size=\"8.25\" text-anchor=\"end\" x=\"113.52\" y=\"594.825\">84</text><text alignment-baseline=\"middle\" fill=\"black\" font-family=\"Times\" font-size=\"8.25\" text-anchor=\"end\" x=\"34.32\" y=\"594.825\">36</text><text alignment-baseline=\"middle\" fill=\"black\" font-family=\"Times\" font-size=\"8.25\" text-anchor=\"end\" x=\"113.52\" y=\"611.325\">86</text><text alignment-baseline=\"middle\" fill=\"black\" font-family=\"Times\" font-size=\"8.25\" text-anchor=\"end\" x=\"34.32\" y=\"611.325\">37</text><text alignment-baseline=\"middle\" fill=\"black\" font-family=\"Times\" font-size=\"8.25\" text-anchor=\"end\" x=\"113.52\" y=\"627.825\">88</text><text alignment-baseline=\"middle\" fill=\"black\" font-family=\"Times\" font-size=\"8.25\" text-anchor=\"end\" x=\"34.32\" y=\"627.825\">38</text><text alignment-baseline=\"middle\" fill=\"black\" font-family=\"Times\" font-size=\"8.25\" text-anchor=\"end\" x=\"113.52\" y=\"644.325\">90</text><text alignment-baseline=\"middle\" fill=\"black\" font-family=\"Times\" font-size=\"8.25\" text-anchor=\"end\" x=\"34.32\" y=\"644.325\">39</text><text alignment-baseline=\"middle\" fill=\"black\" font-family=\"Times\" font-size=\"8.25\" text-anchor=\"end\" x=\"113.52\" y=\"660.825\">92</text><text alignment-baseline=\"middle\" fill=\"black\" font-family=\"Times\" font-size=\"8.25\" text-anchor=\"end\" x=\"34.32\" y=\"660.825\">40</text><text alignment-baseline=\"middle\" fill=\"black\" font-family=\"Times\" font-size=\"8.25\" text-anchor=\"end\" x=\"113.52\" y=\"677.325\">94</text><text alignment-baseline=\"middle\" fill=\"black\" font-family=\"Times\" font-size=\"8.25\" text-anchor=\"end\" x=\"34.32\" y=\"677.325\">41</text><text alignment-baseline=\"middle\" fill=\"black\" font-family=\"Times\" font-size=\"8.25\" text-anchor=\"end\" x=\"113.52\" y=\"693.825\">96</text><text alignment-baseline=\"middle\" fill=\"black\" font-family=\"Times\" font-size=\"8.25\" text-anchor=\"end\" x=\"34.32\" y=\"693.825\">42</text><text alignment-baseline=\"middle\" fill=\"black\" font-family=\"Times\" font-size=\"8.25\" text-anchor=\"end\" x=\"113.52\" y=\"710.325\">98</text><text alignment-baseline=\"middle\" fill=\"black\" font-family=\"Times\" font-size=\"8.25\" text-anchor=\"end\" x=\"34.32\" y=\"710.325\">43</text><text alignment-baseline=\"middle\" fill=\"black\" font-family=\"Times\" font-size=\"8.25\" text-anchor=\"end\" x=\"113.52\" y=\"726.825\">100</text><text alignment-baseline=\"middle\" fill=\"black\" font-family=\"Times\" font-size=\"8.25\" text-anchor=\"end\" x=\"34.32\" y=\"726.825\">44</text><text alignment-baseline=\"middle\" fill=\"black\" font-family=\"Times\" font-size=\"8.25\" text-anchor=\"end\" x=\"113.52\" y=\"743.325\">102</text><text alignment-baseline=\"middle\" fill=\"black\" font-family=\"Times\" font-size=\"8.25\" text-anchor=\"end\" x=\"34.32\" y=\"743.325\">45</text><text alignment-baseline=\"middle\" fill=\"black\" font-family=\"Times\" font-size=\"8.25\" text-anchor=\"end\" x=\"113.52\" y=\"759.825\">104</text><text alignment-baseline=\"middle\" fill=\"black\" font-family=\"Times\" font-size=\"8.25\" text-anchor=\"end\" x=\"34.32\" y=\"759.825\">46</text><text alignment-baseline=\"middle\" fill=\"black\" font-family=\"Times\" font-size=\"8.25\" text-anchor=\"end\" x=\"113.52\" y=\"776.325\">106</text><text alignment-baseline=\"middle\" fill=\"black\" font-family=\"Times\" font-size=\"8.25\" text-anchor=\"end\" x=\"34.32\" y=\"776.325\">47</text><text alignment-baseline=\"middle\" fill=\"black\" font-family=\"Times\" font-size=\"8.25\" text-anchor=\"end\" x=\"113.52\" y=\"792.825\">108</text><text alignment-baseline=\"middle\" fill=\"black\" font-family=\"Times\" font-size=\"8.25\" text-anchor=\"end\" x=\"34.32\" y=\"792.825\">48</text><text alignment-baseline=\"middle\" fill=\"black\" font-family=\"Times\" font-size=\"8.25\" text-anchor=\"end\" x=\"113.52\" y=\"809.325\">110</text><text alignment-baseline=\"middle\" fill=\"black\" font-family=\"Times\" font-size=\"8.25\" text-anchor=\"end\" x=\"34.32\" y=\"809.325\">49</text><text alignment-baseline=\"middle\" fill=\"black\" font-family=\"Times\" font-size=\"8.25\" text-anchor=\"end\" x=\"113.52\" y=\"825.825\">112</text><text alignment-baseline=\"middle\" fill=\"black\" font-family=\"Times\" font-size=\"8.25\" text-anchor=\"end\" x=\"34.32\" y=\"825.825\">50</text><text alignment-baseline=\"middle\" fill=\"black\" font-family=\"Times\" font-size=\"8.25\" text-anchor=\"end\" x=\"113.52\" y=\"842.325\">113</text><text alignment-baseline=\"middle\" fill=\"black\" font-family=\"Times\" font-size=\"8.25\" text-anchor=\"end\" x=\"34.32\" y=\"842.325\">50</text><rect fill=\"black\" height=\"838.2\" width=\"2.64\" x=\"52.8\" y=\"9.9\"/><circle cx=\"52.8\" cy=\"9.9\" fill=\"black\" r=\"-0.264\" stroke=\"black\" stroke-width=\"0\"/><rect fill=\"black\" height=\"1.65\" width=\"26.928\" x=\"39.336\" y=\"9.9\"/><circle cx=\"52.8\" cy=\"848.1\" fill=\"black\" r=\"-0.264\" stroke=\"black\" stroke-width=\"0\"/><rect fill=\"black\" height=\"1.65\" width=\"26.928\" x=\"39.336\" y=\"846.45\"/><text alignment-baseline=\"middle\" fill=\"black\" font-family=\"Times\" font-size=\"8.25\" text-anchor=\"middle\" x=\"44.88\" y=\"429.825\"/><rect fill=\"black\" height=\"838.2\" width=\"2.64\" x=\"145.2\" y=\"9.9\"/><circle cx=\"145.2\" cy=\"9.9\" fill=\"black\" r=\"-0.264\" stroke=\"black\" stroke-width=\"0\"/><rect fill=\"black\" height=\"1.65\" width=\"26.928\" x=\"131.736\" y=\"9.9\"/><text alignment-baseline=\"middle\" fill=\"black\" font-family=\"Times\" font-size=\"8.25\" text-anchor=\"middle\" x=\"137.28\" y=\"429.825\"/></svg>"
      ],
      "text/plain": [
       "<IPython.core.display.SVG object>"
      ]
     },
     "execution_count": 37,
     "metadata": {},
     "output_type": "execute_result"
    }
   ],
   "source": [
    "tree.rejected = False\n",
    "tree.states = []\n",
    "tree.op = None\n",
    "tree.from_samples(samps)\n",
    "view = tree.renderer\n",
    "view.zoom = 1.1\n",
    "view.horizontal_gap = -0.01\n",
    "view.scale_y = 15\n",
    "view.scale_x = 24\n",
    "view.font_size = 0.5\n",
    "view.font_family = 'Times'\n",
    "SVG(view.to_svg())"
   ]
  },
  {
   "cell_type": "markdown",
   "metadata": {},
   "source": [
    "### Phi/Psi Plots"
   ]
  },
  {
   "cell_type": "code",
   "execution_count": 38,
   "metadata": {
    "collapsed": true
   },
   "outputs": [],
   "source": [
    "# Imports for plotting\n",
    "%matplotlib inline\n",
    "import matplotlib\n",
    "import matplotlib.pyplot as plt\n",
    "import matplotlib.pylab as pylab\n",
    "from matplotlib.legend_handler import HandlerLine2D"
   ]
  },
  {
   "cell_type": "markdown",
   "metadata": {},
   "source": [
    "Make sure that all phi/psi values have been computed!"
   ]
  },
  {
   "cell_type": "code",
   "execution_count": 39,
   "metadata": {
    "collapsed": false
   },
   "outputs": [],
   "source": [
    "psi = storage.cvs[0]\n",
    "phi = storage.cvs[1]"
   ]
  },
  {
   "cell_type": "code",
   "execution_count": 40,
   "metadata": {
    "collapsed": false
   },
   "outputs": [
    {
     "data": {
      "image/png": "iVBORw0KGgoAAAANSUhEUgAAAUMAAAEzCAYAAACrEWHGAAAABHNCSVQICAgIfAhkiAAAAAlwSFlz\nAAALEgAACxIB0t1+/AAAIABJREFUeJzt3X2UVPWd5/H3F1qeUXmKPGZE1Cgao52VxB3T1Jwz0piO\nEZNR0NmVGMniEsWJO0nkKdRI2E08J26QiGYHzWAmomazmpGOhHaSoj1zjKghKiIR2hAFbHwICK08\nNXz3j9+t7lvVVU1Ld1X1w+d1Th+qfvdW1Zfu5sO99/e7v5+5OyIiPV2vUhcgItIZKAxFRFAYiogA\nCkMREUBhKCICKAxFRAAoK3UBuZiZxvuISEG4u+Vq77RHhu5ekK/FixcX7L1Vm+pSbZ27ttZ02jAU\nESkmhaGICD0wDBOJRKlLyEu1fXSdtS5QbSeqVLXZ8c6jS8HMvDPWJSJdm5nhXa0DRUSkmBSGIiIo\nDEVEAIWhiAigMBQRARSGIiKAwlBEBFAYiogACkMREUBhKCICKAxFRACFoYgI0AFhaGYPmNluM3s5\n1pY0sx1mtjH6ujy2bZ6ZbTWzLWY2pb2fLyLSEdo9a42ZfQ5oAB50909GbYuB/e5+V9a+E4GHgIuB\nMcBTwNnufixrP81aIyIdrqCz1rj708CeXJ+bo+1KYLW7H3H37cA2YFJ7axARaa9CXjO8xcxeNLP7\nzezUqG00sCO2zw7CEaKISEkVKgzvBcYDFwJvAT9oZV+dD4tIyRVkqVB3fzv92MxWAk9ET3cC42K7\njo3aWkgmk02PE4lEp56mXEQ6p1QqRSqVatO+HTLtv5mdDjwR60AZ5e5vRY+/AVzs7tfFOlAm0dyB\ncmZ2b4k6UESkEFrrQGn3kaGZrQYmA8PN7E1gMZAwswsJp8B/AmYDuPtmM3sU2Aw0AnOUeiLSGWhB\nKBHpMbQglIjIcSgMRURQGIqIAApDERFAYSgiAigMRUQAhaGICKAwFBEBFIYiIoDCUEQEUBiKiAAK\nQxERQGEoIgIoDEVEAIWhiAigMBQRARSGIiKAwlBEBFAYiogACkMREUBhKCICKAxFRACFoYgIoDAU\nEQEUhiIigMJQRARQGIqIAApDERFAYSgiAigMRUSADghDM3vAzHab2cuxtqFmVmNmr5nZOjM7NbZt\nnpltNbMtZjalvZ8vItIROuLI8CfA1Ky224Eadz8b+PfoOWY2EZgOTIxes8LMdHQqIiXX7iBy96eB\nPVnNXwRWRY9XAdOix1cCq939iLtvB7YBk9pbg4hIexXqqOw0d98dPd4NnBY9Hg3siO23AxhToBpE\nRNqs4Keo7u6At7ZLoWsQETmesgK9724zG+nu9WY2Cng7at8JjIvtNzZqayGZTDY9TiQSJBKJwlQq\nIt1WKpUilUq1aV8LB27tY2anA0+4+yej53cC77n7983sduBUd7896kB5iHCdcAzwFHCmZxVhZtlN\nIiLtZma4u+Xa1u4jQzNbDUwGhpvZm8B3gO8Bj5rZjcB24BoAd99sZo8Cm4FGYI5ST0Q6gw45Muxo\nOjIUkUJo7chQY/xERFAYiogACkMREUBhKCICKAxFRACFoYgIoDAUEQEUhiIigMJQRARQGIqIAApD\nERFAYSgiAigMRUQAhaGICKAwFBEBFIYiIoDCUEQEUBiKiAAKQxERQGEoIgIoDEVEAIWhiAigMBQR\nARSGIiKAwlBEBFAYiogACkMREUBhKCICKAxFRACFoYgIAGWFfHMz2w7sA44CR9x9kpkNBR4B/grY\nDlzj7nsLWYeIyPEU+sjQgYS7X+Tuk6K224Eadz8b+PfouYhISRXjNNmynn8RWBU9XgVMK0INIiKt\nKsaR4VNm9ryZfS1qO83dd0ePdwOnFbgGEZHjKug1Q+Cv3f0tMxsB1JjZlvhGd3cz8wLXICJyXAUN\nQ3d/K/rzHTN7DJgE7Dazke5eb2ajgLdzvTaZTDY9TiQSJBKJQpYqIt1QKpUilUq1aV9zL8yBmZkN\nAHq7+34zGwisA/4J+FvgPXf/vpndDpzq7rdnvdYLVZeI9Fxmhrtn92OEbQUMw/HAY9HTMuBn7v6/\noqE1jwIfJ8/QGoWhiBRCScKwPRSGIlIIrYWh7kAREUFhKCICKAxFRACFoYgIoDAUEQEUhiIigMJQ\nRARQGIqIAApDERFAYSgiAigMRUQAhaGICKAwFBEBFIYiIoDCUEQEUBiKiAAKQxERQGEoIgIoDEVE\nAIWhiAigMBQRARSGIiKAwlBEBFAYiogACkMREUBhKCICKAxFRACFoYgIAGWlLkAKq7a6mnV3303Z\noUM09u3LlLlzqaiqKnVZIp2OwrAbq62u5te33srSurqmtgXRYwWiSCZz9+J/qNlU4IdAb2Clu38/\na7uXoq7uZmFlJd9dt65F+zUjR/LoW2+VoCKR0jIz3N1ybSv6NUMz6w38CJgKTASuNbNzi11HT7D7\nj39selwLLASSwIH6em6YPLlEVYl0TqU4TZ4EbHP37QBm9jBwJfBqCWrp0lq7HrgimeTdP/857Af8\nGlgae+0NtbXUVlfrdFkkUoowHAO8GXu+A/hMCero0vJdD9z03HPseuYZXq2pYRTwJcLh99Ks1/8E\nuGLaNB4YOJADZWVMvvlm5iSTRatfpLMpRRi26WJgMvYPM5FIkEgkClRO17Tu7rszghCgsq6Oh+68\nk/sOHGhq+wqQuVezCY2N/PD99wG4aelSVoACUbqVVCpFKpVq075F70Axs88CSXefGj2fBxyLd6Ko\nA+X4kokEyfXrM9oWAt/NsW8VUJ2jfTrwdaAiej5j2DAefvfdjixTpFNprQOlFEeGzwNnmdnpwC7C\nv8lrS1BHl9bYt2+LtjLC9cF10eNGYApwEJgFrIztOxuYDNTQHIb9GhsLV7BIJ1f0MHT3RjO7mXBN\nvzdwv7ur8+QjmjJ3Lgvq6jJOlTf06cORw4czrg8uAPoC1wOLCN/wo8DfE4Kwd2zfg2Uadio9V0l+\n+939SeDJUnx2d5HuBV60fDm9Dx7kaL9+DN+6laWvv56x31LCGKYKmo8A035DCEaA2WVlVNx8c2GL\nFunEdCjQhW167jmera2l74ED9AEOmVFLy9A7Lc/rnwfKBgxgRv/+VKg3WXo4hWEX9e3rrqNu9WrG\nAaOIrhG6syraHg/EQYTT5fjp82xg0Bln8HBdvr5mkZ5FYdgF1VZX89zq1fQDRpDZg7wAeJDmMJxP\n6KGC5muGG4GRwOCjRxGRoCT3Jh+Phta0blZ5OWzcyEhyD6X5AvCfCLf0xIfOpM0AzgL+UFbGE0eO\nFLRWkc6kU92bLO3XsH07K8k8rI/fe+zAS4Qg/HXWa2cDh4FXgN59+hS8VpGuQqfJXVDf6Kg5PSow\n173HtxFOl3sTBl2fRAjB96O2GUBt//7FKVikC9CRYRc0cPx4IAyoXkAYZJ197/FdwH7CeMJq4JPA\nKcB/0DwwW0NpRJrpmmEXVFtdzeOzZnFXfT21wA8IYRe/66SCcMp8BKgE/g/Qj+a7UK7p25dHDx4s\ndukiJdXaNUOFYRdVW11NzfLl/OG3v+Vjhw9zf2zbAkIA1gBLCL3IzwENwBDgA6DBjA3HjhW7bJGS\nUhh2Y9OHD+eR995r2U5zT/L1hHuTHwIuAF4AdgP9BgzgnEsv1boo0mN0tokapAONGjUKcoThKJqH\n1Aym+Xa8KuBCCEeSH34I69ZpXRQR1IFyws4343Izro7+PN9y/mdTcINGj87ZPhhYQQi/t4HPE+5R\nPkbLzpaldXXcM3MmtdW5JvoS6RkUhifgfDMuIcw08fPoz0ui9mKbMncuCyZMyGj7KmESht8TepJ/\nDvwKGAt8SOhNznbue+/x61tvVSBKj6Vrhlnass7w5WY5p9y5HHiyBHXXVlfzyHe+w/svv8z7R47w\nTeB7hADM9mXgHEIHS/zOlEWEzpavl5dzzwsvFLxmkVLQNcM2aus6w4PyvH4QYXnOYi/YXlFVRUVV\nFbXV1Sy74goq3FmeZ98ywmnyIjLvX54aPd6/ebMWipKeyd073Vcoq/gWTJniDi2+FlZWZuw3Ncc+\nDi3a50+Y4OvXrCnq3+G/X3SRO/jleWr8QvTnZeCfB/8S+JSo9uvBvwh++aBBRa9bpBiibMmZO7pm\nGFN26FDO9t5Zg5PfBL6Wtc8sMpf8g9AxUbM83zFaYcxYsoSbhwwB4KasbbOBPoRrhmMI1xN/QbiV\nrxy4EfglcFFDA6tmzdL1Q+lRFIYxudYVAdjwwgvMGDqUmUOGMKe8nBVr1vAM4Rrh1dGfvwM25Xht\ndpAWWkVVFdf89KccGTiQOsI9yF+J/nwHuBW4h7BUaNxSwiDt9OPR9fVFD3KRUlIYxoy+5BJuypq8\n4OpevTinoYGH9+xh1d69rNi4kcdnzWLFmjXMW7OGT0yZwmmnnMK0PO95tF+/wheepaKqipqGBvqf\nfDIGnBq1jyAE3qg8r+ud9bjYQS5SSupNjqQ7Tyrr6poWSnqpVy8GHTvGgzn2/3p5OQd37WJUfT3b\ngDnA44QJEtK+YkbfiRMZMWZMSe7yWFhZCevW8V0yV817lbAy3i4y72dO374H4Q6W3cCQ887jsU25\njnlFuh7djtcGCysr+e66dS3aZ0LTVPpx1w4cyBkffMBSQtCk9xlN8wp0WwkhWQEsmDCBymXLihqI\ntdXVrJo1C+rrGUnzYOta4KfAP8f2vYlwq94cmnuXHwfeAI4qEKWb0OSuhGCYU17OzCFDmDF0KLPK\nyzM6CPJ1nuRuhYZDhzLu5Kgn3OK2hDBbzBLgYeCRaHspOlMqqqqYuXIlu3r1yqh1HZlBCHAf8DRh\nyE16Nb27gHOBg6+8UoxyRUqqW44zzB44PfqSS9j24x+zor6+aZ8Fe/aEo6aVK6moqsrbefI2YaLU\n+OnvN0aOpNe+fdDY2HRUOCxPLQ2xx6W4BldRVcX9J58Me/c2teX7oX+CEORxvck/rlKkO+l2YZhr\n4PT0p5/mkQMHMvZbCiyqr2fZ3LncM3Mmhw4c4MZevbg/Nq3VfEI4/KhPH6466SRO7tOHQePHM/2O\nO3h40SLYuJF15O+QgDC7dFquzpRcwb3rmWdaHbjdlrtk4nzo0IwwbMyz31Eyry02Ema4EekJul0Y\nrrv77owgBDg3KwjTXgeGvv560yljLXAVUU8qIeTWATcfPkzN3/wNS9auBeCGyZOp37iRqwlHfh8S\nTouzl+O8CRgYve89/ftz8pYtTB8+nFNHjmTEmDGMvuQSdv7rv2bUe9NvfsN1jY1Nd4fc9PTT/OyM\nM5o6YYA23SWTVltdzUkffphR2xTCOMn4qfI3COumZE/k8FXgRS0PID1At+tASSYSJNevz2hbSO5V\n5K4AnshqS5/2Zk+W+u555/HjTZuaJmMYRzh9bADeJYTI/4amnuijhLGHp3784wx75x3uiwVyevLV\nh/r357oDB1qsXpe+Tzj7+W0jR7KloYFfNTSQbVFlZVNYZ/zdo46h2lhtrxKO+ibGar2MEILZC0hB\nmPHmV+4f+YhUpLPpUfcmZ1/7qyV0btxoxv2xgJ1PuBsj2zoygxBCSMyor+f8Xr3oDUwi86jqa8AW\nQhg+FrXN6tOHq+bNY9czz/DdN95gBfAUsAfoC/wR+PDAAW4HPgd8P/Z+8fF+8ed31ddzbZ6/9xvP\nPksykWgRUumOoWpgM+FI9QNCwO0kM3Tzde8Mou33bYt0Vd0uDKfMncuCujqW1tU1rRq3Eqh1ZxFQ\nZ8aBAQMYdvbZ+LZtsH9/xuvzfUNGjhrF+9Ekqtk9sf9MOMr8EJg5ZAiDxo/n+jvuoKKqimQiwQrg\nReBvCdNqrYy99qZo27dpDsTspd3jz/Mt7vnxvXubjogX1NWx6bnn2PXMM7z54ot8nnD7XfwoeEHU\nll5Y/iiZnT1xDeS+/LC0ro5Fy5crDKVb6HZhmP6HuWj5crZu2MDDe/aE9ugLdxZdeilL1q5lRTLJ\nTUuXcl9jc5fCi3ned/CYMQxqZazdQEJQrfrLXzLaG/v2ZT1hiM0XgDVZr7uPcKvc5uj57LIy/j5W\nT3xGGYC/AFcS7ioZGL12bdY+S+vqmH7nnU2dRtNpGeDpmWvSR4bzJ0ygX79+fO2VVzL2nQWcVlHR\n5vu2RbqqgowzNLOkme0ws43R1+WxbfPMbKuZbTGzKYX4/IqqKpasXcs5F1yQc3v6H/CcZJILFixg\nxrBhfOWUU5gxbBhnX3tti8lS50+YwGW33EID+Y+ePiD3mMQpc+dCdJ0x3415/QjrGi+qrORTCxZQ\nU1nJP5x/PtP7928a8wehM+NjhMkUVhFmsn4AqMvxnvFOo3zdH5uB5OTJLKqsZOqyZTy2aRONFRV8\nHriGcCp9tKKCn6xfn3foUSluNxQphEIdGTpwl7vHh+dhZhMJByoTCWdpT5nZ2e5ekGXa2vIPeE4y\nyZxkMmN7bXU1i5Yvp/fBgxzt14+pt9xCRVUVc8zo7d6iJ3YWIQh94MAWn1VRVcUPBw2C/fv5ME+d\nB6Ov7A6Q9KStKzdv5tDBgwwm8xQb4F8IR3iPEyaKSN9i9yrhemkFsDfrNenhMwBv79vHjG9+s+mI\n+oZvfYt1/fpldJJA5uWHtPkTJjD1llvy/K1Euph8c3u15wtYDPyPHO3zgG/Hnq8FPptjvw6Zu2z9\nmjU+f8KEjPn85rVzjsHzwM+L5v/7u2jewCnRPIH53veexYv9RvD/DD4ra37B/wZ+FfiXR4zI+dr0\nHIu3gi/OM0dhuv1y8PXx+RTB7wH/L9Fjj7bPz3p9et7FXN+v2f37+z2LFzd9PxdWVvriyZN9YWWl\n5jyULodW5jMsyNAaM1sM3AC8DzwfBeNeM1sO/M7dfxbttxJ40t1/kfV676i60usLp4/yLouO8trj\nM6ecQv99+xhMOL3d17s33/nlL1t93/PN6AsMIJzqlhE6XPoQptWqyTM0Jj1UaDpwFrmHCKWv/f0D\n4XR9H2HojBGG/DjheshI4D3CbYLZrh0yhGO9euVedrR/f77+85+ro0S6vIIMrTGzGsK/r2wLgHuB\nO6LnS4AfEOYOzaWgAx3TU+J3pGfff/8jv2aTO+ebcQQ4k8z5BGf26sWNeU4306f6xwinvtkDu79B\nGCgOYXLZXxDWSz5K6JxJu43wP1P6B5Z9p8nJe/bkvZPm3AMHqFGvsXRzJxyG7n5ZW/aLjv7Sozp2\nEsYrp42N2lpIxq7jJRIJEonEiZTZqWxy53Mf+xh/eucdriAcVTacdBILH3ssb9BMmTuXa1Iphh0+\nTCNhWq0rCJ0uHyNcgK0g9DofJByOH6PlTDt3AV8iXD+cQ7jGGR9PeSMhbHM5inqNpWtKpVKkUqk2\n7Vuo0+RR7v5W9PgbwMXufl3UgfIQYdzyGMI45DOzz4lLuTpeZ3T9hAk8+PrrTeMmjeb5B+N3kDxC\n+J/lHeA/crxPkuaJGG4DppG5Qt404AwyJ6WYT/gf66nBg7mgvLzN90+LdEaluAPl+2Z2IeEU+E+E\n5Tdw981m9ihhVEcjMEepd3xnjBsHr7/eFFzfI1z7uze2z3zC0d6FwDN53ic+ePsuwul0PAwvBHYQ\nxi72IxzCjyXcs/z/9u+HaFB39v3TuhNFuoOCjDN09+vd/QJ3/5S7T3P33bFt/9Pdz3T3c9w9162w\nkiU+RKiCcFh9LaHjJEnzHIRjCYE3iHAdMb5Y/HzC0WPcnqznRwmz7MwhnHL3BtaTee0R4L7Gxqb1\nUqA0czWKdLQeM7lrVzZl7tyMgeCNhFCMTyRbQbjmdxmhh/oxQifNZMKCVfHB22kfxB6nw3IwYbzT\nnOi9z81TU4v7p3VNUbq4bnc7XncUv8Ww98GD1O/bx21vvcVdsclqZxOCby3h6G4h8FeEyWn3Eq41\nxsNwPrCfEHhHCWG5ijADz8HYvq3NfZjxXHeiSBfX7abw6ilqq6u569pr6bN/P72AUwi9y68Ap5PZ\nCfJVQiCeR3OHy05gO+Ee55Oi/SZH7Y3RtmPR+56c9X6zgOtpDsz5EyYwtcjru4icCC0I1U3VVlfz\noy99iU8cPswbwMcJHSsrcuw7DfgkmYtVDSRzeE16Uaj0xBKzgeGEuRfjcyG+P2IEF5eXd+hAdpFi\n6FHzGfYkFVVVbJo3j/V33smpBw6wi8xBnNm2Ea4nDoq+su9zvo8wbvFI9HwELYfwfB2oKS/PebeM\nSFemMOzi5iSTnH/xxdQsX86WV1/luTfeyLmfA6tjz5N53u9cmtc9mUK41phxx8vIkVylyRmkG9Jp\ncjezIpnkpTvvzFhmID1wehvN1/7yLYWwiLA2TL9oZvD0cgF/JvQ0H7roIlb+/vcF/BuIFI6uGfYw\n8ckp3tm/nz+99hqTGhrYQVhyYARhcPUxMx7IWgphKuE64t6BA7nggw8y7nCpIMx/mGzj7U0inY2u\nGfYw2ZNT5FokC+DqceO4ascOPnXsWNPwmrWE8Yd9Bw9myQcftHiNhtBId6VB1z1Avkluzzn3XA4N\nGBAmYiCcDk8F/i/wQUND3hm/RbojHRn2AK3NUv3m736XsUJe2ojevalctiznjN8i3ZGuGfYQ+Sa5\nnT58eM4JXWcMG8bD775bgkpFCkcdKJLXimSSl7JWCJxdVsanFixosTaMSFenMJRWrUgmqf3Rj+jX\n2MjBsjIqbr5ZQSjdksJQRITWw1C9ySIiKAxFRACFoYgIoDAUEQEUhiIigMJQRARQGIqIAApDERFA\nYSgiAigMRUQAhaGICKAwFBEBFIYiIoDCUEQEUBiKiADtCEMzu9rMXjGzo2ZWnrVtnpltNbMtZjYl\n1v5pM3s52rasPYWLiHSk9hwZvgxcBdTGG81sIjAdmEhYbG2FmaUnU7wXuNHdzwLOMrOp7fh8EZEO\nc8Jh6O5b3P21HJuuBFa7+xF33w5sAz5jZqOAwe6+IdrvQWDaiX6+iEhHKsQ1w9HAjtjzHcCYHO07\no3YRkZJrdd1kM6sBRubYNN/dnyhMSSIixddqGLr7ZSfwnjuBcbHnYwlHhDujx/H2nfneJBlbnS2R\nSJBIJE6gFBHpyVKpFKlUqk37tnt1PDP7LfCP7v5C9Hwi8BAwiXAa/BRwpru7mT0LzAU2ANXA3e6+\nNsd7anU8EelwBVkdz8yuMrM3gc8C1Wb2JIC7bwYeBTYDTwJzYsk2B1gJbAW25QpCEZFS0LrJItJj\naN1kEZHjUBiKiKAwFBEBFIYiIoDCUEQEUBiKiAAKQxERQGEoIgIoDEVEAIWhiAigMBQRARSGIiKA\nwlBEBFAYiogACkMREUBhKCICKAxFRACFoYgIoDAUEQEUhiIigMJQRARQGIqIAApDERFAYSgiAigM\nRUQAhaGICKAwFBEBFIYiIoDCUEQEUBiKiADtCEMzu9rMXjGzo2ZWHms/3cwOmNnG6GtFbNunzexl\nM9tqZsvaW7yISEdpz5Hhy8BVQG2Obdvc/aLoa06s/V7gRnc/CzjLzKa24/NFRDrMCYehu29x99fa\nur+ZjQIGu/uGqOlBYNqJfr6ISEcq1DXD8dEpcsrMLo3axgA7YvvsjNpEREqurLWNZlYDjMyxab67\nP5HnZbuAce6+J7qW+LiZndfOOkVECqrVMHT3yz7qG7r7YeBw9Pj3ZlYHnEU4Ehwb23Vs1JZTMpls\nepxIJEgkEh+1FBHp4VKpFKlUqk37mru368PM7LfAP7r7C9Hz4cAedz9qZmcQOljOd/e9ZvYsMBfY\nAFQDd7v72hzv6e2tS0Qkm5nh7pZrW3uG1lxlZm8CnwWqzezJaNNk4EUz2wj8HJjt7nujbXOAlcBW\nQo9ziyAUESmFdh8ZFoKODEWkEApyZCgi0p0oDEVEUBiKiAAKQxERQGEoIgIoDEVEAIWhiAigMBQR\nARSGIiKAwlBEBFAYiogACkMREUBhKCICKAxFRACFoYgI0APDsK1TgJeCavvoOmtdoNpOVKlqUxh2\nIqrto+usdYFqO1EKQxGRElIYiojQiddAKXUNItI95VsDpVOGoYhIsek0WUQEhaGICNCNw9DMrjaz\nV8zsqJmVx9pPN7MDZrYx+loR2/ZpM3vZzLaa2bJi1xZtmxd9/hYzm1Ls2rJqSZrZjtj36vLj1VlM\nZjY1+vytZvbtUtQQq2W7mb0UfZ82RG1DzazGzF4zs3VmdmqRannAzHab2cuxtry1FPNnmae2zvF7\n5u7d8gs4Bzgb+C1QHms/HXg5z2s2AJOix78Cpha5tonAH4CTojq30Xxdtyi1ZdW5GLgtR3uuOnsV\n+efbO/rc06M6/gCcW8Lftz8BQ7Pa7gS+FT3+NvC9ItXyOeCi+O95vlqK/bPMU1un+D3rtkeG7r7F\n3V9r6/5mNgoY7O4boqYHgWlFru1KYLW7H3H37YQf/meKWVsOuXrectU5qUj1pE0Ctrn7dnc/Ajwc\n1VVK2d+rLwKroserKNLPzN2fBva0sZai/izz1Aad4Pes24bhcYyPDsdTZnZp1DYG2BHbZ2fUVkyj\ns2rYEdWQ3V7M2m4xsxfN7P7YqVW+OotpDPBmiWuIc+ApM3vezL4WtZ3m7rujx7uB00pTWqu1dIaf\nJXSC37OyQr1xMZhZDTAyx6b57v5EnpftAsa5+57oet3jZnZeJ6mt6FqpcwFwL3BH9HwJ8APgxjxv\nVewxWp1tTNhfu/tbZjYCqDGzLfGN7u6dZfxsG2opdp2d4vesS4ehu192Aq85DByOHv/ezOqAswhH\nW2Nju46N2opWW/R547Jq2NHRtcW1tU4zWwmkQzxXnR1Sz0eQXcM4Mo8iisrd34r+fMfMHiOczu02\ns5HuXh9d6ni7VPW1UkvJf5bu3vR9KeXvWU85TW66HmFmw82sd/T4DEIQvh79Mu8zs8+YmQH/FXi8\nmLUB/wbMMLM+ZjY+qm2Du9eXorboH03aVUC6BzBnnYWuJ8vzwFnR6IA+wPSorqIzswFmNjh6PBCY\nQvhe/RswM9ptJsX5fconXy0l/1l2mt+zYvRuleIr+qa+CRwA6oEno/YvA5uAjcALQFXsNZ+OfhDb\ngLuLXVu0bX70+VuAymLXllXng8BLwIuEfzynHa/OIv+MLwf+GNUxr4S/a+MJvZ5/iH635kXtQ4Gn\ngNeAdcD/QC32AAAATElEQVSpRapnNeFy0OHo9+yG1mop5s8yR21f7Sy/Z7odT0SEnnOaLCLSKoWh\niAgKQxERQGEoIgIoDEVEAIWhiAigMBQRARSGIiIA/H+E2OlUXHUuwwAAAABJRU5ErkJggg==\n",
      "text/plain": [
       "<matplotlib.figure.Figure at 0x10f219b90>"
      ]
     },
     "metadata": {},
     "output_type": "display_data"
    }
   ],
   "source": [
    "plt.figure(figsize=(5, 5))\n",
    "\n",
    "for traj in storage.trajectories.iterator():\n",
    "    phi_angles = degrees * np.array(phi(traj)).flatten()\n",
    "    psi_angles = degrees * np.array(psi(traj)).flatten()\n",
    "    plt.plot(phi_angles, psi_angles, 'ro', linewidth=1);\n",
    "    \n",
    "plt.xlim(-180, 180);\n",
    "plt.ylim(-180, 180);"
   ]
  },
  {
   "cell_type": "code",
   "execution_count": 41,
   "metadata": {
    "collapsed": false
   },
   "outputs": [
    {
     "data": {
      "image/png": "iVBORw0KGgoAAAANSUhEUgAAAeoAAAHaCAYAAADPFwqXAAAABHNCSVQICAgIfAhkiAAAAAlwSFlz\nAAALEgAACxIB0t1+/AAAFhZJREFUeJzt3W2MpWd93/HfP94GK9SSZRH5YdetnWDUOlgCI5ZIeeBU\njY2RJQyqCG2kKm1JhOTWjoJQsU1VT1tFDZFAwqggRYbKSMWp+wIUa0vidcSpeRUDMWZhu/EDrORd\n7CWKjIIrwA9cfTHH5jCeGZadPXP+M/P5SCPf57rvmXNdZ2b89X3OfcY1xggA0NPPLHsCAMDGhBoA\nGhNqAGhMqAGgMaEGgMb2LXsC66kql6IDsKeMMWq98bZn1GOMVh+333770udg3dZt3dZt3btz3Ztp\nG2oAQKgBoDWhPk2TyWTZU1gK695brHtvse6doX7Sc+PLUFWj47wAYBGqKmOnXUwGAAg1ALQm1ADQ\nmFADQGNCDQCNCTUANCbUANCYUANAY0INAI0JNQA0JtQA0JhQA0BjQg0AjQk1ADQm1ADQmFADQGNC\nDQCNCTUANCbUANCYUANAY0INAI0JNQA0JtQA0JhQA0BjQg0AjQk1ADQm1ADQ2JZDXVWfrKpTVXVk\nbmylqk5U1UOzj7fO7bu1qh6tqmNVde1W7x8AdrMaY2ztC1T9WpJnknxqjHHVbOz2JN8dY3x4zbFX\nJvl0kjcm2Z/k/iSvGWP8cM1xY6vzAoCdoqoyxqj19m35jHqM8YUkT693v+uM3ZDk7jHGc2OM40ke\nS3Jwq3MAgN1qka9R31RVD1fVJ6rq/NnYJUlOzB1zIqtn1gDAOhYV6o8nuTzJ65I8meRDmxzrOW4A\n2MC+RXzRMca3X9yuqjuT3Du7eTLJpXOHHpiNvczKyspL25PJJJPJ5GxPEwCWYjqdZjqdntaxW76Y\nLEmq6rIk985dTHbxGOPJ2fbvJ3njGOO35i4mO5gfXUz26rVXjrmYDIC9ZLOLybZ8Rl1Vdyd5c5JX\nVdUTSW5PMqmq12X1ae1vJnlPkowxjlbVPUmOJnk+yY2KDAAbOytn1GebM2oA9pKFvj0LAFgcoQaA\nxoQaABoTagBoTKgBoDGhBoDGhBoAGhNqAGhMqAGgMaEGgMaEGgAaE2oAaEyoAaAxoQaAxoQaABoT\nagBoTKgBoDGhBoDGhBoAGhNqAGhMqAGgMaEGgMaEGgAaE2oAaEyoAaAxoQaAxoQaABoTagBoTKgB\noDGhBoDGhBoAGhNqAGhMqAGgMaEGgMaEGgAaE2oAaEyoAaAxoQaAxoQaABoTagBoTKgBoDGhBoDG\nhBoAGhNqAGhMqAGgMaEGgMaEGgAaE2oAaEyoAaAxoQaAxoQaABoTagBoTKgBoLEth7qqPllVp6rq\nyNzYBVV1uKoeqar7qur8uX23VtWjVXWsqq7d6v0DwG52Ns6o/3uS69aM3ZLk8BjjNUn+YnY7VXVl\nkncluXL2OR+rKmf1ALCBLUdyjPGFJE+vGX5bkrtm23clefts+4Ykd48xnhtjHE/yWJKDW50DAOxW\nizqbvXCMcWq2fSrJhbPtS5KcmDvuRJL9C5oDAOx4C3/aeYwxkozNDln0HABgp9q3oK97qqouGmM8\nVVUXJ/n2bPxkkkvnjjswG3uZlZWVl7Ynk0kmk8liZgoA22w6nWY6nZ7WsbV6wrs1VXVZknvHGFfN\nbv9Rkr8dY3ywqm5Jcv4Y45bZxWSfzurr0vuT3J/k1WPNJKpq7RAA7FpVlTFGrbdvy2fUVXV3kjcn\neVVVPZHkPyb5wyT3VNW7kxxP8ptJMsY4WlX3JDma5PkkNyoyAGzsrJxRn23OqAHYSzY7o/YeZgBo\nTKgBoDGhBoDGhBoAGhNqAGhMqAGgMaEGgMaEGgAaE2oAaEyoAaAxoQaAxoQaABoTagBoTKgBoDGh\nBoDGhBoAGhNqAGhMqAGgMaEGgMaEGgAaE2oAaEyoAaAxoQaAxoQaABoTagBoTKgBoDGhBoDGhBoA\nGhNqAGhMqAGgMaEGgMaEGgAaE2oAaEyoAaAxoQaAxoQaABoTagBoTKgBoDGhBoDGhBoAGhNqAGhM\nqAGgMaEGgMaEGgAaE2oAaEyoAaAxoQaAxoQaABoTagBoTKgBoDGhBoDGhBoAGhNqAGhs3yK/eFUd\nT/J3SV5I8twY42BVXZDkfyb5h0mOJ/nNMcZ3FjkPANipFn1GPZJMxhivH2McnI3dkuTwGOM1Sf5i\ndhsAWMd2PPVda26/Lclds+27krx9G+YAADvSdpxR319VX6qq352NXTjGODXbPpXkwgXPAQB2rIW+\nRp3kV8YYT1bVzyc5XFXH5neOMUZVjQXPAQB2rIWGeozx5Oyff1NVn0lyMMmpqrpojPFUVV2c5Nvr\nfe7KyspL25PJJJPJZJFTBYBtM51OM51OT+vYGmMxJ7RV9XNJzhljfLeqXpnkviT/KclvJPnbMcYH\nq+qWJOePMW5Z87ljUfMCgG6qKmOMtdd0re5bYKgvT/KZ2c19Sf7HGOO/zt6edU+Sf5AN3p4l1ADs\nJUsJ9VYINQB7yWah9pfJAKAxoQaAxoQaABoTagBoTKgBoDGhBoDGhBoAGhNqAGhMqAGgMaEGgMaE\nGgAaE2oAaEyoAaAxoQaAxoQaABoTagBoTKgBoDGhBoDGhBoAGhNqAGhMqAGgMaEGgMaEGgAaE2oA\naEyoAaAxoQaAxoQaABoTagBoTKgBoDGhBoDGhBoAGhNqAGhMqAGgMaEGgMaEGgAaE2oAaEyoAaAx\noQaAxoQaABoTagBoTKgBoDGhBoDGhBoAGhNqAGhMqAGgMaEGgMaEGgAaE2oAaEyoAaAxoQaAxoQa\nABoTagBoTKgBoLGlhLqqrquqY1X1aFW9fxlzAICdoMYY23uHVeck+eskv5HkZJIvJvkXY4z/O3fM\n2O55AcCyVFXGGLXevmWcUR9M8tgY4/gY47kkf5LkhiXMAwDaW0ao9yd5Yu72idkYALDGMkLtOW0A\nOE37lnCfJ5NcOnf70qyeVf+YlZWVl7Ynk0kmk8mi5wUA22I6nWY6nZ7Wscu4mGxfVi8m+6dJvpXk\nwbiYDIA9bLOLybb9jHqM8XxV/bskf57knCSfmI80APAj235GfTqcUQOwl3R7exYAcJqEGgAaE2oA\naEyoAaAxoQaAxoQaABoTagBoTKgBoDGhBoDGhBoAGhNqAGhMqAGgMaEGgMaEGgAaE2oAaEyoAaAx\noQaAxoQaABoTagBoTKgBoDGhBoDGhBoAGhNqAGhs37InwE/2wKFDue+OO7LvBz/I8694Ra69+eb8\n+vXXL3taAGwDoW7ugUOH8ue/93v5g8cff2nsA7NtsQbY/Tz13dx9d9zxY5FOkj94/PEc/uhHlzQj\nALaTUDe37wc/WHf8nO9/f5tnAsAyCHVzz7/iFeuOv3Duuds8EwCWQaibu/bmm/PeSy75sbHbfvEX\nc81NNy1pRgBspxpjLHsOL1NVo+O8luV973lP/s8f/3Guf/Ob88K55+aam25yIRnALlJVGWPUevtc\n9b0DfDfJl5J8cTpd8kwA2G6e+t4Bjhw5suwpALAknvreAc4777w888wz8ZgA7E6bPfXtjHoHeOaZ\nZ3LgwIFlTwOAJRDqHeKqq65a9hQAWAKh3iGEGmBvEuod4rWvfe2ypwDAEgh1cz/84Q+TCDXAXiXU\nzT399NNJkv379y95JgAsg1A3d/LkySTJBRdcsOSZALAMQt3c0aNHkyT79vkjcgB7kVA356+SAext\nQt3c1772tWVPAYAlEurmhBpgbxPqxg4deiDf+MYFqfonectb/kMOHXpg2VMCYJu5QqmpQ4ceyO/8\nzmeTfDFjJPfdl3z1q+/NnXcm11//68ueHgDbxP89q6mrr74xDz30sXXG/22+/OX/toQZAbAo/u9Z\nO9A3v/n/Nhh/ZptnAsAyCXVTVT/YYM+z2zoPAJZLqJu67LK/n+QDa0Zvy2WXvXIZ0wFgSbxG3dTq\nxWR35amnLklyTpIXctFFJ3Pnnf/KxWQAu8xmr1ELdWOHDj2Qj370cL7//XNy7rkv5KabrhFpgF1I\nqAGgsW2/6ruqVqrqRFU9NPt469y+W6vq0ao6VlXXLuL+AWC3WNQfPBlJPjzG+PD8YFVdmeRdSa5M\nsj/J/VX1mjHGDxc0DwDY0RZ51fd6p/A3JLl7jPHcGON4kseSHFzgHABgR1tkqG+qqoer6hNVdf5s\n7JIkJ+aOOZHVM2sAYB1nHOqqOlxVR9b5eFuSjye5PMnrkjyZ5EObfClXjQHABs74NeoxxjWnc1xV\n3Znk3tnNk0kundt9YDb2MisrKy9tTyaTTCaTM5kmALQznU4znU5P69iFvD2rqi4eYzw52/79JG8c\nY/zW7GKyT2f1den9Se5P8uq178Xy9iwA9pLN3p61qKu+P1hVr8vq09rfTPKeJBljHK2qe5IcTfJ8\nkhsVGQA25g+eAMCS+d9cAsAOJdQA0JhQA0BjQg0AjQk1ADQm1ADQmFADQGNCDQCNCTUANCbUANCY\nUANAY0INAI0JNQA0JtQA0JhQA0BjQg0AjQk1ADQm1ADQmFADQGNCDQCNCTUANCbUANCYUANAY0IN\nAI0JNQA0JtQA0JhQA0BjQg0AjQk1ADQm1ADQmFADQGNCDQCNCTUANCbUANCYUANAY0INAI0JNQA0\nJtQA0JhQA0BjQg0AjQk1ADQm1ADQmFADQGNCDQCNCTUANCbUANCYUANAY0INAI0JNQA0JtQA0JhQ\nA0BjQg0AjQk1ADR2xqGuqndW1der6oWqunrNvlur6tGqOlZV186Nv6Gqjsz2fWQrEweAvWArZ9RH\nkrwjyQPzg1V1ZZJ3JbkyyXVJPlZVNdv98STvHmNckeSKqrpuC/cPALveGYd6jHFsjPHIOrtuSHL3\nGOO5McbxJI8leVNVXZzkvDHGg7PjPpXk7Wd6/wCwFyziNepLkpyYu30iyf51xk/OxgGADezbbGdV\nHU5y0Tq7bhtj3LuYKQEAL9o01GOMa87ga55Mcunc7QNZPZM+OdueHz+50RdZWVl5aXsymWQymZzB\nVACgn+l0mul0elrH1hhjS3dWVZ9P8r4xxpdnt69M8ukkB7P61Pb9SV49xhhV9ZdJbk7yYJJDSe4Y\nY/zZOl9zbHVeALBTVFXGGLXevq28PesdVfVEkl9OcqiqPpckY4yjSe5JcjTJ55LcOFfdG5PcmeTR\nJI+tF2kA4Ee2fEa9CM6oAdhLFnJGDQAsnlADQGNCDQCNCTUANCbUANCYUANAY0INAI0JNQA0JtQA\n0JhQA0BjQg0AjQk1ADQm1ADQmFADQGNCDQCNCTUANCbUANCYUANAY0INAI0JNQA0JtQA0JhQA0Bj\nQg0AjQk1ADQm1ADQmFADQGNCDQCNCTUANCbUANCYUANAY0INAI0JNQA0JtQA0JhQA0BjQg0AjQk1\nADQm1ADQmFADQGNCDQCNCTUANCbUANCYUANAY0INAI0JNQA0JtQA0JhQA0BjQg0AjQk1ADQm1ADQ\nmFADQGNCDQCNCTUANCbUANDYGYe6qt5ZVV+vqheq6uq58cuq6ntV9dDs42Nz+95QVUeq6tGq+shW\nJw8Au91WzqiPJHlHkgfW2ffYGOP1s48b58Y/nuTdY4wrklxRVddt4f4BYNc741CPMY6NMR453eOr\n6uIk540xHpwNfSrJ28/0/gFgL1jUa9SXz572nlbVr87G9ic5MXfMydkYALCBfZvtrKrDSS5aZ9dt\nY4x7N/i0byW5dIzx9Oy1689W1S9tcZ4AsCdtGuoxxjU/7RccYzyb5NnZ9l9V1eNJrsjqGfSBuUMP\nzMbWtbKy8tL2ZDLJZDL5aacCAC1Np9NMp9PTOrbGGFu6s6r6fJL3jTG+PLv9qiRPjzFeqKpfyOrF\nZq8dY3ynqv4yyc1JHkxyKMkdY4w/W+drjq3OCwB2iqrKGKPW27eVt2e9o6qeSPLLSQ5V1edmu96c\n5OGqeijJ/0rynjHGd2b7bkxyZ5JHs3pl+MsiDQD8yJbPqBfBGTUAe8lCzqgBgMUTagBoTKgBoDGh\nBoDGhBoAGhNqAGhMqAGgMaEGgMaEGgAaE2oAaEyoAaAxoQaAxoQaABoTagBoTKgBoDGhBoDGhBoA\nGhNqAGhMqAGgMaEGgMaEGgAaE2oAaEyoAaAxoQaAxoQaABoTagBoTKgBoDGhBoDGhBoAGhPq0zSd\nTpc9haWw7r3FuvcW694ZhPo07bRv7Nli3XuLde8t1r0zCDUANCbUANBYjTGWPYeXqap+kwKABRpj\n1HrjLUMNAKzy1DcANCbUANCYUANAY0K9RlW9s6q+XlUvVNXVc+OXVdX3quqh2cfH5va9oaqOVNWj\nVfWR5cx8azZa92zfrbO1Hauqa+fGd/y651XVSlWdmPsev3Vu37qPwW5SVdfN1vdoVb1/2fNZlKo6\nXlVfnX2PH5yNXVBVh6vqkaq6r6rOX/Y8t6qqPllVp6rqyNzYhuvcLT/jG6x7Z/9ujzF8zH0k+UdJ\nXpPk80munhu/LMmRDT7nwSQHZ9v/O8l1y17HWVz3lUm+kuTvzR6Dx/KjixB3/LrXPAa3J3nvOuPr\nPQY/s+z5nuW1nzNb12WzdX4lyT9e9rwWtNZvJrlgzdgfJfn3s+33J/nDZc/zLKzz15K8fv7fWxut\nczf9jG+w7h39u+2Meo0xxrExxiOne3xVXZzkvDHGg7OhTyV5+0Imt0CbrPuGJHePMZ4bYxzP6g/y\nm3bLutex3tsj1nsMDm7rrBbvYJLHxhjHxxjPJfmTrK57t1r7fX5bkrtm23dlF/wsjzG+kOTpNcMb\nrXPX/IxvsO5kB/9uC/VP5/LZ0ybTqvrV2dj+JCfmjjk5G9stLsmPr+9EVte3dny3rPumqnq4qj4x\n97TgRo/BbrI/yRNzt3fjGl80ktxfVV+qqt+djV04xjg12z6V5MLlTG3hNlrnXvgZ37G/2/uWPYFl\nqKrDSS5aZ9dtY4x7N/i0byW5dIzx9Ow13M9W1S8tbJILcIbr3lU2eQw+kOTjSf7z7PZ/SfKhJO/e\n4Evttj9AsNvWs5lfGWM8WVU/n+RwVR2b3znGGHvhjy6dxjp302Owo3+392SoxxjXnMHnPJvk2dn2\nX1XV40muyOqZ5IG5Qw/Mxto5k3VndS2Xzt0+kNX/6twx6553uo9BVd2Z5MX/eFnvMWi/1p/S2jVe\nmh8/09g1xhhPzv75N1X1maw+1Xmqqi4aYzw1e1nn20ud5OJstM5d/TM+xnjp+7kTf7c99b25l17T\nqKpXVdU5s+1fyGqkvzH7pf+7qnpTVVWSf5nks0uZ7dkz/1rOnyb551X1s1V1eVbX/eAY46nssnXP\n/sX1onckefGq0XUfg+2e34J9KckVs3c3/GySd2V13btKVf1cVZ03235lkmuz+n3+0yS/PTvst7PD\nf5Y3sdE6d/XP+I7/3V721WzdPrL6TXwiyfeSPJXkc7Pxf5bka0keSvLlJNfPfc4bsvqNfyzJHcte\nw9lc92zfbbO1HUvylt207jWPwaeSfDXJw1n9F9iFP+kx2E0fSd6a5K9n67x12fNZ0Bovz+pVvl+Z\n/T7fOhu/IMn9SR5Jcl+S85c917Ow1ruz+pLds7Pf7X+92Tp3y8/4Ouv+Nzv9d9vf+gaAxjz1DQCN\nCTUANCbUANCYUANAY0INAI0JNQA0JtQA0Nj/By8ngLq03UmGAAAAAElFTkSuQmCC\n",
      "text/plain": [
       "<matplotlib.figure.Figure at 0x11a1fcf90>"
      ]
     },
     "metadata": {},
     "output_type": "display_data"
    }
   ],
   "source": [
    "plt.figure(figsize=(8, 8))\n",
    "\n",
    "traj = storage.trajectories.last()\n",
    "phi_angles = degrees * np.array(phi(traj)).flatten()\n",
    "psi_angles = degrees * np.array(psi(traj)).flatten()\n",
    "plt.plot(phi_angles, psi_angles, 'k-', linewidth=1);\n",
    "\n",
    "op_notinAorB = storage.cvs[4]\n",
    "\n",
    "for snapshot in traj:\n",
    "    phi_angles = degrees * np.array(phi(snapshot)).flatten()\n",
    "    psi_angles = degrees * np.array(psi(snapshot)).flatten()\n",
    "    if op_notinAorB(snapshot):\n",
    "        plt.plot(phi_angles, psi_angles, 'ro', linewidth=1);\n",
    "    else:\n",
    "        plt.plot(phi_angles, psi_angles, 'bo', linewidth=1);\n",
    "        \n",
    "plt.xlim(-180, 180);\n",
    "plt.ylim(-180, 180);"
   ]
  },
  {
   "cell_type": "code",
   "execution_count": 42,
   "metadata": {
    "collapsed": false
   },
   "outputs": [
    {
     "data": {
      "image/png": "iVBORw0KGgoAAAANSUhEUgAAAeoAAAHaCAYAAADPFwqXAAAABHNCSVQICAgIfAhkiAAAAAlwSFlz\nAAALEgAACxIB0t1+/AAAFhZJREFUeJzt3W2MpWd93/HfP94GK9SSZRH5YdetnWDUOlgCI5ZIeeBU\njY2RJQyqCG2kKm1JhOTWjoJQsU1VT1tFDZFAwqggRYbKSMWp+wIUa0vidcSpeRUDMWZhu/EDrORd\n7CWKjIIrwA9cfTHH5jCeGZadPXP+M/P5SCPf57rvmXNdZ2b89X3OfcY1xggA0NPPLHsCAMDGhBoA\nGhNqAGhMqAGgMaEGgMb2LXsC66kql6IDsKeMMWq98bZn1GOMVh+333770udg3dZt3dZt3btz3Ztp\nG2oAQKgBoDWhPk2TyWTZU1gK695brHtvse6doX7Sc+PLUFWj47wAYBGqKmOnXUwGAAg1ALQm1ADQ\nmFADQGNCDQCNCTUANCbUANCYUANAY0INAI0JNQA0JtQA0JhQA0BjQg0AjQk1ADQm1ADQmFADQGNC\nDQCNCTUANCbUANCYUANAY0INAI0JNQA0JtQA0JhQA0BjQg0AjQk1ADQm1ADQ2JZDXVWfrKpTVXVk\nbmylqk5U1UOzj7fO7bu1qh6tqmNVde1W7x8AdrMaY2ztC1T9WpJnknxqjHHVbOz2JN8dY3x4zbFX\nJvl0kjcm2Z/k/iSvGWP8cM1xY6vzAoCdoqoyxqj19m35jHqM8YUkT693v+uM3ZDk7jHGc2OM40ke\nS3Jwq3MAgN1qka9R31RVD1fVJ6rq/NnYJUlOzB1zIqtn1gDAOhYV6o8nuTzJ65I8meRDmxzrOW4A\n2MC+RXzRMca3X9yuqjuT3Du7eTLJpXOHHpiNvczKyspL25PJJJPJ5GxPEwCWYjqdZjqdntaxW76Y\nLEmq6rIk985dTHbxGOPJ2fbvJ3njGOO35i4mO5gfXUz26rVXjrmYDIC9ZLOLybZ8Rl1Vdyd5c5JX\nVdUTSW5PMqmq12X1ae1vJnlPkowxjlbVPUmOJnk+yY2KDAAbOytn1GebM2oA9pKFvj0LAFgcoQaA\nxoQaABoTagBoTKgBoDGhBoDGhBoAGhNqAGhMqAGgMaEGgMaEGgAaE2oAaEyoAaAxoQaAxoQaABoT\nagBoTKgBoDGhBoDGhBoAGhNqAGhMqAGgMaEGgMaEGgAaE2oAaEyoAaAxoQaAxoQaABoTagBoTKgB\noDGhBoDGhBoAGhNqAGhMqAGgMaEGgMaEGgAaE2oAaEyoAaAxoQaAxoQaABoTagBoTKgBoDGhBoDG\nhBoAGhNqAGhMqAGgMaEGgMaEGgAaE2oAaEyoAaAxoQaAxoQaABoTagBoTKgBoLEth7qqPllVp6rq\nyNzYBVV1uKoeqar7qur8uX23VtWjVXWsqq7d6v0DwG52Ns6o/3uS69aM3ZLk8BjjNUn+YnY7VXVl\nkncluXL2OR+rKmf1ALCBLUdyjPGFJE+vGX5bkrtm23clefts+4Ykd48xnhtjHE/yWJKDW50DAOxW\nizqbvXCMcWq2fSrJhbPtS5KcmDvuRJL9C5oDAOx4C3/aeYwxkozNDln0HABgp9q3oK97qqouGmM8\nVVUXJ/n2bPxkkkvnjjswG3uZlZWVl7Ynk0kmk8liZgoA22w6nWY6nZ7WsbV6wrs1VXVZknvHGFfN\nbv9Rkr8dY3ywqm5Jcv4Y45bZxWSfzurr0vuT3J/k1WPNJKpq7RAA7FpVlTFGrbdvy2fUVXV3kjcn\neVVVPZHkPyb5wyT3VNW7kxxP8ptJMsY4WlX3JDma5PkkNyoyAGzsrJxRn23OqAHYSzY7o/YeZgBo\nTKgBoDGhBoDGhBoAGhNqAGhMqAGgMaEGgMaEGgAaE2oAaEyoAaAxoQaAxoQaABoTagBoTKgBoDGh\nBoDGhBoAGhNqAGhMqAGgMaEGgMaEGgAaE2oAaEyoAaAxoQaAxoQaABoTagBoTKgBoDGhBoDGhBoA\nGhNqAGhMqAGgMaEGgMaEGgAaE2oAaEyoAaAxoQaAxoQaABoTagBoTKgBoDGhBoDGhBoAGhNqAGhM\nqAGgMaEGgMaEGgAaE2oAaEyoAaAxoQaAxoQaABoTagBoTKgBoDGhBoDGhBoAGhNqAGhs3yK/eFUd\nT/J3SV5I8twY42BVXZDkfyb5h0mOJ/nNMcZ3FjkPANipFn1GPZJMxhivH2McnI3dkuTwGOM1Sf5i\ndhsAWMd2PPVda26/Lclds+27krx9G+YAADvSdpxR319VX6qq352NXTjGODXbPpXkwgXPAQB2rIW+\nRp3kV8YYT1bVzyc5XFXH5neOMUZVjQXPAQB2rIWGeozx5Oyff1NVn0lyMMmpqrpojPFUVV2c5Nvr\nfe7KyspL25PJJJPJZJFTBYBtM51OM51OT+vYGmMxJ7RV9XNJzhljfLeqXpnkviT/KclvJPnbMcYH\nq+qWJOePMW5Z87ljUfMCgG6qKmOMtdd0re5bYKgvT/KZ2c19Sf7HGOO/zt6edU+Sf5AN3p4l1ADs\nJUsJ9VYINQB7yWah9pfJAKAxoQaAxoQaABoTagBoTKgBoDGhBoDGhBoAGhNqAGhMqAGgMaEGgMaE\nGgAaE2oAaEyoAaAxoQaAxoQaABoTagBoTKgBoDGhBoDGhBoAGhNqAGhMqAGgMaEGgMaEGgAaE2oA\naEyoAaAxoQaAxoQaABoTagBoTKgBoDGhBoDGhBoAGhNqAGhMqAGgMaEGgMaEGgAaE2oAaEyoAaAx\noQaAxoQaABoTagBoTKgBoDGhBoDGhBoAGhNqAGhMqAGgMaEGgMaEGgAaE2oAaEyoAaAxoQaAxoQa\nABoTagBoTKgBoLGlhLqqrquqY1X1aFW9fxlzAICdoMYY23uHVeck+eskv5HkZJIvJvkXY4z/O3fM\n2O55AcCyVFXGGLXevmWcUR9M8tgY4/gY47kkf5LkhiXMAwDaW0ao9yd5Yu72idkYALDGMkLtOW0A\nOE37lnCfJ5NcOnf70qyeVf+YlZWVl7Ynk0kmk8mi5wUA22I6nWY6nZ7Wscu4mGxfVi8m+6dJvpXk\nwbiYDIA9bLOLybb9jHqM8XxV/bskf57knCSfmI80APAj235GfTqcUQOwl3R7exYAcJqEGgAaE2oA\naEyoAaAxoQaAxoQaABoTagBoTKgBoDGhBoDGhBoAGhNqAGhMqAGgMaEGgMaEGgAaE2oAaEyoAaAx\noQaAxoQaABoTagBoTKgBoDGhBoDGhBoAGhNqAGhs37InwE/2wKFDue+OO7LvBz/I8694Ra69+eb8\n+vXXL3taAGwDoW7ugUOH8ue/93v5g8cff2nsA7NtsQbY/Tz13dx9d9zxY5FOkj94/PEc/uhHlzQj\nALaTUDe37wc/WHf8nO9/f5tnAsAyCHVzz7/iFeuOv3Duuds8EwCWQaibu/bmm/PeSy75sbHbfvEX\nc81NNy1pRgBspxpjLHsOL1NVo+O8luV973lP/s8f/3Guf/Ob88K55+aam25yIRnALlJVGWPUevtc\n9b0DfDfJl5J8cTpd8kwA2G6e+t4Bjhw5suwpALAknvreAc4777w888wz8ZgA7E6bPfXtjHoHeOaZ\nZ3LgwIFlTwOAJRDqHeKqq65a9hQAWAKh3iGEGmBvEuod4rWvfe2ypwDAEgh1cz/84Q+TCDXAXiXU\nzT399NNJkv379y95JgAsg1A3d/LkySTJBRdcsOSZALAMQt3c0aNHkyT79vkjcgB7kVA356+SAext\nQt3c1772tWVPAYAlEurmhBpgbxPqxg4deiDf+MYFqfonectb/kMOHXpg2VMCYJu5QqmpQ4ceyO/8\nzmeTfDFjJPfdl3z1q+/NnXcm11//68ueHgDbxP89q6mrr74xDz30sXXG/22+/OX/toQZAbAo/u9Z\nO9A3v/n/Nhh/ZptnAsAyCXVTVT/YYM+z2zoPAJZLqJu67LK/n+QDa0Zvy2WXvXIZ0wFgSbxG3dTq\nxWR35amnLklyTpIXctFFJ3Pnnf/KxWQAu8xmr1ELdWOHDj2Qj370cL7//XNy7rkv5KabrhFpgF1I\nqAGgsW2/6ruqVqrqRFU9NPt469y+W6vq0ao6VlXXLuL+AWC3WNQfPBlJPjzG+PD8YFVdmeRdSa5M\nsj/J/VX1mjHGDxc0DwDY0RZ51fd6p/A3JLl7jPHcGON4kseSHFzgHABgR1tkqG+qqoer6hNVdf5s\n7JIkJ+aOOZHVM2sAYB1nHOqqOlxVR9b5eFuSjye5PMnrkjyZ5EObfClXjQHABs74NeoxxjWnc1xV\n3Znk3tnNk0kundt9YDb2MisrKy9tTyaTTCaTM5kmALQznU4znU5P69iFvD2rqi4eYzw52/79JG8c\nY/zW7GKyT2f1den9Se5P8uq178Xy9iwA9pLN3p61qKu+P1hVr8vq09rfTPKeJBljHK2qe5IcTfJ8\nkhsVGQA25g+eAMCS+d9cAsAOJdQA0JhQA0BjQg0AjQk1ADQm1ADQmFADQGNCDQCNCTUANCbUANCY\nUANAY0INAI0JNQA0JtQA0JhQA0BjQg0AjQk1ADQm1ADQmFADQGNCDQCNCTUANCbUANCYUANAY0IN\nAI0JNQA0JtQA0JhQA0BjQg0AjQk1ADQm1ADQmFADQGNCDQCNCTUANCbUANCYUANAY0INAI0JNQA0\nJtQA0JhQA0BjQg0AjQk1ADQm1ADQmFADQGNCDQCNCTUANCbUANCYUANAY0INAI0JNQA0JtQA0JhQ\nA0BjQg0AjQk1ADR2xqGuqndW1der6oWqunrNvlur6tGqOlZV186Nv6Gqjsz2fWQrEweAvWArZ9RH\nkrwjyQPzg1V1ZZJ3JbkyyXVJPlZVNdv98STvHmNckeSKqrpuC/cPALveGYd6jHFsjPHIOrtuSHL3\nGOO5McbxJI8leVNVXZzkvDHGg7PjPpXk7Wd6/wCwFyziNepLkpyYu30iyf51xk/OxgGADezbbGdV\nHU5y0Tq7bhtj3LuYKQEAL9o01GOMa87ga55Mcunc7QNZPZM+OdueHz+50RdZWVl5aXsymWQymZzB\nVACgn+l0mul0elrH1hhjS3dWVZ9P8r4xxpdnt69M8ukkB7P61Pb9SV49xhhV9ZdJbk7yYJJDSe4Y\nY/zZOl9zbHVeALBTVFXGGLXevq28PesdVfVEkl9OcqiqPpckY4yjSe5JcjTJ55LcOFfdG5PcmeTR\nJI+tF2kA4Ee2fEa9CM6oAdhLFnJGDQAsnlADQGNCDQCNCTUANCbUANCYUANAY0INAI0JNQA0JtQA\n0JhQA0BjQg0AjQk1ADQm1ADQmFADQGNCDQCNCTUANCbUANCYUANAY0INAI0JNQA0JtQA0JhQA0Bj\nQg0AjQk1ADQm1ADQmFADQGNCDQCNCTUANCbUANCYUANAY0INAI0JNQA0JtQA0JhQA0BjQg0AjQk1\nADQm1ADQmFADQGNCDQCNCTUANCbUANCYUANAY0INAI0JNQA0JtQA0JhQA0BjQg0AjQk1ADQm1ADQ\nmFADQGNCDQCNCTUANCbUANDYGYe6qt5ZVV+vqheq6uq58cuq6ntV9dDs42Nz+95QVUeq6tGq+shW\nJw8Au91WzqiPJHlHkgfW2ffYGOP1s48b58Y/nuTdY4wrklxRVddt4f4BYNc741CPMY6NMR453eOr\n6uIk540xHpwNfSrJ28/0/gFgL1jUa9SXz572nlbVr87G9ic5MXfMydkYALCBfZvtrKrDSS5aZ9dt\nY4x7N/i0byW5dIzx9Oy1689W1S9tcZ4AsCdtGuoxxjU/7RccYzyb5NnZ9l9V1eNJrsjqGfSBuUMP\nzMbWtbKy8tL2ZDLJZDL5aacCAC1Np9NMp9PTOrbGGFu6s6r6fJL3jTG+PLv9qiRPjzFeqKpfyOrF\nZq8dY3ynqv4yyc1JHkxyKMkdY4w/W+drjq3OCwB2iqrKGKPW27eVt2e9o6qeSPLLSQ5V1edmu96c\n5OGqeijJ/0rynjHGd2b7bkxyZ5JHs3pl+MsiDQD8yJbPqBfBGTUAe8lCzqgBgMUTagBoTKgBoDGh\nBoDGhBoAGhNqAGhMqAGgMaEGgMaEGgAaE2oAaEyoAaAxoQaAxoQaABoTagBoTKgBoDGhBoDGhBoA\nGhNqAGhMqAGgMaEGgMaEGgAaE2oAaEyoAaAxoQaAxoQaABoTagBoTKgBoDGhBoDGhBoAGhPq0zSd\nTpc9haWw7r3FuvcW694ZhPo07bRv7Nli3XuLde8t1r0zCDUANCbUANBYjTGWPYeXqap+kwKABRpj\n1HrjLUMNAKzy1DcANCbUANCYUANAY0K9RlW9s6q+XlUvVNXVc+OXVdX3quqh2cfH5va9oaqOVNWj\nVfWR5cx8azZa92zfrbO1Hauqa+fGd/y651XVSlWdmPsev3Vu37qPwW5SVdfN1vdoVb1/2fNZlKo6\nXlVfnX2PH5yNXVBVh6vqkaq6r6rOX/Y8t6qqPllVp6rqyNzYhuvcLT/jG6x7Z/9ujzF8zH0k+UdJ\nXpPk80munhu/LMmRDT7nwSQHZ9v/O8l1y17HWVz3lUm+kuTvzR6Dx/KjixB3/LrXPAa3J3nvOuPr\nPQY/s+z5nuW1nzNb12WzdX4lyT9e9rwWtNZvJrlgzdgfJfn3s+33J/nDZc/zLKzz15K8fv7fWxut\nczf9jG+w7h39u+2Meo0xxrExxiOne3xVXZzkvDHGg7OhTyV5+0Imt0CbrPuGJHePMZ4bYxzP6g/y\nm3bLutex3tsj1nsMDm7rrBbvYJLHxhjHxxjPJfmTrK57t1r7fX5bkrtm23dlF/wsjzG+kOTpNcMb\nrXPX/IxvsO5kB/9uC/VP5/LZ0ybTqvrV2dj+JCfmjjk5G9stLsmPr+9EVte3dny3rPumqnq4qj4x\n97TgRo/BbrI/yRNzt3fjGl80ktxfVV+qqt+djV04xjg12z6V5MLlTG3hNlrnXvgZ37G/2/uWPYFl\nqKrDSS5aZ9dtY4x7N/i0byW5dIzx9Ow13M9W1S8tbJILcIbr3lU2eQw+kOTjSf7z7PZ/SfKhJO/e\n4Evttj9AsNvWs5lfGWM8WVU/n+RwVR2b3znGGHvhjy6dxjp302Owo3+392SoxxjXnMHnPJvk2dn2\nX1XV40muyOqZ5IG5Qw/Mxto5k3VndS2Xzt0+kNX/6twx6553uo9BVd2Z5MX/eFnvMWi/1p/S2jVe\nmh8/09g1xhhPzv75N1X1maw+1Xmqqi4aYzw1e1nn20ud5OJstM5d/TM+xnjp+7kTf7c99b25l17T\nqKpXVdU5s+1fyGqkvzH7pf+7qnpTVVWSf5nks0uZ7dkz/1rOnyb551X1s1V1eVbX/eAY46nssnXP\n/sX1onckefGq0XUfg+2e34J9KckVs3c3/GySd2V13btKVf1cVZ03235lkmuz+n3+0yS/PTvst7PD\nf5Y3sdE6d/XP+I7/3V721WzdPrL6TXwiyfeSPJXkc7Pxf5bka0keSvLlJNfPfc4bsvqNfyzJHcte\nw9lc92zfbbO1HUvylt207jWPwaeSfDXJw1n9F9iFP+kx2E0fSd6a5K9n67x12fNZ0Bovz+pVvl+Z\n/T7fOhu/IMn9SR5Jcl+S85c917Ow1ruz+pLds7Pf7X+92Tp3y8/4Ouv+Nzv9d9vf+gaAxjz1DQCN\nCTUANCbUANCYUANAY0INAI0JNQA0JtQA0Nj/By8ngLq03UmGAAAAAElFTkSuQmCC\n",
      "text/plain": [
       "<matplotlib.figure.Figure at 0x11571e350>"
      ]
     },
     "metadata": {},
     "output_type": "display_data"
    }
   ],
   "source": [
    "plt.figure(figsize=(8, 8))\n",
    "\n",
    "traj = storage.samples.last().trajectory\n",
    "phi_angles = degrees * np.array(phi(traj)).flatten()\n",
    "psi_angles = degrees * np.array(psi(traj)).flatten()\n",
    "plt.plot(phi_angles, psi_angles, 'k-', linewidth=1);\n",
    "\n",
    "\n",
    "#for snapshot in simulator.storage.snapshot.iterator():\n",
    "for snapshot in traj:\n",
    "    phi_angles = degrees * np.array(phi(snapshot)).flatten()\n",
    "    psi_angles = degrees * np.array(psi(snapshot)).flatten()\n",
    "    if op_notinAorB(snapshot):\n",
    "        plt.plot(phi_angles, psi_angles, 'ro', linewidth=1);\n",
    "    else:\n",
    "        plt.plot(phi_angles, psi_angles, 'bo', linewidth=1);\n",
    "        \n",
    "plt.xlim(-180, 180);\n",
    "plt.ylim(-180, 180);"
   ]
  },
  {
   "cell_type": "code",
   "execution_count": null,
   "metadata": {
    "collapsed": true
   },
   "outputs": [],
   "source": []
  }
 ],
 "metadata": {
  "kernelspec": {
   "display_name": "Python 2",
   "language": "python",
   "name": "python2"
  },
  "language_info": {
   "codemirror_mode": {
    "name": "ipython",
    "version": 2
   },
   "file_extension": ".py",
   "mimetype": "text/x-python",
   "name": "python",
   "nbconvert_exporter": "python",
   "pygments_lexer": "ipython2",
   "version": "2.7.9"
  }
 },
 "nbformat": 4,
 "nbformat_minor": 0
}<|MERGE_RESOLUTION|>--- conflicted
+++ resolved
@@ -154,22 +154,14 @@
   },
   {
    "cell_type": "code",
-<<<<<<< HEAD
-   "execution_count": 7,
-=======
    "execution_count": 6,
->>>>>>> 25ac1f6c
-   "metadata": {
-    "collapsed": false
-   },
-   "outputs": [],
-   "source": [
-<<<<<<< HEAD
-    "paths.EngineGeneratingMover.engine = engine"
-=======
+   "metadata": {
+    "collapsed": false
+   },
+   "outputs": [],
+   "source": [
     "storage = engine.storage\n",
     "paths.EngineMover.engine = engine"
->>>>>>> 25ac1f6c
    ]
   },
   {
@@ -181,11 +173,7 @@
   },
   {
    "cell_type": "code",
-<<<<<<< HEAD
-   "execution_count": 8,
-=======
    "execution_count": 7,
->>>>>>> 25ac1f6c
    "metadata": {
     "collapsed": false
    },
@@ -204,11 +192,7 @@
   },
   {
    "cell_type": "code",
-<<<<<<< HEAD
-   "execution_count": 9,
-=======
    "execution_count": 8,
->>>>>>> 25ac1f6c
    "metadata": {
     "collapsed": false
    },
