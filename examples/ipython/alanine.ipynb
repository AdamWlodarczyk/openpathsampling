{
 "cells": [
  {
   "cell_type": "markdown",
   "metadata": {},
   "source": [
    "# OPENTIS\n",
    "## An Example with Alanine"
   ]
  },
  {
   "cell_type": "markdown",
   "metadata": {},
   "source": [
    "Import Modules"
   ]
  },
  {
   "cell_type": "code",
   "execution_count": 2,
   "metadata": {
    "collapsed": false
   },
   "outputs": [],
   "source": [
    "import numpy as np\n",
    "import mdtraj as md\n",
    "import pandas as pd\n",
    "import time\n",
    "import sys, os\n",
    " \n",
    "# in principle, all of these imports should be simplified once this is a package\n",
    "from openpathsampling.orderparameter import OP_Function, OP_Volume, OP_MD_Function\n",
    "from openpathsampling.snapshot import Snapshot\n",
    "from openpathsampling.volume import LambdaVolumePeriodic, VolumeFactory as vf\n",
    "from openpathsampling.pathmover import PathMoverFactory as mf\n",
    "from openpathsampling.ensemble import EnsembleFactory as ef\n",
    "from openpathsampling.ensemble import (LengthEnsemble, SequentialEnsemble, AllOutXEnsemble,\n",
    "                      AllInXEnsemble, PartInXEnsemble, PartOutXEnsemble)\n",
    "from openpathsampling.storage import Storage\n",
    "from openpathsampling.trajectory import Trajectory\n",
    "from openpathsampling.pathsimulator import Bootstrapping\n",
    "from openpathsampling.shooting import UniformSelector\n",
    "from openpathsampling.pathmover import PathMover\n",
    "import simtk.unit as u\n",
    "\n",
    "from openpathsampling.openmm_engine import OpenMMEngine\n",
    "\n",
    "from openpathsampling.storage import Storage\n",
    "from openpathsampling.visualize import PathTreeBuilder\n",
    "from IPython.display import SVG"
   ]
  },
  {
   "cell_type": "markdown",
   "metadata": {},
   "source": [
    "Radians to Degree conversion"
   ]
  },
  {
   "cell_type": "code",
   "execution_count": 3,
   "metadata": {
    "collapsed": true
   },
   "outputs": [],
   "source": [
    "degrees = 180/3.14159 # psi reports in radians; I think in degrees"
   ]
  },
  {
   "cell_type": "markdown",
   "metadata": {},
   "source": [
    "Create an AlanineOpenMMSimulator for demonstration purposes"
   ]
  },
  {
   "cell_type": "markdown",
   "metadata": {},
   "source": [
    "### Set simulation options and create a simulator object"
   ]
  },
  {
   "cell_type": "code",
   "execution_count": 4,
   "metadata": {
    "collapsed": true
   },
   "outputs": [],
   "source": [
    "options = {\n",
    "            'temperature' : 300.0 * u.kelvin,\n",
    "            'collision_rate' : 1.0 / u.picoseconds,\n",
    "            'timestep' : 2.0 * u.femtoseconds,\n",
    "            'nsteps_per_frame' : 10,\n",
    "            'n_frames_max' : 5000,\n",
    "            'start_time' : time.time(),\n",
    "            'fn_initial_pdb' : \"../data/Alanine_solvated.pdb\",\n",
    "            'platform' : 'fastest',\n",
    "            'solute_indices' : range(22),\n",
    "            'forcefield_solute' : 'amber96.xml',\n",
    "            'forcefield_solvent' : 'tip3p.xml'\n",
    "           }"
   ]
  },
  {
   "cell_type": "code",
   "execution_count": 5,
   "metadata": {
    "collapsed": true
   },
   "outputs": [],
   "source": [
    "engine = OpenMMEngine.auto(\n",
    "                filename=\"trajectory.nc\",\n",
    "                template=\"../data/Alanine_solvated.pdb\",\n",
    "                options=options,\n",
    "                mode='create'\n",
    "                )"
   ]
  },
  {
   "cell_type": "markdown",
   "metadata": {},
   "source": [
    "And save the storage in a separate variable for convenience"
   ]
  },
  {
   "cell_type": "code",
   "execution_count": 6,
   "metadata": {
    "collapsed": true
   },
   "outputs": [],
   "source": [
    "storage = engine.storage\n",
    "PathMover.engine = engine"
   ]
  },
  {
   "cell_type": "markdown",
   "metadata": {},
   "source": [
    "Equilibrate"
   ]
  },
  {
   "cell_type": "code",
   "execution_count": 7,
   "metadata": {
    "collapsed": true
   },
   "outputs": [],
   "source": [
    "engine.current_snapshot = engine.template\n",
    "engine.equilibrate(5)\n",
    "engine.initialized = True"
   ]
  },
  {
   "cell_type": "markdown",
   "metadata": {},
   "source": [
    "Save equilibrated snapshot with index 0"
   ]
  },
  {
   "cell_type": "code",
   "execution_count": 8,
   "metadata": {
    "collapsed": true
   },
   "outputs": [],
   "source": [
    "storage.save(engine.current_snapshot);"
   ]
  },
  {
   "cell_type": "markdown",
   "metadata": {},
   "source": [
    "### Order Parameters"
   ]
  },
  {
   "cell_type": "markdown",
   "metadata": {},
   "source": [
    "this generates an order parameter (callable) object named psi (so if we call `psi(trajectory)` we get a list of the values of psi for each frame in the trajectory). This particular order parameter uses mdtraj's compute_dihedrals function, with the atoms in psi_atoms"
   ]
  },
  {
   "cell_type": "code",
   "execution_count": 9,
   "metadata": {
    "collapsed": true
   },
   "outputs": [],
   "source": [
    "psi_atoms = [6,8,14,16]\n",
    "psi = OP_MD_Function(\"psi\", md.compute_dihedrals,\n",
    "                  indices=[psi_atoms])\n",
    "\n",
    "phi_atoms = [4,6,8,14]\n",
    "phi = OP_MD_Function(\"phi\", md.compute_dihedrals,\n",
    "                  indices=[phi_atoms])\n",
    "\n",
    "storage.save([psi, phi]);"
   ]
  },
  {
   "cell_type": "markdown",
   "metadata": {},
   "source": [
    "### Volumes"
   ]
  },
  {
   "cell_type": "markdown",
   "metadata": {},
   "source": [
    "This creates two states using a one-dimensional order parameter (called _Lambda_ in TIS terminology). A snapshot is in the State as long as the order parameter is with specific bounds. "
   ]
  },
  {
   "cell_type": "code",
   "execution_count": 10,
   "metadata": {
    "collapsed": true
   },
   "outputs": [],
   "source": [
    "stateA = LambdaVolumePeriodic(\n",
    "    orderparameter=psi, \n",
    "    lambda_min=-120.0/degrees, \n",
    "    lambda_max=-30.0/degrees, \n",
    "    period_min=-180.0/degrees, \n",
    "    period_max=+180.0/degrees\n",
    ")\n",
    "stateB = LambdaVolumePeriodic(psi, 100/degrees, 180/degrees, -180.0/degrees, +180.0/degrees)"
   ]
  },
  {
   "cell_type": "markdown",
   "metadata": {},
   "source": [
    "Now do the same for a set of lambda ranges to produce nested volumes."
   ]
  },
  {
   "cell_type": "code",
   "execution_count": 11,
   "metadata": {
    "collapsed": true
   },
   "outputs": [],
   "source": [
    "minima = map((1.0 / degrees).__mul__,\n",
    "             [-125, -135, -140, -142.5, -145.0, -147.0, -150.0])\n",
    "\n",
    "maxima = map((1.0 / degrees).__mul__,\n",
    "             [-25.0, -21.0, -18.5, -17.0, -15.0, -10.0, 0.0])\n",
    "\n",
    "volume_set = vf.LambdaVolumePeriodicSet(psi, minima, maxima, -180.0/degrees, +180.0/degrees)"
   ]
  },
  {
   "cell_type": "markdown",
   "metadata": {},
   "source": [
    "### Ensembles"
   ]
  },
  {
   "cell_type": "markdown",
   "metadata": {},
   "source": [
    "Now do this automatically for all ensembles"
   ]
  },
  {
   "cell_type": "code",
   "execution_count": 12,
   "metadata": {
    "collapsed": true
   },
   "outputs": [],
   "source": [
    "interface0 = volume_set[0]\n",
    "interface_set = ef.TISEnsembleSet(stateA, stateA | stateB, volume_set)\n",
    "for no, interface in enumerate(interface_set):\n",
    "    # Give each interface a name\n",
    "    interface.uid = 'Interface '+str(no)\n",
    "    # And save all of these\n",
    "    storage.ensemble.save(interface)"
   ]
  },
  {
   "cell_type": "markdown",
   "metadata": {},
   "source": [
    "And create a special ensemble, that will create a first trajectory in the innermost TIS ensemble independent from where we start"
   ]
  },
  {
   "cell_type": "markdown",
   "metadata": {},
   "source": [
    "The idea is to describe a trajectory type by a sequence of positions. First can be outside of stateA or not, then be inside stateA, etc..."
   ]
  },
  {
   "cell_type": "code",
   "execution_count": 13,
   "metadata": {
    "collapsed": true
   },
   "outputs": [],
   "source": [
<<<<<<< HEAD
    "first_traj_ensemble = SequentialEnsemble([\n",
    "        AllOutEnsemble(stateA) | LengthEnsemble(0),\n",
    "        AllInEnsemble(stateA),\n",
    "        (AllOutEnsemble(stateA) & AllInEnsemble(interface0)) | LengthEnsemble(0),\n",
    "        AllInEnsemble(interface0) | LengthEnsemble(0),\n",
    "        AllOutEnsemble(interface0),\n",
    "        AllOutEnsemble(stateA) | LengthEnsemble(0),\n",
    "        AllInEnsemble(stateA) & LengthEnsemble(1)\n",
=======
    "    first_traj_ensemble = SequentialEnsemble([\n",
    "        AllOutXEnsemble(stateA) | LengthEnsemble(0),\n",
    "        AllInXEnsemble(stateA),\n",
    "        (AllOutXEnsemble(stateA) & AllInXEnsemble(interface0)) | LengthEnsemble(0),\n",
    "        AllInXEnsemble(interface0) | LengthEnsemble(0),\n",
    "        AllOutXEnsemble(interface0),\n",
    "        AllOutXEnsemble(stateA) | LengthEnsemble(0),\n",
    "        AllInXEnsemble(stateA) & LengthEnsemble(1)\n",
>>>>>>> 4dc259b1
    "    ])"
   ]
  },
  {
   "cell_type": "markdown",
   "metadata": {},
   "source": [
    "### start path generation"
   ]
  },
  {
   "cell_type": "markdown",
   "metadata": {},
   "source": [
    "so lets try and see if we can generate a first path"
   ]
  },
  {
   "cell_type": "markdown",
   "metadata": {},
   "source": [
    "load the initial snapshot (although we still have it) and generate using the Alanine simulator. The second option specifies a function : trajectory -> bool that keeps the simulation running as long as it is true. Our goal was to generate a path that belongs to a specific ensemble, so we use `forward` to determine if it makes sense to keep running or if the result cannot belong to the ensemble anymore."
   ]
  },
  {
   "cell_type": "code",
   "execution_count": 14,
   "metadata": {
    "collapsed": true
   },
   "outputs": [],
   "source": [
    "snapshot = storage.load(Snapshot, 0)\n",
    "total_path = engine.generate(\n",
    "    snapshot= snapshot, \n",
    "    running = [first_traj_ensemble.can_append]\n",
    ")"
   ]
  },
  {
   "cell_type": "markdown",
   "metadata": {},
   "source": [
    "Show the length"
   ]
  },
  {
   "cell_type": "code",
   "execution_count": 15,
   "metadata": {
    "collapsed": false
   },
   "outputs": [
    {
     "name": "stdout",
     "output_type": "stream",
     "text": [
      "Total trajectory length:  64\n"
     ]
    }
   ],
   "source": [
    "print \"Total trajectory length: \", len(total_path)"
   ]
  },
  {
   "cell_type": "markdown",
   "metadata": {},
   "source": [
    "And save the trajetory completely"
   ]
  },
  {
   "cell_type": "code",
   "execution_count": 16,
   "metadata": {
    "collapsed": true
   },
   "outputs": [],
   "source": [
    "storage.save(total_path);"
   ]
  },
  {
   "cell_type": "markdown",
   "metadata": {},
   "source": [
    "Split the trajectory into parts that belong to the TIS ensemble (not the one we generated)"
   ]
  },
  {
   "cell_type": "code",
   "execution_count": 17,
   "metadata": {
    "collapsed": false
   },
   "outputs": [
    {
     "name": "stdout",
     "output_type": "stream",
     "text": [
      "Traj in first_traj_ensemble? (should be) True\n",
      "Traj in TIS ensemble? (probably not) False\n",
      "Number of segments in TIS ensemble:  1\n",
      "Length of each segment:\n",
      "  seg[0]: 9\n"
     ]
    }
   ],
   "source": [
    "interface0_ensemble = interface_set[0]\n",
    "segments = interface0_ensemble.split(total_path)\n",
    "\n",
    "print \"Traj in first_traj_ensemble? (should be)\", \n",
    "print first_traj_ensemble(total_path)\n",
    "\n",
    "print \"Traj in TIS ensemble? (probably not)\", \n",
    "print interface0_ensemble(total_path)\n",
    "\n",
    "\n",
    "print \"Number of segments in TIS ensemble: \", len(segments)\n",
    "if len(segments):\n",
    "    print \"Length of each segment:\"\n",
    "    for i in range(len(segments)):\n",
    "        print \"  seg[{0}]: {1}\".format(i, len(segments[i]))"
   ]
  },
  {
   "cell_type": "markdown",
   "metadata": {},
   "source": [
    "Show some results and check if this worked"
   ]
  },
  {
   "cell_type": "code",
   "execution_count": 18,
   "metadata": {
    "collapsed": false
   },
   "outputs": [
    {
     "data": {
      "text/html": [
       "<div style=\"max-height:1000px;max-width:1500px;overflow:auto;\">\n",
       "<table border=\"1\" class=\"dataframe\">\n",
       "  <thead>\n",
       "    <tr style=\"text-align: right;\">\n",
       "      <th></th>\n",
       "      <th>phi</th>\n",
       "      <th>psi</th>\n",
       "      <th>stateA</th>\n",
       "      <th>interface0</th>\n",
       "      <th>stateB</th>\n",
       "      <th>appendable</th>\n",
       "    </tr>\n",
       "  </thead>\n",
       "  <tbody>\n",
       "    <tr>\n",
       "      <th>0 </th>\n",
       "      <td>-80.208523</td>\n",
       "      <td>-10.277041</td>\n",
       "      <td> [False]</td>\n",
       "      <td> [False]</td>\n",
       "      <td> [False]</td>\n",
       "      <td>  True</td>\n",
       "    </tr>\n",
       "    <tr>\n",
       "      <th>1 </th>\n",
       "      <td>-82.985933</td>\n",
       "      <td>-12.157695</td>\n",
       "      <td> [False]</td>\n",
       "      <td> [False]</td>\n",
       "      <td> [False]</td>\n",
       "      <td>  True</td>\n",
       "    </tr>\n",
       "    <tr>\n",
       "      <th>2 </th>\n",
       "      <td>-77.653818</td>\n",
       "      <td>-15.826518</td>\n",
       "      <td> [False]</td>\n",
       "      <td> [False]</td>\n",
       "      <td> [False]</td>\n",
       "      <td>  True</td>\n",
       "    </tr>\n",
       "    <tr>\n",
       "      <th>61</th>\n",
       "      <td>-85.316388</td>\n",
       "      <td>-25.750853</td>\n",
       "      <td> [False]</td>\n",
       "      <td>  [True]</td>\n",
       "      <td> [False]</td>\n",
       "      <td>  True</td>\n",
       "    </tr>\n",
       "    <tr>\n",
       "      <th>62</th>\n",
       "      <td>-86.963893</td>\n",
       "      <td>-29.532540</td>\n",
       "      <td> [False]</td>\n",
       "      <td>  [True]</td>\n",
       "      <td> [False]</td>\n",
       "      <td>  True</td>\n",
       "    </tr>\n",
       "    <tr>\n",
       "      <th>63</th>\n",
       "      <td>-92.470492</td>\n",
       "      <td>-34.460048</td>\n",
       "      <td>  [True]</td>\n",
       "      <td>  [True]</td>\n",
       "      <td> [False]</td>\n",
       "      <td> False</td>\n",
       "    </tr>\n",
       "  </tbody>\n",
       "</table>\n",
       "</div>"
      ],
      "text/plain": [
       "          phi        psi   stateA interface0   stateB appendable\n",
       "0  -80.208523 -10.277041  [False]    [False]  [False]       True\n",
       "1  -82.985933 -12.157695  [False]    [False]  [False]       True\n",
       "2  -77.653818 -15.826518  [False]    [False]  [False]       True\n",
       "61 -85.316388 -25.750853  [False]     [True]  [False]       True\n",
       "62 -86.963893 -29.532540  [False]     [True]  [False]       True\n",
       "63 -92.470492 -34.460048   [True]     [True]  [False]      False"
      ]
     },
     "execution_count": 18,
     "metadata": {},
     "output_type": "execute_result"
    }
   ],
   "source": [
    "data = []\n",
    "for frame in total_path:\n",
    "    data.append((phi(frame)[0]*degrees, psi(frame)[0]*degrees, stateA(frame), interface0(frame), stateB(frame), first_traj_ensemble.can_append(total_path[slice(0,total_path.index(frame)+1)])))\n",
    "    \n",
    "dataframe = pd.DataFrame(data, columns=['phi', 'psi', 'stateA', 'interface0', 'stateB', 'appendable'])\n",
    "dataframe[[0,1,2,3,4,5]].ix[[0,1,2,len(dataframe)-3,len(dataframe)-2,len(dataframe)-1]]"
   ]
  },
  {
   "cell_type": "code",
   "execution_count": 19,
   "metadata": {
    "collapsed": false
   },
   "outputs": [
    {
     "name": "stdout",
     "output_type": "stream",
     "text": [
      "Do our segments satisfy the ensemble? True\n"
     ]
    }
   ],
   "source": [
    "print \"Do our segments satisfy the ensemble?\",\n",
    "for seg in segments:\n",
    "    print interface0_ensemble(seg),"
   ]
  },
  {
   "cell_type": "code",
   "execution_count": 20,
   "metadata": {
    "collapsed": false
   },
   "outputs": [
    {
     "data": {
      "text/html": [
       "<div style=\"max-height:1000px;max-width:1500px;overflow:auto;\">\n",
       "<table border=\"1\" class=\"dataframe\">\n",
       "  <thead>\n",
       "    <tr style=\"text-align: right;\">\n",
       "      <th></th>\n",
       "      <th>phi</th>\n",
       "      <th>psi</th>\n",
       "      <th>stateA</th>\n",
       "      <th>interface0</th>\n",
       "      <th>stateB</th>\n",
       "      <th>appendable</th>\n",
       "    </tr>\n",
       "  </thead>\n",
       "  <tbody>\n",
       "    <tr>\n",
       "      <th>0</th>\n",
       "      <td>-69.923800</td>\n",
       "      <td>-30.253758</td>\n",
       "      <td>  [True]</td>\n",
       "      <td>  [True]</td>\n",
       "      <td> [False]</td>\n",
       "      <td>  True</td>\n",
       "    </tr>\n",
       "    <tr>\n",
       "      <th>1</th>\n",
       "      <td>-78.983254</td>\n",
       "      <td>-22.140364</td>\n",
       "      <td> [False]</td>\n",
       "      <td>  [True]</td>\n",
       "      <td> [False]</td>\n",
       "      <td>  True</td>\n",
       "    </tr>\n",
       "    <tr>\n",
       "      <th>2</th>\n",
       "      <td>-71.986430</td>\n",
       "      <td>-22.192627</td>\n",
       "      <td> [False]</td>\n",
       "      <td>  [True]</td>\n",
       "      <td> [False]</td>\n",
       "      <td>  True</td>\n",
       "    </tr>\n",
       "    <tr>\n",
       "      <th>3</th>\n",
       "      <td>-86.980839</td>\n",
       "      <td>-19.590741</td>\n",
       "      <td> [False]</td>\n",
       "      <td>  [True]</td>\n",
       "      <td> [False]</td>\n",
       "      <td>  True</td>\n",
       "    </tr>\n",
       "    <tr>\n",
       "      <th>4</th>\n",
       "      <td>-83.936300</td>\n",
       "      <td>-22.110681</td>\n",
       "      <td> [False]</td>\n",
       "      <td> [False]</td>\n",
       "      <td> [False]</td>\n",
       "      <td>  True</td>\n",
       "    </tr>\n",
       "    <tr>\n",
       "      <th>5</th>\n",
       "      <td>-89.677017</td>\n",
       "      <td>-22.977616</td>\n",
       "      <td> [False]</td>\n",
       "      <td>  [True]</td>\n",
       "      <td> [False]</td>\n",
       "      <td>  True</td>\n",
       "    </tr>\n",
       "    <tr>\n",
       "      <th>6</th>\n",
       "      <td>-85.316388</td>\n",
       "      <td>-25.750853</td>\n",
       "      <td> [False]</td>\n",
       "      <td>  [True]</td>\n",
       "      <td> [False]</td>\n",
       "      <td>  True</td>\n",
       "    </tr>\n",
       "    <tr>\n",
       "      <th>7</th>\n",
       "      <td>-86.963893</td>\n",
       "      <td>-29.532540</td>\n",
       "      <td> [False]</td>\n",
       "      <td>  [True]</td>\n",
       "      <td> [False]</td>\n",
       "      <td>  True</td>\n",
       "    </tr>\n",
       "    <tr>\n",
       "      <th>8</th>\n",
       "      <td>-92.470492</td>\n",
       "      <td>-34.460048</td>\n",
       "      <td>  [True]</td>\n",
       "      <td> [False]</td>\n",
       "      <td>  True</td>\n",
       "    </tr>\n",
       "    <tr>\n",
       "      <th>23</th>\n",
       "      <td>-66.749808</td>\n",
       "      <td>-31.116008</td>\n",
       "      <td>  [True]</td>\n",
       "      <td>  [True]</td>\n",
       "      <td> [False]</td>\n",
       "      <td> False</td>\n",
       "    </tr>\n",
       "  </tbody>\n",
       "</table>\n",
       "</div>"
      ],
      "text/plain": [
       "         phi        psi   stateA interface0   stateB appendable\n",
       "0 -69.923800 -30.253758   [True]     [True]  [False]       True\n",
       "1 -78.983254 -22.140364  [False]    [False]  [False]       True\n",
       "2 -71.986430 -22.192627  [False]    [False]  [False]       True\n",
       "3 -86.980839 -19.590741  [False]    [False]  [False]       True\n",
       "4 -83.936300 -22.110681  [False]    [False]  [False]       True\n",
       "5 -89.677017 -22.977616  [False]    [False]  [False]       True\n",
       "6 -85.316388 -25.750853  [False]     [True]  [False]       True\n",
       "7 -86.963893 -29.532540  [False]     [True]  [False]       True\n",
       "8 -92.470492 -34.460048   [True]     [True]  [False]      False"
      ]
     },
     "execution_count": 20,
     "metadata": {},
     "output_type": "execute_result"
    }
   ],
   "source": [
    "data = []\n",
    "for frame in segments[0]:\n",
    "    data.append((phi(frame)[0]*degrees, psi(frame)[0]*degrees, stateA(frame), interface0(frame), stateB(frame), first_traj_ensemble.can_append(total_path[slice(0,total_path.index(frame)+1)])))\n",
    "    \n",
    "dataframe = pd.DataFrame(data, columns=['phi', 'psi', 'stateA', 'interface0', 'stateB', 'appendable'])\n",
    "dataframe[[0,1,2,3,4,5]]"
   ]
  },
  {
   "cell_type": "markdown",
   "metadata": {},
   "source": [
    "### Bootstrapping"
   ]
  },
  {
   "cell_type": "markdown",
   "metadata": {},
   "source": [
    "Run a bootstrapping (not TIS) simulation that shoots from an ensemble until the next interface is reached then switch to the next ensemble to drive the system out of stateA"
   ]
  },
  {
   "cell_type": "code",
   "execution_count": 21,
   "metadata": {
    "collapsed": true
   },
   "outputs": [],
   "source": [
    "mover_set = mf.OneWayShootingSet(UniformSelector(), interface_set)"
   ]
  },
  {
   "cell_type": "code",
   "execution_count": 22,
   "metadata": {
    "collapsed": true
   },
   "outputs": [],
   "source": [
    "bootstrap = Bootstrapping(storage=storage,\n",
    "                          engine=engine,\n",
    "                          ensembles=interface_set,\n",
    "                          movers=mover_set,\n",
    "                          trajectory=segments[0])"
   ]
  },
  {
   "cell_type": "markdown",
   "metadata": {},
   "source": [
    "Run Bootstrapping with at most 50 attempts per ensemble"
   ]
  },
  {
   "cell_type": "code",
   "execution_count": 23,
   "metadata": {
    "collapsed": true
   },
   "outputs": [],
   "source": [
    "bootstrap.run(10)"
   ]
  },
  {
   "cell_type": "markdown",
   "metadata": {},
   "source": [
    "Save all computed phi/psi values which depends on whether they have been needed before"
   ]
  },
  {
   "cell_type": "code",
   "execution_count": 24,
   "metadata": {
    "collapsed": true
   },
   "outputs": [],
   "source": [
    "storage.collectivevariable.sync(psi);\n",
    "storage.collectivevariable.sync(phi);"
   ]
  },
  {
   "cell_type": "markdown",
   "metadata": {},
   "source": [
    "Create an orderparameter from a volume which is just 1 or 0 and can thus be stored for later analysis"
   ]
  },
  {
   "cell_type": "code",
   "execution_count": 25,
   "metadata": {
    "collapsed": true
   },
   "outputs": [],
   "source": [
    "op_inA = OP_Volume('StateA', stateA)\n",
    "op_inA.uid = 'StateA'\n",
    "op_inB = OP_Volume('StateB', stateB)\n",
    "op_inB.uid = 'StateB'\n",
    "op_notinAorB = OP_Volume('StateX', ~ (stateA | stateB))\n",
    "op_notinAorB.uid = 'StateX'"
   ]
  },
  {
   "cell_type": "markdown",
   "metadata": {},
   "source": [
    "Compute the orderparameter for all snapshots"
   ]
  },
  {
   "cell_type": "code",
   "execution_count": 30,
   "metadata": {
    "collapsed": true
   },
   "outputs": [],
   "source": [
    "traj = storage.snapshot.all()\n",
    "traj0 = storage.trajectory[0]"
   ]
  },
  {
   "cell_type": "code",
   "execution_count": 31,
   "metadata": {
    "collapsed": true
   },
   "outputs": [],
   "source": [
    "op_inA(storage.snapshot.all())\n",
    "op_inA.uid = 'StateA'\n",
    "op_inB(storage.snapshot.all())\n",
    "op_inB.uid = 'StateA'\n",
    "op_notinAorB(storage.snapshot.all());\n",
    "op_notinAorB.uid = 'StateX'"
   ]
  },
  {
   "cell_type": "markdown",
   "metadata": {},
   "source": [
    "Save the new orderparameters"
   ]
  },
  {
   "cell_type": "code",
   "execution_count": 32,
   "metadata": {
    "collapsed": true
   },
   "outputs": [],
   "source": [
    "storage.save([op_inA, op_inB, op_notinAorB]);"
   ]
  },
  {
   "cell_type": "markdown",
   "metadata": {},
   "source": [
    "## Visualization"
   ]
  },
  {
   "cell_type": "markdown",
   "metadata": {},
   "source": [
    "Create a PathTree generator"
   ]
  },
  {
   "cell_type": "code",
   "execution_count": 33,
   "metadata": {
    "collapsed": false
   },
   "outputs": [
    {
     "data": {
      "text/plain": [
       "{Storage @ 'trajectory.nc': 2}"
      ]
     },
     "execution_count": 33,
     "metadata": {},
     "output_type": "execute_result"
    }
   ],
   "source": [
    "tree = PathTreeBuilder(storage)\n",
    "op_inA.name\n",
    "storage.save(op_inA)\n",
    "storage.cv.load(0)\n",
    "op_inA.idx"
   ]
  },
  {
   "cell_type": "markdown",
   "metadata": {},
   "source": [
    "Change the settings to show rejected pathways, mark OrderParaemters `stateA` and `stateX`, and show the 'psi' value as text inside of the boxes"
   ]
  },
  {
   "cell_type": "code",
   "execution_count": 34,
   "metadata": {
    "collapsed": true
   },
   "outputs": [],
   "source": [
    "tree.rejected = True\n",
    "tree.states = [('StateA','orange'),('StateX','black')]\n",
    "# Some ideas for orderparameters to visualize\n",
    "tree.op = lambda snap : 'B' if snap.reversed else 'F'\n",
    "tree.op = storage.configuration.op_idx\n",
    "tree.op = lambda snap : int(psi(snap)[0]/3.1415926 * 180)\n",
    "\n",
    "tree.from_samples(tree.construct_heritage(storage, storage.sample.last()))"
   ]
  },
  {
   "cell_type": "markdown",
   "metadata": {},
   "source": [
    "Render the tree"
   ]
  },
  {
   "cell_type": "code",
   "execution_count": 35,
   "metadata": {
    "collapsed": false
   },
   "outputs": [
    {
     "data": {
      "image/svg+xml": [
       "<svg baseProfile=\"full\" height=\"369.6px\" version=\"1.1\" width=\"448.8px\" xmlns=\"http://www.w3.org/2000/svg\" xmlns:ev=\"http://www.w3.org/2001/xml-events\" xmlns:xlink=\"http://www.w3.org/1999/xlink\"><defs/><rect fill=\"black\" height=\"2.64\" stroke=\"black\" stroke-width=\"1.32\" width=\"26.4\" x=\"105.6\" y=\"352.44\"/><rect fill=\"orange\" height=\"2.64\" stroke=\"orange\" stroke-width=\"1.32\" width=\"26.4\" x=\"79.2\" y=\"352.44\"/><rect fill=\"black\" height=\"2.64\" stroke=\"black\" stroke-width=\"1.32\" width=\"79.2\" x=\"105.6\" y=\"326.04\"/><rect fill=\"orange\" height=\"2.64\" stroke=\"orange\" stroke-width=\"1.32\" width=\"26.4\" x=\"79.2\" y=\"326.04\"/><rect fill=\"orange\" height=\"2.64\" stroke=\"orange\" stroke-width=\"1.32\" width=\"26.4\" x=\"396.0\" y=\"299.64\"/><rect fill=\"black\" height=\"2.64\" stroke=\"black\" stroke-width=\"1.32\" width=\"237.6\" x=\"158.4\" y=\"299.64\"/><rect fill=\"orange\" height=\"2.64\" stroke=\"orange\" stroke-width=\"1.32\" width=\"26.4\" x=\"396.0\" y=\"273.24\"/><rect fill=\"black\" height=\"2.64\" stroke=\"black\" stroke-width=\"1.32\" width=\"79.2\" x=\"316.8\" y=\"273.24\"/><rect fill=\"orange\" height=\"2.64\" stroke=\"orange\" stroke-width=\"1.32\" width=\"26.4\" x=\"396.0\" y=\"246.84\"/><rect fill=\"black\" height=\"2.64\" stroke=\"black\" stroke-width=\"1.32\" width=\"26.4\" x=\"369.6\" y=\"246.84\"/><rect fill=\"orange\" height=\"2.64\" stroke=\"orange\" stroke-width=\"1.32\" width=\"26.4\" x=\"396.0\" y=\"220.44\"/><rect fill=\"black\" height=\"2.64\" stroke=\"black\" stroke-width=\"1.32\" width=\"343.2\" x=\"52.8\" y=\"220.44\"/><rect fill=\"orange\" height=\"2.64\" stroke=\"orange\" stroke-width=\"1.32\" width=\"26.4\" x=\"316.8\" y=\"194.04\"/><rect fill=\"black\" height=\"2.64\" stroke=\"black\" stroke-width=\"1.32\" width=\"105.6\" x=\"211.2\" y=\"194.04\"/><rect fill=\"black\" height=\"2.64\" stroke=\"black\" stroke-width=\"1.32\" width=\"211.2\" x=\"52.8\" y=\"167.64\"/><rect fill=\"orange\" height=\"2.64\" stroke=\"orange\" stroke-width=\"1.32\" width=\"26.4\" x=\"26.4\" y=\"167.64\"/><rect fill=\"black\" height=\"2.64\" stroke=\"black\" stroke-width=\"1.32\" width=\"26.4\" x=\"158.4\" y=\"141.24\"/><rect fill=\"orange\" height=\"2.64\" stroke=\"orange\" stroke-width=\"1.32\" width=\"26.4\" x=\"132.0\" y=\"141.24\"/><rect fill=\"orange\" height=\"2.64\" stroke=\"orange\" stroke-width=\"1.32\" width=\"26.4\" x=\"343.2\" y=\"114.84\"/><rect fill=\"black\" height=\"2.64\" stroke=\"black\" stroke-width=\"1.32\" width=\"105.6\" x=\"237.6\" y=\"114.84\"/><rect fill=\"orange\" height=\"2.64\" stroke=\"orange\" stroke-width=\"1.32\" width=\"26.4\" x=\"343.2\" y=\"88.44\"/><rect fill=\"black\" height=\"2.64\" stroke=\"black\" stroke-width=\"1.32\" width=\"26.4\" x=\"316.8\" y=\"88.44\"/><rect fill=\"orange\" height=\"2.64\" stroke=\"orange\" stroke-width=\"1.32\" width=\"26.4\" x=\"343.2\" y=\"62.04\"/><rect fill=\"black\" height=\"2.64\" stroke=\"black\" stroke-width=\"1.32\" width=\"26.4\" x=\"316.8\" y=\"62.04\"/><rect fill=\"orange\" height=\"2.64\" stroke=\"orange\" stroke-width=\"1.32\" width=\"26.4\" x=\"343.2\" y=\"35.64\"/><rect fill=\"black\" height=\"2.64\" stroke=\"black\" stroke-width=\"1.32\" width=\"184.8\" x=\"158.4\" y=\"35.64\"/><rect fill=\"orange\" height=\"2.64\" stroke=\"orange\" stroke-width=\"1.32\" width=\"26.4\" x=\"132.0\" y=\"35.64\"/><rect fill=\"black\" height=\"15.84\" width=\"23.76\" x=\"133.32\" y=\"18.48\"/><circle cx=\"132.0\" cy=\"26.4\" fill=\"black\" r=\"1.32\" stroke=\"black\" stroke-width=\"0\"/><circle cx=\"158.4\" cy=\"26.4\" fill=\"black\" r=\"1.32\" stroke=\"black\" stroke-width=\"0\"/><text alignment-baseline=\"middle\" fill=\"white\" font-family=\"Futura\" font-size=\"9.24\" text-anchor=\"middle\" x=\"145.2\" y=\"27.72\">-30</text><rect fill=\"black\" height=\"15.84\" width=\"23.76\" x=\"159.72\" y=\"18.48\"/><circle cx=\"158.4\" cy=\"26.4\" fill=\"black\" r=\"1.32\" stroke=\"black\" stroke-width=\"0\"/><circle cx=\"184.8\" cy=\"26.4\" fill=\"black\" r=\"1.32\" stroke=\"black\" stroke-width=\"0\"/><text alignment-baseline=\"middle\" fill=\"white\" font-family=\"Futura\" font-size=\"9.24\" text-anchor=\"middle\" x=\"171.6\" y=\"27.72\">-22</text><rect fill=\"black\" height=\"15.84\" width=\"23.76\" x=\"186.12\" y=\"18.48\"/><circle cx=\"184.8\" cy=\"26.4\" fill=\"black\" r=\"1.32\" stroke=\"black\" stroke-width=\"0\"/><circle cx=\"211.2\" cy=\"26.4\" fill=\"black\" r=\"1.32\" stroke=\"black\" stroke-width=\"0\"/><text alignment-baseline=\"middle\" fill=\"white\" font-family=\"Futura\" font-size=\"9.24\" text-anchor=\"middle\" x=\"198.0\" y=\"27.72\">-22</text><rect fill=\"black\" height=\"15.84\" width=\"23.76\" x=\"212.52\" y=\"18.48\"/><circle cx=\"211.2\" cy=\"26.4\" fill=\"black\" r=\"1.32\" stroke=\"black\" stroke-width=\"0\"/><circle cx=\"237.6\" cy=\"26.4\" fill=\"black\" r=\"1.32\" stroke=\"black\" stroke-width=\"0\"/><text alignment-baseline=\"middle\" fill=\"white\" font-family=\"Futura\" font-size=\"9.24\" text-anchor=\"middle\" x=\"224.4\" y=\"27.72\">-19</text><rect fill=\"black\" height=\"15.84\" width=\"23.76\" x=\"238.92\" y=\"18.48\"/><circle cx=\"237.6\" cy=\"26.4\" fill=\"black\" r=\"1.32\" stroke=\"black\" stroke-width=\"0\"/><circle cx=\"264.0\" cy=\"26.4\" fill=\"black\" r=\"1.32\" stroke=\"black\" stroke-width=\"0\"/><text alignment-baseline=\"middle\" fill=\"white\" font-family=\"Futura\" font-size=\"9.24\" text-anchor=\"middle\" x=\"250.8\" y=\"27.72\">-22</text><rect fill=\"black\" height=\"15.84\" width=\"23.76\" x=\"265.32\" y=\"18.48\"/><circle cx=\"264.0\" cy=\"26.4\" fill=\"black\" r=\"1.32\" stroke=\"black\" stroke-width=\"0\"/><circle cx=\"290.4\" cy=\"26.4\" fill=\"black\" r=\"1.32\" stroke=\"black\" stroke-width=\"0\"/><text alignment-baseline=\"middle\" fill=\"white\" font-family=\"Futura\" font-size=\"9.24\" text-anchor=\"middle\" x=\"277.2\" y=\"27.72\">-22</text><rect fill=\"black\" height=\"15.84\" width=\"23.76\" x=\"291.72\" y=\"18.48\"/><circle cx=\"290.4\" cy=\"26.4\" fill=\"black\" r=\"1.32\" stroke=\"black\" stroke-width=\"0\"/><circle cx=\"316.8\" cy=\"26.4\" fill=\"black\" r=\"1.32\" stroke=\"black\" stroke-width=\"0\"/><text alignment-baseline=\"middle\" fill=\"white\" font-family=\"Futura\" font-size=\"9.24\" text-anchor=\"middle\" x=\"303.6\" y=\"27.72\">-25</text><rect fill=\"black\" height=\"15.84\" width=\"23.76\" x=\"318.12\" y=\"18.48\"/><circle cx=\"316.8\" cy=\"26.4\" fill=\"black\" r=\"1.32\" stroke=\"black\" stroke-width=\"0\"/><circle cx=\"343.2\" cy=\"26.4\" fill=\"black\" r=\"1.32\" stroke=\"black\" stroke-width=\"0\"/><text alignment-baseline=\"middle\" fill=\"white\" font-family=\"Futura\" font-size=\"9.24\" text-anchor=\"middle\" x=\"330.0\" y=\"27.72\">-29</text><rect fill=\"black\" height=\"15.84\" width=\"23.76\" x=\"344.52\" y=\"18.48\"/><circle cx=\"343.2\" cy=\"26.4\" fill=\"black\" r=\"1.32\" stroke=\"black\" stroke-width=\"0\"/><circle cx=\"369.6\" cy=\"26.4\" fill=\"black\" r=\"1.32\" stroke=\"black\" stroke-width=\"0\"/><text alignment-baseline=\"middle\" fill=\"white\" font-family=\"Futura\" font-size=\"9.24\" text-anchor=\"middle\" x=\"356.4\" y=\"27.72\">-34</text><text alignment-baseline=\"middle\" fill=\"black\" font-family=\"Futura\" font-size=\"9.24\" text-anchor=\"end\" x=\"126.72\" y=\"27.72\">2b</text><line stroke=\"red\" stroke-width=\"1.32\" x1=\"343.2\" x2=\"343.2\" y1=\"27.72\" y2=\"51.48\"/><text alignment-baseline=\"middle\" fill=\"black\" font-family=\"Futura\" font-size=\"9.24\" text-anchor=\"start\" x=\"374.88\" y=\"54.12\">2f</text><rect fill=\"red\" height=\"15.84\" width=\"23.76\" x=\"318.12\" y=\"44.88\"/><circle cx=\"316.8\" cy=\"52.8\" fill=\"red\" r=\"1.32\" stroke=\"red\" stroke-width=\"0\"/><circle cx=\"343.2\" cy=\"52.8\" fill=\"red\" r=\"1.32\" stroke=\"red\" stroke-width=\"0\"/><text alignment-baseline=\"middle\" fill=\"white\" font-family=\"Futura\" font-size=\"9.24\" text-anchor=\"middle\" x=\"330.0\" y=\"54.12\">-29</text><rect fill=\"red\" height=\"15.84\" width=\"23.76\" x=\"344.52\" y=\"44.88\"/><circle cx=\"343.2\" cy=\"52.8\" fill=\"red\" r=\"1.32\" stroke=\"red\" stroke-width=\"0\"/><circle cx=\"369.6\" cy=\"52.8\" fill=\"red\" r=\"1.32\" stroke=\"red\" stroke-width=\"0\"/><text alignment-baseline=\"middle\" fill=\"white\" font-family=\"Futura\" font-size=\"9.24\" text-anchor=\"middle\" x=\"356.4\" y=\"54.12\">-33</text><line stroke=\"red\" stroke-width=\"1.32\" x1=\"343.2\" x2=\"343.2\" y1=\"54.12\" y2=\"77.88\"/><text alignment-baseline=\"middle\" fill=\"black\" font-family=\"Futura\" font-size=\"9.24\" text-anchor=\"start\" x=\"374.88\" y=\"80.52\">3f</text><rect fill=\"red\" height=\"15.84\" width=\"23.76\" x=\"318.12\" y=\"71.28\"/><circle cx=\"316.8\" cy=\"79.2\" fill=\"red\" r=\"1.32\" stroke=\"red\" stroke-width=\"0\"/><circle cx=\"343.2\" cy=\"79.2\" fill=\"red\" r=\"1.32\" stroke=\"red\" stroke-width=\"0\"/><text alignment-baseline=\"middle\" fill=\"white\" font-family=\"Futura\" font-size=\"9.24\" text-anchor=\"middle\" x=\"330.0\" y=\"80.52\">-29</text><rect fill=\"red\" height=\"15.84\" width=\"23.76\" x=\"344.52\" y=\"71.28\"/><circle cx=\"343.2\" cy=\"79.2\" fill=\"red\" r=\"1.32\" stroke=\"red\" stroke-width=\"0\"/><circle cx=\"369.6\" cy=\"79.2\" fill=\"red\" r=\"1.32\" stroke=\"red\" stroke-width=\"0\"/><text alignment-baseline=\"middle\" fill=\"white\" font-family=\"Futura\" font-size=\"9.24\" text-anchor=\"middle\" x=\"356.4\" y=\"80.52\">-34</text><line stroke=\"red\" stroke-width=\"1.32\" x1=\"264.0\" x2=\"264.0\" y1=\"27.72\" y2=\"104.28\"/><text alignment-baseline=\"middle\" fill=\"black\" font-family=\"Futura\" font-size=\"9.24\" text-anchor=\"start\" x=\"374.88\" y=\"106.92\">5f</text><rect fill=\"red\" height=\"15.84\" width=\"23.76\" x=\"238.92\" y=\"97.68\"/><circle cx=\"237.6\" cy=\"105.6\" fill=\"red\" r=\"1.32\" stroke=\"red\" stroke-width=\"0\"/><circle cx=\"264.0\" cy=\"105.6\" fill=\"red\" r=\"1.32\" stroke=\"red\" stroke-width=\"0\"/><text alignment-baseline=\"middle\" fill=\"white\" font-family=\"Futura\" font-size=\"9.24\" text-anchor=\"middle\" x=\"250.8\" y=\"106.92\">-22</text><rect fill=\"red\" height=\"15.84\" width=\"23.76\" x=\"265.32\" y=\"97.68\"/><circle cx=\"264.0\" cy=\"105.6\" fill=\"red\" r=\"1.32\" stroke=\"red\" stroke-width=\"0\"/><circle cx=\"290.4\" cy=\"105.6\" fill=\"red\" r=\"1.32\" stroke=\"red\" stroke-width=\"0\"/><text alignment-baseline=\"middle\" fill=\"white\" font-family=\"Futura\" font-size=\"9.24\" text-anchor=\"middle\" x=\"277.2\" y=\"106.92\">-22</text><rect fill=\"red\" height=\"15.84\" width=\"23.76\" x=\"291.72\" y=\"97.68\"/><circle cx=\"290.4\" cy=\"105.6\" fill=\"red\" r=\"1.32\" stroke=\"red\" stroke-width=\"0\"/><circle cx=\"316.8\" cy=\"105.6\" fill=\"red\" r=\"1.32\" stroke=\"red\" stroke-width=\"0\"/><text alignment-baseline=\"middle\" fill=\"white\" font-family=\"Futura\" font-size=\"9.24\" text-anchor=\"middle\" x=\"303.6\" y=\"106.92\">-25</text><rect fill=\"red\" height=\"15.84\" width=\"23.76\" x=\"318.12\" y=\"97.68\"/><circle cx=\"316.8\" cy=\"105.6\" fill=\"red\" r=\"1.32\" stroke=\"red\" stroke-width=\"0\"/><circle cx=\"343.2\" cy=\"105.6\" fill=\"red\" r=\"1.32\" stroke=\"red\" stroke-width=\"0\"/><text alignment-baseline=\"middle\" fill=\"white\" font-family=\"Futura\" font-size=\"9.24\" text-anchor=\"middle\" x=\"330.0\" y=\"106.92\">-28</text><rect fill=\"red\" height=\"15.84\" width=\"23.76\" x=\"344.52\" y=\"97.68\"/><circle cx=\"343.2\" cy=\"105.6\" fill=\"red\" r=\"1.32\" stroke=\"red\" stroke-width=\"0\"/><circle cx=\"369.6\" cy=\"105.6\" fill=\"red\" r=\"1.32\" stroke=\"red\" stroke-width=\"0\"/><text alignment-baseline=\"middle\" fill=\"white\" font-family=\"Futura\" font-size=\"9.24\" text-anchor=\"middle\" x=\"356.4\" y=\"106.92\">-34</text><line stroke=\"green\" stroke-width=\"1.32\" x1=\"158.4\" x2=\"158.4\" y1=\"27.72\" y2=\"130.68\"/><text alignment-baseline=\"middle\" fill=\"black\" font-family=\"Futura\" font-size=\"9.24\" text-anchor=\"end\" x=\"126.72\" y=\"133.32\">6b</text><rect fill=\"green\" height=\"15.84\" width=\"23.76\" x=\"133.32\" y=\"124.08\"/><circle cx=\"132.0\" cy=\"132.0\" fill=\"green\" r=\"1.32\" stroke=\"green\" stroke-width=\"0\"/><circle cx=\"158.4\" cy=\"132.0\" fill=\"green\" r=\"1.32\" stroke=\"green\" stroke-width=\"0\"/><text alignment-baseline=\"middle\" fill=\"white\" font-family=\"Futura\" font-size=\"9.24\" text-anchor=\"middle\" x=\"145.2\" y=\"133.32\">-31</text><rect fill=\"green\" height=\"15.84\" width=\"23.76\" x=\"159.72\" y=\"124.08\"/><circle cx=\"158.4\" cy=\"132.0\" fill=\"green\" r=\"1.32\" stroke=\"green\" stroke-width=\"0\"/><circle cx=\"184.8\" cy=\"132.0\" fill=\"green\" r=\"1.32\" stroke=\"green\" stroke-width=\"0\"/><text alignment-baseline=\"middle\" fill=\"white\" font-family=\"Futura\" font-size=\"9.24\" text-anchor=\"middle\" x=\"171.6\" y=\"133.32\">-22</text><line stroke=\"green\" stroke-width=\"1.32\" x1=\"237.6\" x2=\"237.6\" y1=\"106.92\" y2=\"157.08\"/><text alignment-baseline=\"middle\" fill=\"black\" font-family=\"Futura\" font-size=\"9.24\" text-anchor=\"end\" x=\"21.12\" y=\"159.72\">7b</text><rect fill=\"green\" height=\"15.84\" width=\"23.76\" x=\"27.72\" y=\"150.48\"/><circle cx=\"26.4\" cy=\"158.4\" fill=\"green\" r=\"1.32\" stroke=\"green\" stroke-width=\"0\"/><circle cx=\"52.8\" cy=\"158.4\" fill=\"green\" r=\"1.32\" stroke=\"green\" stroke-width=\"0\"/><text alignment-baseline=\"middle\" fill=\"white\" font-family=\"Futura\" font-size=\"9.24\" text-anchor=\"middle\" x=\"39.6\" y=\"159.72\">-32</text><rect fill=\"green\" height=\"15.84\" width=\"23.76\" x=\"54.12\" y=\"150.48\"/><circle cx=\"52.8\" cy=\"158.4\" fill=\"green\" r=\"1.32\" stroke=\"green\" stroke-width=\"0\"/><circle cx=\"79.2\" cy=\"158.4\" fill=\"green\" r=\"1.32\" stroke=\"green\" stroke-width=\"0\"/><text alignment-baseline=\"middle\" fill=\"white\" font-family=\"Futura\" font-size=\"9.24\" text-anchor=\"middle\" x=\"66.0\" y=\"159.72\">-26</text><rect fill=\"green\" height=\"15.84\" width=\"23.76\" x=\"80.52\" y=\"150.48\"/><circle cx=\"79.2\" cy=\"158.4\" fill=\"green\" r=\"1.32\" stroke=\"green\" stroke-width=\"0\"/><circle cx=\"105.6\" cy=\"158.4\" fill=\"green\" r=\"1.32\" stroke=\"green\" stroke-width=\"0\"/><text alignment-baseline=\"middle\" fill=\"white\" font-family=\"Futura\" font-size=\"9.24\" text-anchor=\"middle\" x=\"92.4\" y=\"159.72\">-27</text><rect fill=\"green\" height=\"15.84\" width=\"23.76\" x=\"106.92\" y=\"150.48\"/><circle cx=\"105.6\" cy=\"158.4\" fill=\"green\" r=\"1.32\" stroke=\"green\" stroke-width=\"0\"/><circle cx=\"132.0\" cy=\"158.4\" fill=\"green\" r=\"1.32\" stroke=\"green\" stroke-width=\"0\"/><text alignment-baseline=\"middle\" fill=\"white\" font-family=\"Futura\" font-size=\"9.24\" text-anchor=\"middle\" x=\"118.8\" y=\"159.72\">-22</text><rect fill=\"green\" height=\"15.84\" width=\"23.76\" x=\"133.32\" y=\"150.48\"/><circle cx=\"132.0\" cy=\"158.4\" fill=\"green\" r=\"1.32\" stroke=\"green\" stroke-width=\"0\"/><circle cx=\"158.4\" cy=\"158.4\" fill=\"green\" r=\"1.32\" stroke=\"green\" stroke-width=\"0\"/><text alignment-baseline=\"middle\" fill=\"white\" font-family=\"Futura\" font-size=\"9.24\" text-anchor=\"middle\" x=\"145.2\" y=\"159.72\">-25</text><rect fill=\"green\" height=\"15.84\" width=\"23.76\" x=\"159.72\" y=\"150.48\"/><circle cx=\"158.4\" cy=\"158.4\" fill=\"green\" r=\"1.32\" stroke=\"green\" stroke-width=\"0\"/><circle cx=\"184.8\" cy=\"158.4\" fill=\"green\" r=\"1.32\" stroke=\"green\" stroke-width=\"0\"/><text alignment-baseline=\"middle\" fill=\"white\" font-family=\"Futura\" font-size=\"9.24\" text-anchor=\"middle\" x=\"171.6\" y=\"159.72\">-19</text><rect fill=\"green\" height=\"15.84\" width=\"23.76\" x=\"186.12\" y=\"150.48\"/><circle cx=\"184.8\" cy=\"158.4\" fill=\"green\" r=\"1.32\" stroke=\"green\" stroke-width=\"0\"/><circle cx=\"211.2\" cy=\"158.4\" fill=\"green\" r=\"1.32\" stroke=\"green\" stroke-width=\"0\"/><text alignment-baseline=\"middle\" fill=\"white\" font-family=\"Futura\" font-size=\"9.24\" text-anchor=\"middle\" x=\"198.0\" y=\"159.72\">-20</text><rect fill=\"green\" height=\"15.84\" width=\"23.76\" x=\"212.52\" y=\"150.48\"/><circle cx=\"211.2\" cy=\"158.4\" fill=\"green\" r=\"1.32\" stroke=\"green\" stroke-width=\"0\"/><circle cx=\"237.6\" cy=\"158.4\" fill=\"green\" r=\"1.32\" stroke=\"green\" stroke-width=\"0\"/><text alignment-baseline=\"middle\" fill=\"white\" font-family=\"Futura\" font-size=\"9.24\" text-anchor=\"middle\" x=\"224.4\" y=\"159.72\">-17</text><rect fill=\"green\" height=\"15.84\" width=\"23.76\" x=\"238.92\" y=\"150.48\"/><circle cx=\"237.6\" cy=\"158.4\" fill=\"green\" r=\"1.32\" stroke=\"green\" stroke-width=\"0\"/><circle cx=\"264.0\" cy=\"158.4\" fill=\"green\" r=\"1.32\" stroke=\"green\" stroke-width=\"0\"/><text alignment-baseline=\"middle\" fill=\"white\" font-family=\"Futura\" font-size=\"9.24\" text-anchor=\"middle\" x=\"250.8\" y=\"159.72\">-22</text><line stroke=\"red\" stroke-width=\"1.32\" x1=\"237.6\" x2=\"237.6\" y1=\"159.72\" y2=\"183.48\"/><text alignment-baseline=\"middle\" fill=\"black\" font-family=\"Futura\" font-size=\"9.24\" text-anchor=\"start\" x=\"348.48\" y=\"186.12\">8f</text><rect fill=\"red\" height=\"15.84\" width=\"23.76\" x=\"212.52\" y=\"176.88\"/><circle cx=\"211.2\" cy=\"184.8\" fill=\"red\" r=\"1.32\" stroke=\"red\" stroke-width=\"0\"/><circle cx=\"237.6\" cy=\"184.8\" fill=\"red\" r=\"1.32\" stroke=\"red\" stroke-width=\"0\"/><text alignment-baseline=\"middle\" fill=\"white\" font-family=\"Futura\" font-size=\"9.24\" text-anchor=\"middle\" x=\"224.4\" y=\"186.12\">-17</text><rect fill=\"red\" height=\"15.84\" width=\"23.76\" x=\"238.92\" y=\"176.88\"/><circle cx=\"237.6\" cy=\"184.8\" fill=\"red\" r=\"1.32\" stroke=\"red\" stroke-width=\"0\"/><circle cx=\"264.0\" cy=\"184.8\" fill=\"red\" r=\"1.32\" stroke=\"red\" stroke-width=\"0\"/><text alignment-baseline=\"middle\" fill=\"white\" font-family=\"Futura\" font-size=\"9.24\" text-anchor=\"middle\" x=\"250.8\" y=\"186.12\">-21</text><rect fill=\"red\" height=\"15.84\" width=\"23.76\" x=\"265.32\" y=\"176.88\"/><circle cx=\"264.0\" cy=\"184.8\" fill=\"red\" r=\"1.32\" stroke=\"red\" stroke-width=\"0\"/><circle cx=\"290.4\" cy=\"184.8\" fill=\"red\" r=\"1.32\" stroke=\"red\" stroke-width=\"0\"/><text alignment-baseline=\"middle\" fill=\"white\" font-family=\"Futura\" font-size=\"9.24\" text-anchor=\"middle\" x=\"277.2\" y=\"186.12\">-21</text><rect fill=\"red\" height=\"15.84\" width=\"23.76\" x=\"291.72\" y=\"176.88\"/><circle cx=\"290.4\" cy=\"184.8\" fill=\"red\" r=\"1.32\" stroke=\"red\" stroke-width=\"0\"/><circle cx=\"316.8\" cy=\"184.8\" fill=\"red\" r=\"1.32\" stroke=\"red\" stroke-width=\"0\"/><text alignment-baseline=\"middle\" fill=\"white\" font-family=\"Futura\" font-size=\"9.24\" text-anchor=\"middle\" x=\"303.6\" y=\"186.12\">-27</text><rect fill=\"red\" height=\"15.84\" width=\"23.76\" x=\"318.12\" y=\"176.88\"/><circle cx=\"316.8\" cy=\"184.8\" fill=\"red\" r=\"1.32\" stroke=\"red\" stroke-width=\"0\"/><circle cx=\"343.2\" cy=\"184.8\" fill=\"red\" r=\"1.32\" stroke=\"red\" stroke-width=\"0\"/><text alignment-baseline=\"middle\" fill=\"white\" font-family=\"Futura\" font-size=\"9.24\" text-anchor=\"middle\" x=\"330.0\" y=\"186.12\">-30</text><line stroke=\"red\" stroke-width=\"1.32\" x1=\"79.2\" x2=\"79.2\" y1=\"159.72\" y2=\"209.88\"/><text alignment-baseline=\"middle\" fill=\"black\" font-family=\"Futura\" font-size=\"9.24\" text-anchor=\"start\" x=\"427.68\" y=\"212.52\">9f</text><rect fill=\"red\" height=\"15.84\" width=\"23.76\" x=\"54.12\" y=\"203.28\"/><circle cx=\"52.8\" cy=\"211.2\" fill=\"red\" r=\"1.32\" stroke=\"red\" stroke-width=\"0\"/><circle cx=\"79.2\" cy=\"211.2\" fill=\"red\" r=\"1.32\" stroke=\"red\" stroke-width=\"0\"/><text alignment-baseline=\"middle\" fill=\"white\" font-family=\"Futura\" font-size=\"9.24\" text-anchor=\"middle\" x=\"66.0\" y=\"212.52\">-26</text><rect fill=\"red\" height=\"15.84\" width=\"23.76\" x=\"80.52\" y=\"203.28\"/><circle cx=\"79.2\" cy=\"211.2\" fill=\"red\" r=\"1.32\" stroke=\"red\" stroke-width=\"0\"/><circle cx=\"105.6\" cy=\"211.2\" fill=\"red\" r=\"1.32\" stroke=\"red\" stroke-width=\"0\"/><text alignment-baseline=\"middle\" fill=\"white\" font-family=\"Futura\" font-size=\"9.24\" text-anchor=\"middle\" x=\"92.4\" y=\"212.52\">-28</text><rect fill=\"red\" height=\"15.84\" width=\"23.76\" x=\"106.92\" y=\"203.28\"/><circle cx=\"105.6\" cy=\"211.2\" fill=\"red\" r=\"1.32\" stroke=\"red\" stroke-width=\"0\"/><circle cx=\"132.0\" cy=\"211.2\" fill=\"red\" r=\"1.32\" stroke=\"red\" stroke-width=\"0\"/><text alignment-baseline=\"middle\" fill=\"white\" font-family=\"Futura\" font-size=\"9.24\" text-anchor=\"middle\" x=\"118.8\" y=\"212.52\">-22</text><rect fill=\"red\" height=\"15.84\" width=\"23.76\" x=\"133.32\" y=\"203.28\"/><circle cx=\"132.0\" cy=\"211.2\" fill=\"red\" r=\"1.32\" stroke=\"red\" stroke-width=\"0\"/><circle cx=\"158.4\" cy=\"211.2\" fill=\"red\" r=\"1.32\" stroke=\"red\" stroke-width=\"0\"/><text alignment-baseline=\"middle\" fill=\"white\" font-family=\"Futura\" font-size=\"9.24\" text-anchor=\"middle\" x=\"145.2\" y=\"212.52\">-27</text><rect fill=\"red\" height=\"15.84\" width=\"23.76\" x=\"159.72\" y=\"203.28\"/><circle cx=\"158.4\" cy=\"211.2\" fill=\"red\" r=\"1.32\" stroke=\"red\" stroke-width=\"0\"/><circle cx=\"184.8\" cy=\"211.2\" fill=\"red\" r=\"1.32\" stroke=\"red\" stroke-width=\"0\"/><text alignment-baseline=\"middle\" fill=\"white\" font-family=\"Futura\" font-size=\"9.24\" text-anchor=\"middle\" x=\"171.6\" y=\"212.52\">-21</text><rect fill=\"red\" height=\"15.84\" width=\"23.76\" x=\"186.12\" y=\"203.28\"/><circle cx=\"184.8\" cy=\"211.2\" fill=\"red\" r=\"1.32\" stroke=\"red\" stroke-width=\"0\"/><circle cx=\"211.2\" cy=\"211.2\" fill=\"red\" r=\"1.32\" stroke=\"red\" stroke-width=\"0\"/><text alignment-baseline=\"middle\" fill=\"white\" font-family=\"Futura\" font-size=\"9.24\" text-anchor=\"middle\" x=\"198.0\" y=\"212.52\">-26</text><rect fill=\"red\" height=\"15.84\" width=\"23.76\" x=\"212.52\" y=\"203.28\"/><circle cx=\"211.2\" cy=\"211.2\" fill=\"red\" r=\"1.32\" stroke=\"red\" stroke-width=\"0\"/><circle cx=\"237.6\" cy=\"211.2\" fill=\"red\" r=\"1.32\" stroke=\"red\" stroke-width=\"0\"/><text alignment-baseline=\"middle\" fill=\"white\" font-family=\"Futura\" font-size=\"9.24\" text-anchor=\"middle\" x=\"224.4\" y=\"212.52\">-24</text><rect fill=\"red\" height=\"15.84\" width=\"23.76\" x=\"238.92\" y=\"203.28\"/><circle cx=\"237.6\" cy=\"211.2\" fill=\"red\" r=\"1.32\" stroke=\"red\" stroke-width=\"0\"/><circle cx=\"264.0\" cy=\"211.2\" fill=\"red\" r=\"1.32\" stroke=\"red\" stroke-width=\"0\"/><text alignment-baseline=\"middle\" fill=\"white\" font-family=\"Futura\" font-size=\"9.24\" text-anchor=\"middle\" x=\"250.8\" y=\"212.52\">-25</text><rect fill=\"red\" height=\"15.84\" width=\"23.76\" x=\"265.32\" y=\"203.28\"/><circle cx=\"264.0\" cy=\"211.2\" fill=\"red\" r=\"1.32\" stroke=\"red\" stroke-width=\"0\"/><circle cx=\"290.4\" cy=\"211.2\" fill=\"red\" r=\"1.32\" stroke=\"red\" stroke-width=\"0\"/><text alignment-baseline=\"middle\" fill=\"white\" font-family=\"Futura\" font-size=\"9.24\" text-anchor=\"middle\" x=\"277.2\" y=\"212.52\">-24</text><rect fill=\"red\" height=\"15.84\" width=\"23.76\" x=\"291.72\" y=\"203.28\"/><circle cx=\"290.4\" cy=\"211.2\" fill=\"red\" r=\"1.32\" stroke=\"red\" stroke-width=\"0\"/><circle cx=\"316.8\" cy=\"211.2\" fill=\"red\" r=\"1.32\" stroke=\"red\" stroke-width=\"0\"/><text alignment-baseline=\"middle\" fill=\"white\" font-family=\"Futura\" font-size=\"9.24\" text-anchor=\"middle\" x=\"303.6\" y=\"212.52\">-24</text><rect fill=\"red\" height=\"15.84\" width=\"23.76\" x=\"318.12\" y=\"203.28\"/><circle cx=\"316.8\" cy=\"211.2\" fill=\"red\" r=\"1.32\" stroke=\"red\" stroke-width=\"0\"/><circle cx=\"343.2\" cy=\"211.2\" fill=\"red\" r=\"1.32\" stroke=\"red\" stroke-width=\"0\"/><text alignment-baseline=\"middle\" fill=\"white\" font-family=\"Futura\" font-size=\"9.24\" text-anchor=\"middle\" x=\"330.0\" y=\"212.52\">-27</text><rect fill=\"red\" height=\"15.84\" width=\"23.76\" x=\"344.52\" y=\"203.28\"/><circle cx=\"343.2\" cy=\"211.2\" fill=\"red\" r=\"1.32\" stroke=\"red\" stroke-width=\"0\"/><circle cx=\"369.6\" cy=\"211.2\" fill=\"red\" r=\"1.32\" stroke=\"red\" stroke-width=\"0\"/><text alignment-baseline=\"middle\" fill=\"white\" font-family=\"Futura\" font-size=\"9.24\" text-anchor=\"middle\" x=\"356.4\" y=\"212.52\">-23</text><rect fill=\"red\" height=\"15.84\" width=\"23.76\" x=\"370.92\" y=\"203.28\"/><circle cx=\"369.6\" cy=\"211.2\" fill=\"red\" r=\"1.32\" stroke=\"red\" stroke-width=\"0\"/><circle cx=\"396.0\" cy=\"211.2\" fill=\"red\" r=\"1.32\" stroke=\"red\" stroke-width=\"0\"/><text alignment-baseline=\"middle\" fill=\"white\" font-family=\"Futura\" font-size=\"9.24\" text-anchor=\"middle\" x=\"382.8\" y=\"212.52\">-18</text><rect fill=\"red\" height=\"15.84\" width=\"23.76\" x=\"397.32\" y=\"203.28\"/><circle cx=\"396.0\" cy=\"211.2\" fill=\"red\" r=\"1.32\" stroke=\"red\" stroke-width=\"0\"/><circle cx=\"422.4\" cy=\"211.2\" fill=\"red\" r=\"1.32\" stroke=\"red\" stroke-width=\"0\"/><text alignment-baseline=\"middle\" fill=\"white\" font-family=\"Futura\" font-size=\"9.24\" text-anchor=\"middle\" x=\"409.2\" y=\"212.52\">-34</text><line stroke=\"red\" stroke-width=\"1.32\" x1=\"396.0\" x2=\"396.0\" y1=\"212.52\" y2=\"236.28\"/><text alignment-baseline=\"middle\" fill=\"black\" font-family=\"Futura\" font-size=\"9.24\" text-anchor=\"start\" x=\"427.68\" y=\"238.92\">10f</text><rect fill=\"red\" height=\"15.84\" width=\"23.76\" x=\"370.92\" y=\"229.68\"/><circle cx=\"369.6\" cy=\"237.6\" fill=\"red\" r=\"1.32\" stroke=\"red\" stroke-width=\"0\"/><circle cx=\"396.0\" cy=\"237.6\" fill=\"red\" r=\"1.32\" stroke=\"red\" stroke-width=\"0\"/><text alignment-baseline=\"middle\" fill=\"white\" font-family=\"Futura\" font-size=\"9.24\" text-anchor=\"middle\" x=\"382.8\" y=\"238.92\">-18</text><rect fill=\"red\" height=\"15.84\" width=\"23.76\" x=\"397.32\" y=\"229.68\"/><circle cx=\"396.0\" cy=\"237.6\" fill=\"red\" r=\"1.32\" stroke=\"red\" stroke-width=\"0\"/><circle cx=\"422.4\" cy=\"237.6\" fill=\"red\" r=\"1.32\" stroke=\"red\" stroke-width=\"0\"/><text alignment-baseline=\"middle\" fill=\"white\" font-family=\"Futura\" font-size=\"9.24\" text-anchor=\"middle\" x=\"409.2\" y=\"238.92\">-34</text><line stroke=\"red\" stroke-width=\"1.32\" x1=\"343.2\" x2=\"343.2\" y1=\"212.52\" y2=\"262.68\"/><text alignment-baseline=\"middle\" fill=\"black\" font-family=\"Futura\" font-size=\"9.24\" text-anchor=\"start\" x=\"427.68\" y=\"265.32\">11f</text><rect fill=\"red\" height=\"15.84\" width=\"23.76\" x=\"318.12\" y=\"256.08\"/><circle cx=\"316.8\" cy=\"264.0\" fill=\"red\" r=\"1.32\" stroke=\"red\" stroke-width=\"0\"/><circle cx=\"343.2\" cy=\"264.0\" fill=\"red\" r=\"1.32\" stroke=\"red\" stroke-width=\"0\"/><text alignment-baseline=\"middle\" fill=\"white\" font-family=\"Futura\" font-size=\"9.24\" text-anchor=\"middle\" x=\"330.0\" y=\"265.32\">-27</text><rect fill=\"red\" height=\"15.84\" width=\"23.76\" x=\"344.52\" y=\"256.08\"/><circle cx=\"343.2\" cy=\"264.0\" fill=\"red\" r=\"1.32\" stroke=\"red\" stroke-width=\"0\"/><circle cx=\"369.6\" cy=\"264.0\" fill=\"red\" r=\"1.32\" stroke=\"red\" stroke-width=\"0\"/><text alignment-baseline=\"middle\" fill=\"white\" font-family=\"Futura\" font-size=\"9.24\" text-anchor=\"middle\" x=\"356.4\" y=\"265.32\">-23</text><rect fill=\"red\" height=\"15.84\" width=\"23.76\" x=\"370.92\" y=\"256.08\"/><circle cx=\"369.6\" cy=\"264.0\" fill=\"red\" r=\"1.32\" stroke=\"red\" stroke-width=\"0\"/><circle cx=\"396.0\" cy=\"264.0\" fill=\"red\" r=\"1.32\" stroke=\"red\" stroke-width=\"0\"/><text alignment-baseline=\"middle\" fill=\"white\" font-family=\"Futura\" font-size=\"9.24\" text-anchor=\"middle\" x=\"382.8\" y=\"265.32\">-17</text><rect fill=\"red\" height=\"15.84\" width=\"23.76\" x=\"397.32\" y=\"256.08\"/><circle cx=\"396.0\" cy=\"264.0\" fill=\"red\" r=\"1.32\" stroke=\"red\" stroke-width=\"0\"/><circle cx=\"422.4\" cy=\"264.0\" fill=\"red\" r=\"1.32\" stroke=\"red\" stroke-width=\"0\"/><text alignment-baseline=\"middle\" fill=\"white\" font-family=\"Futura\" font-size=\"9.24\" text-anchor=\"middle\" x=\"409.2\" y=\"265.32\">-33</text><line stroke=\"red\" stroke-width=\"1.32\" x1=\"184.8\" x2=\"184.8\" y1=\"212.52\" y2=\"289.08\"/><text alignment-baseline=\"middle\" fill=\"black\" font-family=\"Futura\" font-size=\"9.24\" text-anchor=\"start\" x=\"427.68\" y=\"291.72\">12f</text><rect fill=\"red\" height=\"15.84\" width=\"23.76\" x=\"159.72\" y=\"282.48\"/><circle cx=\"158.4\" cy=\"290.4\" fill=\"red\" r=\"1.32\" stroke=\"red\" stroke-width=\"0\"/><circle cx=\"184.8\" cy=\"290.4\" fill=\"red\" r=\"1.32\" stroke=\"red\" stroke-width=\"0\"/><text alignment-baseline=\"middle\" fill=\"white\" font-family=\"Futura\" font-size=\"9.24\" text-anchor=\"middle\" x=\"171.6\" y=\"291.72\">-21</text><rect fill=\"red\" height=\"15.84\" width=\"23.76\" x=\"186.12\" y=\"282.48\"/><circle cx=\"184.8\" cy=\"290.4\" fill=\"red\" r=\"1.32\" stroke=\"red\" stroke-width=\"0\"/><circle cx=\"211.2\" cy=\"290.4\" fill=\"red\" r=\"1.32\" stroke=\"red\" stroke-width=\"0\"/><text alignment-baseline=\"middle\" fill=\"white\" font-family=\"Futura\" font-size=\"9.24\" text-anchor=\"middle\" x=\"198.0\" y=\"291.72\">-24</text><rect fill=\"red\" height=\"15.84\" width=\"23.76\" x=\"212.52\" y=\"282.48\"/><circle cx=\"211.2\" cy=\"290.4\" fill=\"red\" r=\"1.32\" stroke=\"red\" stroke-width=\"0\"/><circle cx=\"237.6\" cy=\"290.4\" fill=\"red\" r=\"1.32\" stroke=\"red\" stroke-width=\"0\"/><text alignment-baseline=\"middle\" fill=\"white\" font-family=\"Futura\" font-size=\"9.24\" text-anchor=\"middle\" x=\"224.4\" y=\"291.72\">-23</text><rect fill=\"red\" height=\"15.84\" width=\"23.76\" x=\"238.92\" y=\"282.48\"/><circle cx=\"237.6\" cy=\"290.4\" fill=\"red\" r=\"1.32\" stroke=\"red\" stroke-width=\"0\"/><circle cx=\"264.0\" cy=\"290.4\" fill=\"red\" r=\"1.32\" stroke=\"red\" stroke-width=\"0\"/><text alignment-baseline=\"middle\" fill=\"white\" font-family=\"Futura\" font-size=\"9.24\" text-anchor=\"middle\" x=\"250.8\" y=\"291.72\">-22</text><rect fill=\"red\" height=\"15.84\" width=\"23.76\" x=\"265.32\" y=\"282.48\"/><circle cx=\"264.0\" cy=\"290.4\" fill=\"red\" r=\"1.32\" stroke=\"red\" stroke-width=\"0\"/><circle cx=\"290.4\" cy=\"290.4\" fill=\"red\" r=\"1.32\" stroke=\"red\" stroke-width=\"0\"/><text alignment-baseline=\"middle\" fill=\"white\" font-family=\"Futura\" font-size=\"9.24\" text-anchor=\"middle\" x=\"277.2\" y=\"291.72\">-25</text><rect fill=\"red\" height=\"15.84\" width=\"23.76\" x=\"291.72\" y=\"282.48\"/><circle cx=\"290.4\" cy=\"290.4\" fill=\"red\" r=\"1.32\" stroke=\"red\" stroke-width=\"0\"/><circle cx=\"316.8\" cy=\"290.4\" fill=\"red\" r=\"1.32\" stroke=\"red\" stroke-width=\"0\"/><text alignment-baseline=\"middle\" fill=\"white\" font-family=\"Futura\" font-size=\"9.24\" text-anchor=\"middle\" x=\"303.6\" y=\"291.72\">-23</text><rect fill=\"red\" height=\"15.84\" width=\"23.76\" x=\"318.12\" y=\"282.48\"/><circle cx=\"316.8\" cy=\"290.4\" fill=\"red\" r=\"1.32\" stroke=\"red\" stroke-width=\"0\"/><circle cx=\"343.2\" cy=\"290.4\" fill=\"red\" r=\"1.32\" stroke=\"red\" stroke-width=\"0\"/><text alignment-baseline=\"middle\" fill=\"white\" font-family=\"Futura\" font-size=\"9.24\" text-anchor=\"middle\" x=\"330.0\" y=\"291.72\">-25</text><rect fill=\"red\" height=\"15.84\" width=\"23.76\" x=\"344.52\" y=\"282.48\"/><circle cx=\"343.2\" cy=\"290.4\" fill=\"red\" r=\"1.32\" stroke=\"red\" stroke-width=\"0\"/><circle cx=\"369.6\" cy=\"290.4\" fill=\"red\" r=\"1.32\" stroke=\"red\" stroke-width=\"0\"/><text alignment-baseline=\"middle\" fill=\"white\" font-family=\"Futura\" font-size=\"9.24\" text-anchor=\"middle\" x=\"356.4\" y=\"291.72\">-23</text><rect fill=\"red\" height=\"15.84\" width=\"23.76\" x=\"370.92\" y=\"282.48\"/><circle cx=\"369.6\" cy=\"290.4\" fill=\"red\" r=\"1.32\" stroke=\"red\" stroke-width=\"0\"/><circle cx=\"396.0\" cy=\"290.4\" fill=\"red\" r=\"1.32\" stroke=\"red\" stroke-width=\"0\"/><text alignment-baseline=\"middle\" fill=\"white\" font-family=\"Futura\" font-size=\"9.24\" text-anchor=\"middle\" x=\"382.8\" y=\"291.72\">-15</text><rect fill=\"red\" height=\"15.84\" width=\"23.76\" x=\"397.32\" y=\"282.48\"/><circle cx=\"396.0\" cy=\"290.4\" fill=\"red\" r=\"1.32\" stroke=\"red\" stroke-width=\"0\"/><circle cx=\"422.4\" cy=\"290.4\" fill=\"red\" r=\"1.32\" stroke=\"red\" stroke-width=\"0\"/><text alignment-baseline=\"middle\" fill=\"white\" font-family=\"Futura\" font-size=\"9.24\" text-anchor=\"middle\" x=\"409.2\" y=\"291.72\">-30</text><line stroke=\"green\" stroke-width=\"1.32\" x1=\"158.4\" x2=\"158.4\" y1=\"291.72\" y2=\"315.48\"/><text alignment-baseline=\"middle\" fill=\"black\" font-family=\"Futura\" font-size=\"9.24\" text-anchor=\"end\" x=\"73.92\" y=\"318.12\">13b</text><rect fill=\"green\" height=\"15.84\" width=\"23.76\" x=\"80.52\" y=\"308.88\"/><circle cx=\"79.2\" cy=\"316.8\" fill=\"green\" r=\"1.32\" stroke=\"green\" stroke-width=\"0\"/><circle cx=\"105.6\" cy=\"316.8\" fill=\"green\" r=\"1.32\" stroke=\"green\" stroke-width=\"0\"/><text alignment-baseline=\"middle\" fill=\"white\" font-family=\"Futura\" font-size=\"9.24\" text-anchor=\"middle\" x=\"92.4\" y=\"318.12\">-32</text><rect fill=\"green\" height=\"15.84\" width=\"23.76\" x=\"106.92\" y=\"308.88\"/><circle cx=\"105.6\" cy=\"316.8\" fill=\"green\" r=\"1.32\" stroke=\"green\" stroke-width=\"0\"/><circle cx=\"132.0\" cy=\"316.8\" fill=\"green\" r=\"1.32\" stroke=\"green\" stroke-width=\"0\"/><text alignment-baseline=\"middle\" fill=\"white\" font-family=\"Futura\" font-size=\"9.24\" text-anchor=\"middle\" x=\"118.8\" y=\"318.12\">-25</text><rect fill=\"green\" height=\"15.84\" width=\"23.76\" x=\"133.32\" y=\"308.88\"/><circle cx=\"132.0\" cy=\"316.8\" fill=\"green\" r=\"1.32\" stroke=\"green\" stroke-width=\"0\"/><circle cx=\"158.4\" cy=\"316.8\" fill=\"green\" r=\"1.32\" stroke=\"green\" stroke-width=\"0\"/><text alignment-baseline=\"middle\" fill=\"white\" font-family=\"Futura\" font-size=\"9.24\" text-anchor=\"middle\" x=\"145.2\" y=\"318.12\">-28</text><rect fill=\"green\" height=\"15.84\" width=\"23.76\" x=\"159.72\" y=\"308.88\"/><circle cx=\"158.4\" cy=\"316.8\" fill=\"green\" r=\"1.32\" stroke=\"green\" stroke-width=\"0\"/><circle cx=\"184.8\" cy=\"316.8\" fill=\"green\" r=\"1.32\" stroke=\"green\" stroke-width=\"0\"/><text alignment-baseline=\"middle\" fill=\"white\" font-family=\"Futura\" font-size=\"9.24\" text-anchor=\"middle\" x=\"171.6\" y=\"318.12\">-21</text><line stroke=\"green\" stroke-width=\"1.32\" x1=\"105.6\" x2=\"105.6\" y1=\"318.12\" y2=\"341.88\"/><text alignment-baseline=\"middle\" fill=\"black\" font-family=\"Futura\" font-size=\"9.24\" text-anchor=\"end\" x=\"73.92\" y=\"344.52\">14b</text><rect fill=\"green\" height=\"15.84\" width=\"23.76\" x=\"80.52\" y=\"335.28\"/><circle cx=\"79.2\" cy=\"343.2\" fill=\"green\" r=\"1.32\" stroke=\"green\" stroke-width=\"0\"/><circle cx=\"105.6\" cy=\"343.2\" fill=\"green\" r=\"1.32\" stroke=\"green\" stroke-width=\"0\"/><text alignment-baseline=\"middle\" fill=\"white\" font-family=\"Futura\" font-size=\"9.24\" text-anchor=\"middle\" x=\"92.4\" y=\"344.52\">-31</text><rect fill=\"green\" height=\"15.84\" width=\"23.76\" x=\"106.92\" y=\"335.28\"/><circle cx=\"105.6\" cy=\"343.2\" fill=\"green\" r=\"1.32\" stroke=\"green\" stroke-width=\"0\"/><circle cx=\"132.0\" cy=\"343.2\" fill=\"green\" r=\"1.32\" stroke=\"green\" stroke-width=\"0\"/><text alignment-baseline=\"middle\" fill=\"white\" font-family=\"Futura\" font-size=\"9.24\" text-anchor=\"middle\" x=\"118.8\" y=\"344.52\">-25</text></svg>"
      ],
      "text/plain": [
       "<IPython.core.display.SVG object>"
      ]
     },
     "execution_count": 35,
     "metadata": {},
     "output_type": "execute_result"
    }
   ],
   "source": [
    "view = tree.renderer\n",
    "view.zoom = 1.1\n",
    "view.scale_y = 24\n",
    "view.scale_x = 24\n",
    "view.font_size = 0.35\n",
    "SVG(view.to_svg())"
   ]
  },
  {
   "cell_type": "markdown",
   "metadata": {},
   "source": [
    "An alternate view which is similar to the standard way of plotting"
   ]
  },
  {
   "cell_type": "code",
   "execution_count": 36,
   "metadata": {
    "collapsed": false
   },
   "outputs": [
    {
     "data": {
      "image/svg+xml": [
       "<svg baseProfile=\"full\" height=\"231.0px\" version=\"1.1\" width=\"448.8px\" xmlns=\"http://www.w3.org/2000/svg\" xmlns:ev=\"http://www.w3.org/2001/xml-events\" xmlns:xlink=\"http://www.w3.org/1999/xlink\"><defs/><rect fill=\"black\" height=\"1.65\" stroke=\"black\" stroke-width=\"1.32\" width=\"26.4\" x=\"105.6\" y=\"220.275\"/><rect fill=\"orange\" height=\"1.65\" stroke=\"orange\" stroke-width=\"1.32\" width=\"26.4\" x=\"79.2\" y=\"220.275\"/><rect fill=\"black\" height=\"1.65\" stroke=\"black\" stroke-width=\"1.32\" width=\"79.2\" x=\"105.6\" y=\"203.775\"/><rect fill=\"orange\" height=\"1.65\" stroke=\"orange\" stroke-width=\"1.32\" width=\"26.4\" x=\"79.2\" y=\"203.775\"/><rect fill=\"orange\" height=\"1.65\" stroke=\"orange\" stroke-width=\"1.32\" width=\"26.4\" x=\"396.0\" y=\"187.275\"/><rect fill=\"black\" height=\"1.65\" stroke=\"black\" stroke-width=\"1.32\" width=\"237.6\" x=\"158.4\" y=\"187.275\"/><rect fill=\"orange\" height=\"1.65\" stroke=\"orange\" stroke-width=\"1.32\" width=\"26.4\" x=\"396.0\" y=\"170.775\"/><rect fill=\"black\" height=\"1.65\" stroke=\"black\" stroke-width=\"1.32\" width=\"79.2\" x=\"316.8\" y=\"170.775\"/><rect fill=\"orange\" height=\"1.65\" stroke=\"orange\" stroke-width=\"1.32\" width=\"26.4\" x=\"396.0\" y=\"154.275\"/><rect fill=\"black\" height=\"1.65\" stroke=\"black\" stroke-width=\"1.32\" width=\"26.4\" x=\"369.6\" y=\"154.275\"/><rect fill=\"orange\" height=\"1.65\" stroke=\"orange\" stroke-width=\"1.32\" width=\"26.4\" x=\"396.0\" y=\"137.775\"/><rect fill=\"black\" height=\"1.65\" stroke=\"black\" stroke-width=\"1.32\" width=\"343.2\" x=\"52.8\" y=\"137.775\"/><rect fill=\"orange\" height=\"1.65\" stroke=\"orange\" stroke-width=\"1.32\" width=\"26.4\" x=\"316.8\" y=\"121.275\"/><rect fill=\"black\" height=\"1.65\" stroke=\"black\" stroke-width=\"1.32\" width=\"105.6\" x=\"211.2\" y=\"121.275\"/><rect fill=\"black\" height=\"1.65\" stroke=\"black\" stroke-width=\"1.32\" width=\"211.2\" x=\"52.8\" y=\"104.775\"/><rect fill=\"orange\" height=\"1.65\" stroke=\"orange\" stroke-width=\"1.32\" width=\"26.4\" x=\"26.4\" y=\"104.775\"/><rect fill=\"black\" height=\"1.65\" stroke=\"black\" stroke-width=\"1.32\" width=\"26.4\" x=\"158.4\" y=\"88.275\"/><rect fill=\"orange\" height=\"1.65\" stroke=\"orange\" stroke-width=\"1.32\" width=\"26.4\" x=\"132.0\" y=\"88.275\"/><rect fill=\"orange\" height=\"1.65\" stroke=\"orange\" stroke-width=\"1.32\" width=\"26.4\" x=\"343.2\" y=\"71.775\"/><rect fill=\"black\" height=\"1.65\" stroke=\"black\" stroke-width=\"1.32\" width=\"105.6\" x=\"237.6\" y=\"71.775\"/><rect fill=\"orange\" height=\"1.65\" stroke=\"orange\" stroke-width=\"1.32\" width=\"26.4\" x=\"343.2\" y=\"55.275\"/><rect fill=\"black\" height=\"1.65\" stroke=\"black\" stroke-width=\"1.32\" width=\"26.4\" x=\"316.8\" y=\"55.275\"/><rect fill=\"orange\" height=\"1.65\" stroke=\"orange\" stroke-width=\"1.32\" width=\"26.4\" x=\"343.2\" y=\"38.775\"/><rect fill=\"black\" height=\"1.65\" stroke=\"black\" stroke-width=\"1.32\" width=\"26.4\" x=\"316.8\" y=\"38.775\"/><rect fill=\"orange\" height=\"1.65\" stroke=\"orange\" stroke-width=\"1.32\" width=\"26.4\" x=\"343.2\" y=\"22.275\"/><rect fill=\"black\" height=\"1.65\" stroke=\"black\" stroke-width=\"1.32\" width=\"184.8\" x=\"158.4\" y=\"22.275\"/><rect fill=\"orange\" height=\"1.65\" stroke=\"orange\" stroke-width=\"1.32\" width=\"26.4\" x=\"132.0\" y=\"22.275\"/><rect fill=\"black\" height=\"9.9\" width=\"26.928\" x=\"131.736\" y=\"11.55\"/><circle cx=\"132.0\" cy=\"16.5\" fill=\"black\" r=\"-0.264\" stroke=\"black\" stroke-width=\"0\"/><circle cx=\"158.4\" cy=\"16.5\" fill=\"black\" r=\"-0.264\" stroke=\"black\" stroke-width=\"0\"/><text alignment-baseline=\"middle\" fill=\"white\" font-family=\"Times\" font-size=\"13.2\" text-anchor=\"middle\" x=\"145.2\" y=\"17.325\">-30</text><rect fill=\"black\" height=\"9.9\" width=\"26.928\" x=\"158.136\" y=\"11.55\"/><circle cx=\"158.4\" cy=\"16.5\" fill=\"black\" r=\"-0.264\" stroke=\"black\" stroke-width=\"0\"/><circle cx=\"184.8\" cy=\"16.5\" fill=\"black\" r=\"-0.264\" stroke=\"black\" stroke-width=\"0\"/><text alignment-baseline=\"middle\" fill=\"white\" font-family=\"Times\" font-size=\"13.2\" text-anchor=\"middle\" x=\"171.6\" y=\"17.325\">-22</text><rect fill=\"black\" height=\"9.9\" width=\"26.928\" x=\"184.536\" y=\"11.55\"/><circle cx=\"184.8\" cy=\"16.5\" fill=\"black\" r=\"-0.264\" stroke=\"black\" stroke-width=\"0\"/><circle cx=\"211.2\" cy=\"16.5\" fill=\"black\" r=\"-0.264\" stroke=\"black\" stroke-width=\"0\"/><text alignment-baseline=\"middle\" fill=\"white\" font-family=\"Times\" font-size=\"13.2\" text-anchor=\"middle\" x=\"198.0\" y=\"17.325\">-22</text><rect fill=\"black\" height=\"9.9\" width=\"26.928\" x=\"210.936\" y=\"11.55\"/><circle cx=\"211.2\" cy=\"16.5\" fill=\"black\" r=\"-0.264\" stroke=\"black\" stroke-width=\"0\"/><circle cx=\"237.6\" cy=\"16.5\" fill=\"black\" r=\"-0.264\" stroke=\"black\" stroke-width=\"0\"/><text alignment-baseline=\"middle\" fill=\"white\" font-family=\"Times\" font-size=\"13.2\" text-anchor=\"middle\" x=\"224.4\" y=\"17.325\">-19</text><rect fill=\"black\" height=\"9.9\" width=\"26.928\" x=\"237.336\" y=\"11.55\"/><circle cx=\"237.6\" cy=\"16.5\" fill=\"black\" r=\"-0.264\" stroke=\"black\" stroke-width=\"0\"/><circle cx=\"264.0\" cy=\"16.5\" fill=\"black\" r=\"-0.264\" stroke=\"black\" stroke-width=\"0\"/><text alignment-baseline=\"middle\" fill=\"white\" font-family=\"Times\" font-size=\"13.2\" text-anchor=\"middle\" x=\"250.8\" y=\"17.325\">-22</text><rect fill=\"black\" height=\"9.9\" width=\"26.928\" x=\"263.736\" y=\"11.55\"/><circle cx=\"264.0\" cy=\"16.5\" fill=\"black\" r=\"-0.264\" stroke=\"black\" stroke-width=\"0\"/><circle cx=\"290.4\" cy=\"16.5\" fill=\"black\" r=\"-0.264\" stroke=\"black\" stroke-width=\"0\"/><text alignment-baseline=\"middle\" fill=\"white\" font-family=\"Times\" font-size=\"13.2\" text-anchor=\"middle\" x=\"277.2\" y=\"17.325\">-22</text><rect fill=\"black\" height=\"9.9\" width=\"26.928\" x=\"290.136\" y=\"11.55\"/><circle cx=\"290.4\" cy=\"16.5\" fill=\"black\" r=\"-0.264\" stroke=\"black\" stroke-width=\"0\"/><circle cx=\"316.8\" cy=\"16.5\" fill=\"black\" r=\"-0.264\" stroke=\"black\" stroke-width=\"0\"/><text alignment-baseline=\"middle\" fill=\"white\" font-family=\"Times\" font-size=\"13.2\" text-anchor=\"middle\" x=\"303.6\" y=\"17.325\">-25</text><rect fill=\"black\" height=\"9.9\" width=\"26.928\" x=\"316.536\" y=\"11.55\"/><circle cx=\"316.8\" cy=\"16.5\" fill=\"black\" r=\"-0.264\" stroke=\"black\" stroke-width=\"0\"/><circle cx=\"343.2\" cy=\"16.5\" fill=\"black\" r=\"-0.264\" stroke=\"black\" stroke-width=\"0\"/><text alignment-baseline=\"middle\" fill=\"white\" font-family=\"Times\" font-size=\"13.2\" text-anchor=\"middle\" x=\"330.0\" y=\"17.325\">-29</text><rect fill=\"black\" height=\"9.9\" width=\"26.928\" x=\"342.936\" y=\"11.55\"/><circle cx=\"343.2\" cy=\"16.5\" fill=\"black\" r=\"-0.264\" stroke=\"black\" stroke-width=\"0\"/><circle cx=\"369.6\" cy=\"16.5\" fill=\"black\" r=\"-0.264\" stroke=\"black\" stroke-width=\"0\"/><text alignment-baseline=\"middle\" fill=\"white\" font-family=\"Times\" font-size=\"13.2\" text-anchor=\"middle\" x=\"356.4\" y=\"17.325\">-34</text><text alignment-baseline=\"middle\" fill=\"black\" font-family=\"Times\" font-size=\"13.2\" text-anchor=\"end\" x=\"126.72\" y=\"17.325\">2b</text><line stroke=\"red\" stroke-width=\"1.32\" x1=\"343.2\" x2=\"343.2\" y1=\"16.335\" y2=\"33.165\"/><text alignment-baseline=\"middle\" fill=\"black\" font-family=\"Times\" font-size=\"13.2\" text-anchor=\"start\" x=\"374.88\" y=\"33.825\">2f</text><rect fill=\"red\" height=\"9.9\" width=\"26.928\" x=\"316.536\" y=\"28.05\"/><circle cx=\"316.8\" cy=\"33.0\" fill=\"red\" r=\"-0.264\" stroke=\"red\" stroke-width=\"0\"/><circle cx=\"343.2\" cy=\"33.0\" fill=\"red\" r=\"-0.264\" stroke=\"red\" stroke-width=\"0\"/><text alignment-baseline=\"middle\" fill=\"white\" font-family=\"Times\" font-size=\"13.2\" text-anchor=\"middle\" x=\"330.0\" y=\"33.825\">-29</text><rect fill=\"red\" height=\"9.9\" width=\"26.928\" x=\"342.936\" y=\"28.05\"/><circle cx=\"343.2\" cy=\"33.0\" fill=\"red\" r=\"-0.264\" stroke=\"red\" stroke-width=\"0\"/><circle cx=\"369.6\" cy=\"33.0\" fill=\"red\" r=\"-0.264\" stroke=\"red\" stroke-width=\"0\"/><text alignment-baseline=\"middle\" fill=\"white\" font-family=\"Times\" font-size=\"13.2\" text-anchor=\"middle\" x=\"356.4\" y=\"33.825\">-33</text><line stroke=\"red\" stroke-width=\"1.32\" x1=\"343.2\" x2=\"343.2\" y1=\"32.835\" y2=\"49.665\"/><text alignment-baseline=\"middle\" fill=\"black\" font-family=\"Times\" font-size=\"13.2\" text-anchor=\"start\" x=\"374.88\" y=\"50.325\">3f</text><rect fill=\"red\" height=\"9.9\" width=\"26.928\" x=\"316.536\" y=\"44.55\"/><circle cx=\"316.8\" cy=\"49.5\" fill=\"red\" r=\"-0.264\" stroke=\"red\" stroke-width=\"0\"/><circle cx=\"343.2\" cy=\"49.5\" fill=\"red\" r=\"-0.264\" stroke=\"red\" stroke-width=\"0\"/><text alignment-baseline=\"middle\" fill=\"white\" font-family=\"Times\" font-size=\"13.2\" text-anchor=\"middle\" x=\"330.0\" y=\"50.325\">-29</text><rect fill=\"red\" height=\"9.9\" width=\"26.928\" x=\"342.936\" y=\"44.55\"/><circle cx=\"343.2\" cy=\"49.5\" fill=\"red\" r=\"-0.264\" stroke=\"red\" stroke-width=\"0\"/><circle cx=\"369.6\" cy=\"49.5\" fill=\"red\" r=\"-0.264\" stroke=\"red\" stroke-width=\"0\"/><text alignment-baseline=\"middle\" fill=\"white\" font-family=\"Times\" font-size=\"13.2\" text-anchor=\"middle\" x=\"356.4\" y=\"50.325\">-34</text><line stroke=\"red\" stroke-width=\"1.32\" x1=\"264.0\" x2=\"264.0\" y1=\"16.335\" y2=\"66.165\"/><text alignment-baseline=\"middle\" fill=\"black\" font-family=\"Times\" font-size=\"13.2\" text-anchor=\"start\" x=\"374.88\" y=\"66.825\">5f</text><rect fill=\"red\" height=\"9.9\" width=\"26.928\" x=\"237.336\" y=\"61.05\"/><circle cx=\"237.6\" cy=\"66.0\" fill=\"red\" r=\"-0.264\" stroke=\"red\" stroke-width=\"0\"/><circle cx=\"264.0\" cy=\"66.0\" fill=\"red\" r=\"-0.264\" stroke=\"red\" stroke-width=\"0\"/><text alignment-baseline=\"middle\" fill=\"white\" font-family=\"Times\" font-size=\"13.2\" text-anchor=\"middle\" x=\"250.8\" y=\"66.825\">-22</text><rect fill=\"red\" height=\"9.9\" width=\"26.928\" x=\"263.736\" y=\"61.05\"/><circle cx=\"264.0\" cy=\"66.0\" fill=\"red\" r=\"-0.264\" stroke=\"red\" stroke-width=\"0\"/><circle cx=\"290.4\" cy=\"66.0\" fill=\"red\" r=\"-0.264\" stroke=\"red\" stroke-width=\"0\"/><text alignment-baseline=\"middle\" fill=\"white\" font-family=\"Times\" font-size=\"13.2\" text-anchor=\"middle\" x=\"277.2\" y=\"66.825\">-22</text><rect fill=\"red\" height=\"9.9\" width=\"26.928\" x=\"290.136\" y=\"61.05\"/><circle cx=\"290.4\" cy=\"66.0\" fill=\"red\" r=\"-0.264\" stroke=\"red\" stroke-width=\"0\"/><circle cx=\"316.8\" cy=\"66.0\" fill=\"red\" r=\"-0.264\" stroke=\"red\" stroke-width=\"0\"/><text alignment-baseline=\"middle\" fill=\"white\" font-family=\"Times\" font-size=\"13.2\" text-anchor=\"middle\" x=\"303.6\" y=\"66.825\">-25</text><rect fill=\"red\" height=\"9.9\" width=\"26.928\" x=\"316.536\" y=\"61.05\"/><circle cx=\"316.8\" cy=\"66.0\" fill=\"red\" r=\"-0.264\" stroke=\"red\" stroke-width=\"0\"/><circle cx=\"343.2\" cy=\"66.0\" fill=\"red\" r=\"-0.264\" stroke=\"red\" stroke-width=\"0\"/><text alignment-baseline=\"middle\" fill=\"white\" font-family=\"Times\" font-size=\"13.2\" text-anchor=\"middle\" x=\"330.0\" y=\"66.825\">-28</text><rect fill=\"red\" height=\"9.9\" width=\"26.928\" x=\"342.936\" y=\"61.05\"/><circle cx=\"343.2\" cy=\"66.0\" fill=\"red\" r=\"-0.264\" stroke=\"red\" stroke-width=\"0\"/><circle cx=\"369.6\" cy=\"66.0\" fill=\"red\" r=\"-0.264\" stroke=\"red\" stroke-width=\"0\"/><text alignment-baseline=\"middle\" fill=\"white\" font-family=\"Times\" font-size=\"13.2\" text-anchor=\"middle\" x=\"356.4\" y=\"66.825\">-34</text><line stroke=\"green\" stroke-width=\"1.32\" x1=\"158.4\" x2=\"158.4\" y1=\"16.335\" y2=\"82.665\"/><text alignment-baseline=\"middle\" fill=\"black\" font-family=\"Times\" font-size=\"13.2\" text-anchor=\"end\" x=\"126.72\" y=\"83.325\">6b</text><rect fill=\"green\" height=\"9.9\" width=\"26.928\" x=\"131.736\" y=\"77.55\"/><circle cx=\"132.0\" cy=\"82.5\" fill=\"green\" r=\"-0.264\" stroke=\"green\" stroke-width=\"0\"/><circle cx=\"158.4\" cy=\"82.5\" fill=\"green\" r=\"-0.264\" stroke=\"green\" stroke-width=\"0\"/><text alignment-baseline=\"middle\" fill=\"white\" font-family=\"Times\" font-size=\"13.2\" text-anchor=\"middle\" x=\"145.2\" y=\"83.325\">-31</text><rect fill=\"green\" height=\"9.9\" width=\"26.928\" x=\"158.136\" y=\"77.55\"/><circle cx=\"158.4\" cy=\"82.5\" fill=\"green\" r=\"-0.264\" stroke=\"green\" stroke-width=\"0\"/><circle cx=\"184.8\" cy=\"82.5\" fill=\"green\" r=\"-0.264\" stroke=\"green\" stroke-width=\"0\"/><text alignment-baseline=\"middle\" fill=\"white\" font-family=\"Times\" font-size=\"13.2\" text-anchor=\"middle\" x=\"171.6\" y=\"83.325\">-22</text><line stroke=\"green\" stroke-width=\"1.32\" x1=\"237.6\" x2=\"237.6\" y1=\"65.835\" y2=\"99.165\"/><text alignment-baseline=\"middle\" fill=\"black\" font-family=\"Times\" font-size=\"13.2\" text-anchor=\"end\" x=\"21.12\" y=\"99.825\">7b</text><rect fill=\"green\" height=\"9.9\" width=\"26.928\" x=\"26.136\" y=\"94.05\"/><circle cx=\"26.4\" cy=\"99.0\" fill=\"green\" r=\"-0.264\" stroke=\"green\" stroke-width=\"0\"/><circle cx=\"52.8\" cy=\"99.0\" fill=\"green\" r=\"-0.264\" stroke=\"green\" stroke-width=\"0\"/><text alignment-baseline=\"middle\" fill=\"white\" font-family=\"Times\" font-size=\"13.2\" text-anchor=\"middle\" x=\"39.6\" y=\"99.825\">-32</text><rect fill=\"green\" height=\"9.9\" width=\"26.928\" x=\"52.536\" y=\"94.05\"/><circle cx=\"52.8\" cy=\"99.0\" fill=\"green\" r=\"-0.264\" stroke=\"green\" stroke-width=\"0\"/><circle cx=\"79.2\" cy=\"99.0\" fill=\"green\" r=\"-0.264\" stroke=\"green\" stroke-width=\"0\"/><text alignment-baseline=\"middle\" fill=\"white\" font-family=\"Times\" font-size=\"13.2\" text-anchor=\"middle\" x=\"66.0\" y=\"99.825\">-26</text><rect fill=\"green\" height=\"9.9\" width=\"26.928\" x=\"78.936\" y=\"94.05\"/><circle cx=\"79.2\" cy=\"99.0\" fill=\"green\" r=\"-0.264\" stroke=\"green\" stroke-width=\"0\"/><circle cx=\"105.6\" cy=\"99.0\" fill=\"green\" r=\"-0.264\" stroke=\"green\" stroke-width=\"0\"/><text alignment-baseline=\"middle\" fill=\"white\" font-family=\"Times\" font-size=\"13.2\" text-anchor=\"middle\" x=\"92.4\" y=\"99.825\">-27</text><rect fill=\"green\" height=\"9.9\" width=\"26.928\" x=\"105.336\" y=\"94.05\"/><circle cx=\"105.6\" cy=\"99.0\" fill=\"green\" r=\"-0.264\" stroke=\"green\" stroke-width=\"0\"/><circle cx=\"132.0\" cy=\"99.0\" fill=\"green\" r=\"-0.264\" stroke=\"green\" stroke-width=\"0\"/><text alignment-baseline=\"middle\" fill=\"white\" font-family=\"Times\" font-size=\"13.2\" text-anchor=\"middle\" x=\"118.8\" y=\"99.825\">-22</text><rect fill=\"green\" height=\"9.9\" width=\"26.928\" x=\"131.736\" y=\"94.05\"/><circle cx=\"132.0\" cy=\"99.0\" fill=\"green\" r=\"-0.264\" stroke=\"green\" stroke-width=\"0\"/><circle cx=\"158.4\" cy=\"99.0\" fill=\"green\" r=\"-0.264\" stroke=\"green\" stroke-width=\"0\"/><text alignment-baseline=\"middle\" fill=\"white\" font-family=\"Times\" font-size=\"13.2\" text-anchor=\"middle\" x=\"145.2\" y=\"99.825\">-25</text><rect fill=\"green\" height=\"9.9\" width=\"26.928\" x=\"158.136\" y=\"94.05\"/><circle cx=\"158.4\" cy=\"99.0\" fill=\"green\" r=\"-0.264\" stroke=\"green\" stroke-width=\"0\"/><circle cx=\"184.8\" cy=\"99.0\" fill=\"green\" r=\"-0.264\" stroke=\"green\" stroke-width=\"0\"/><text alignment-baseline=\"middle\" fill=\"white\" font-family=\"Times\" font-size=\"13.2\" text-anchor=\"middle\" x=\"171.6\" y=\"99.825\">-19</text><rect fill=\"green\" height=\"9.9\" width=\"26.928\" x=\"184.536\" y=\"94.05\"/><circle cx=\"184.8\" cy=\"99.0\" fill=\"green\" r=\"-0.264\" stroke=\"green\" stroke-width=\"0\"/><circle cx=\"211.2\" cy=\"99.0\" fill=\"green\" r=\"-0.264\" stroke=\"green\" stroke-width=\"0\"/><text alignment-baseline=\"middle\" fill=\"white\" font-family=\"Times\" font-size=\"13.2\" text-anchor=\"middle\" x=\"198.0\" y=\"99.825\">-20</text><rect fill=\"green\" height=\"9.9\" width=\"26.928\" x=\"210.936\" y=\"94.05\"/><circle cx=\"211.2\" cy=\"99.0\" fill=\"green\" r=\"-0.264\" stroke=\"green\" stroke-width=\"0\"/><circle cx=\"237.6\" cy=\"99.0\" fill=\"green\" r=\"-0.264\" stroke=\"green\" stroke-width=\"0\"/><text alignment-baseline=\"middle\" fill=\"white\" font-family=\"Times\" font-size=\"13.2\" text-anchor=\"middle\" x=\"224.4\" y=\"99.825\">-17</text><rect fill=\"green\" height=\"9.9\" width=\"26.928\" x=\"237.336\" y=\"94.05\"/><circle cx=\"237.6\" cy=\"99.0\" fill=\"green\" r=\"-0.264\" stroke=\"green\" stroke-width=\"0\"/><circle cx=\"264.0\" cy=\"99.0\" fill=\"green\" r=\"-0.264\" stroke=\"green\" stroke-width=\"0\"/><text alignment-baseline=\"middle\" fill=\"white\" font-family=\"Times\" font-size=\"13.2\" text-anchor=\"middle\" x=\"250.8\" y=\"99.825\">-22</text><line stroke=\"red\" stroke-width=\"1.32\" x1=\"237.6\" x2=\"237.6\" y1=\"98.835\" y2=\"115.665\"/><text alignment-baseline=\"middle\" fill=\"black\" font-family=\"Times\" font-size=\"13.2\" text-anchor=\"start\" x=\"348.48\" y=\"116.325\">8f</text><rect fill=\"red\" height=\"9.9\" width=\"26.928\" x=\"210.936\" y=\"110.55\"/><circle cx=\"211.2\" cy=\"115.5\" fill=\"red\" r=\"-0.264\" stroke=\"red\" stroke-width=\"0\"/><circle cx=\"237.6\" cy=\"115.5\" fill=\"red\" r=\"-0.264\" stroke=\"red\" stroke-width=\"0\"/><text alignment-baseline=\"middle\" fill=\"white\" font-family=\"Times\" font-size=\"13.2\" text-anchor=\"middle\" x=\"224.4\" y=\"116.325\">-17</text><rect fill=\"red\" height=\"9.9\" width=\"26.928\" x=\"237.336\" y=\"110.55\"/><circle cx=\"237.6\" cy=\"115.5\" fill=\"red\" r=\"-0.264\" stroke=\"red\" stroke-width=\"0\"/><circle cx=\"264.0\" cy=\"115.5\" fill=\"red\" r=\"-0.264\" stroke=\"red\" stroke-width=\"0\"/><text alignment-baseline=\"middle\" fill=\"white\" font-family=\"Times\" font-size=\"13.2\" text-anchor=\"middle\" x=\"250.8\" y=\"116.325\">-21</text><rect fill=\"red\" height=\"9.9\" width=\"26.928\" x=\"263.736\" y=\"110.55\"/><circle cx=\"264.0\" cy=\"115.5\" fill=\"red\" r=\"-0.264\" stroke=\"red\" stroke-width=\"0\"/><circle cx=\"290.4\" cy=\"115.5\" fill=\"red\" r=\"-0.264\" stroke=\"red\" stroke-width=\"0\"/><text alignment-baseline=\"middle\" fill=\"white\" font-family=\"Times\" font-size=\"13.2\" text-anchor=\"middle\" x=\"277.2\" y=\"116.325\">-21</text><rect fill=\"red\" height=\"9.9\" width=\"26.928\" x=\"290.136\" y=\"110.55\"/><circle cx=\"290.4\" cy=\"115.5\" fill=\"red\" r=\"-0.264\" stroke=\"red\" stroke-width=\"0\"/><circle cx=\"316.8\" cy=\"115.5\" fill=\"red\" r=\"-0.264\" stroke=\"red\" stroke-width=\"0\"/><text alignment-baseline=\"middle\" fill=\"white\" font-family=\"Times\" font-size=\"13.2\" text-anchor=\"middle\" x=\"303.6\" y=\"116.325\">-27</text><rect fill=\"red\" height=\"9.9\" width=\"26.928\" x=\"316.536\" y=\"110.55\"/><circle cx=\"316.8\" cy=\"115.5\" fill=\"red\" r=\"-0.264\" stroke=\"red\" stroke-width=\"0\"/><circle cx=\"343.2\" cy=\"115.5\" fill=\"red\" r=\"-0.264\" stroke=\"red\" stroke-width=\"0\"/><text alignment-baseline=\"middle\" fill=\"white\" font-family=\"Times\" font-size=\"13.2\" text-anchor=\"middle\" x=\"330.0\" y=\"116.325\">-30</text><line stroke=\"red\" stroke-width=\"1.32\" x1=\"79.2\" x2=\"79.2\" y1=\"98.835\" y2=\"132.165\"/><text alignment-baseline=\"middle\" fill=\"black\" font-family=\"Times\" font-size=\"13.2\" text-anchor=\"start\" x=\"427.68\" y=\"132.825\">9f</text><rect fill=\"red\" height=\"9.9\" width=\"26.928\" x=\"52.536\" y=\"127.05\"/><circle cx=\"52.8\" cy=\"132.0\" fill=\"red\" r=\"-0.264\" stroke=\"red\" stroke-width=\"0\"/><circle cx=\"79.2\" cy=\"132.0\" fill=\"red\" r=\"-0.264\" stroke=\"red\" stroke-width=\"0\"/><text alignment-baseline=\"middle\" fill=\"white\" font-family=\"Times\" font-size=\"13.2\" text-anchor=\"middle\" x=\"66.0\" y=\"132.825\">-26</text><rect fill=\"red\" height=\"9.9\" width=\"26.928\" x=\"78.936\" y=\"127.05\"/><circle cx=\"79.2\" cy=\"132.0\" fill=\"red\" r=\"-0.264\" stroke=\"red\" stroke-width=\"0\"/><circle cx=\"105.6\" cy=\"132.0\" fill=\"red\" r=\"-0.264\" stroke=\"red\" stroke-width=\"0\"/><text alignment-baseline=\"middle\" fill=\"white\" font-family=\"Times\" font-size=\"13.2\" text-anchor=\"middle\" x=\"92.4\" y=\"132.825\">-28</text><rect fill=\"red\" height=\"9.9\" width=\"26.928\" x=\"105.336\" y=\"127.05\"/><circle cx=\"105.6\" cy=\"132.0\" fill=\"red\" r=\"-0.264\" stroke=\"red\" stroke-width=\"0\"/><circle cx=\"132.0\" cy=\"132.0\" fill=\"red\" r=\"-0.264\" stroke=\"red\" stroke-width=\"0\"/><text alignment-baseline=\"middle\" fill=\"white\" font-family=\"Times\" font-size=\"13.2\" text-anchor=\"middle\" x=\"118.8\" y=\"132.825\">-22</text><rect fill=\"red\" height=\"9.9\" width=\"26.928\" x=\"131.736\" y=\"127.05\"/><circle cx=\"132.0\" cy=\"132.0\" fill=\"red\" r=\"-0.264\" stroke=\"red\" stroke-width=\"0\"/><circle cx=\"158.4\" cy=\"132.0\" fill=\"red\" r=\"-0.264\" stroke=\"red\" stroke-width=\"0\"/><text alignment-baseline=\"middle\" fill=\"white\" font-family=\"Times\" font-size=\"13.2\" text-anchor=\"middle\" x=\"145.2\" y=\"132.825\">-27</text><rect fill=\"red\" height=\"9.9\" width=\"26.928\" x=\"158.136\" y=\"127.05\"/><circle cx=\"158.4\" cy=\"132.0\" fill=\"red\" r=\"-0.264\" stroke=\"red\" stroke-width=\"0\"/><circle cx=\"184.8\" cy=\"132.0\" fill=\"red\" r=\"-0.264\" stroke=\"red\" stroke-width=\"0\"/><text alignment-baseline=\"middle\" fill=\"white\" font-family=\"Times\" font-size=\"13.2\" text-anchor=\"middle\" x=\"171.6\" y=\"132.825\">-21</text><rect fill=\"red\" height=\"9.9\" width=\"26.928\" x=\"184.536\" y=\"127.05\"/><circle cx=\"184.8\" cy=\"132.0\" fill=\"red\" r=\"-0.264\" stroke=\"red\" stroke-width=\"0\"/><circle cx=\"211.2\" cy=\"132.0\" fill=\"red\" r=\"-0.264\" stroke=\"red\" stroke-width=\"0\"/><text alignment-baseline=\"middle\" fill=\"white\" font-family=\"Times\" font-size=\"13.2\" text-anchor=\"middle\" x=\"198.0\" y=\"132.825\">-26</text><rect fill=\"red\" height=\"9.9\" width=\"26.928\" x=\"210.936\" y=\"127.05\"/><circle cx=\"211.2\" cy=\"132.0\" fill=\"red\" r=\"-0.264\" stroke=\"red\" stroke-width=\"0\"/><circle cx=\"237.6\" cy=\"132.0\" fill=\"red\" r=\"-0.264\" stroke=\"red\" stroke-width=\"0\"/><text alignment-baseline=\"middle\" fill=\"white\" font-family=\"Times\" font-size=\"13.2\" text-anchor=\"middle\" x=\"224.4\" y=\"132.825\">-24</text><rect fill=\"red\" height=\"9.9\" width=\"26.928\" x=\"237.336\" y=\"127.05\"/><circle cx=\"237.6\" cy=\"132.0\" fill=\"red\" r=\"-0.264\" stroke=\"red\" stroke-width=\"0\"/><circle cx=\"264.0\" cy=\"132.0\" fill=\"red\" r=\"-0.264\" stroke=\"red\" stroke-width=\"0\"/><text alignment-baseline=\"middle\" fill=\"white\" font-family=\"Times\" font-size=\"13.2\" text-anchor=\"middle\" x=\"250.8\" y=\"132.825\">-25</text><rect fill=\"red\" height=\"9.9\" width=\"26.928\" x=\"263.736\" y=\"127.05\"/><circle cx=\"264.0\" cy=\"132.0\" fill=\"red\" r=\"-0.264\" stroke=\"red\" stroke-width=\"0\"/><circle cx=\"290.4\" cy=\"132.0\" fill=\"red\" r=\"-0.264\" stroke=\"red\" stroke-width=\"0\"/><text alignment-baseline=\"middle\" fill=\"white\" font-family=\"Times\" font-size=\"13.2\" text-anchor=\"middle\" x=\"277.2\" y=\"132.825\">-24</text><rect fill=\"red\" height=\"9.9\" width=\"26.928\" x=\"290.136\" y=\"127.05\"/><circle cx=\"290.4\" cy=\"132.0\" fill=\"red\" r=\"-0.264\" stroke=\"red\" stroke-width=\"0\"/><circle cx=\"316.8\" cy=\"132.0\" fill=\"red\" r=\"-0.264\" stroke=\"red\" stroke-width=\"0\"/><text alignment-baseline=\"middle\" fill=\"white\" font-family=\"Times\" font-size=\"13.2\" text-anchor=\"middle\" x=\"303.6\" y=\"132.825\">-24</text><rect fill=\"red\" height=\"9.9\" width=\"26.928\" x=\"316.536\" y=\"127.05\"/><circle cx=\"316.8\" cy=\"132.0\" fill=\"red\" r=\"-0.264\" stroke=\"red\" stroke-width=\"0\"/><circle cx=\"343.2\" cy=\"132.0\" fill=\"red\" r=\"-0.264\" stroke=\"red\" stroke-width=\"0\"/><text alignment-baseline=\"middle\" fill=\"white\" font-family=\"Times\" font-size=\"13.2\" text-anchor=\"middle\" x=\"330.0\" y=\"132.825\">-27</text><rect fill=\"red\" height=\"9.9\" width=\"26.928\" x=\"342.936\" y=\"127.05\"/><circle cx=\"343.2\" cy=\"132.0\" fill=\"red\" r=\"-0.264\" stroke=\"red\" stroke-width=\"0\"/><circle cx=\"369.6\" cy=\"132.0\" fill=\"red\" r=\"-0.264\" stroke=\"red\" stroke-width=\"0\"/><text alignment-baseline=\"middle\" fill=\"white\" font-family=\"Times\" font-size=\"13.2\" text-anchor=\"middle\" x=\"356.4\" y=\"132.825\">-23</text><rect fill=\"red\" height=\"9.9\" width=\"26.928\" x=\"369.336\" y=\"127.05\"/><circle cx=\"369.6\" cy=\"132.0\" fill=\"red\" r=\"-0.264\" stroke=\"red\" stroke-width=\"0\"/><circle cx=\"396.0\" cy=\"132.0\" fill=\"red\" r=\"-0.264\" stroke=\"red\" stroke-width=\"0\"/><text alignment-baseline=\"middle\" fill=\"white\" font-family=\"Times\" font-size=\"13.2\" text-anchor=\"middle\" x=\"382.8\" y=\"132.825\">-18</text><rect fill=\"red\" height=\"9.9\" width=\"26.928\" x=\"395.736\" y=\"127.05\"/><circle cx=\"396.0\" cy=\"132.0\" fill=\"red\" r=\"-0.264\" stroke=\"red\" stroke-width=\"0\"/><circle cx=\"422.4\" cy=\"132.0\" fill=\"red\" r=\"-0.264\" stroke=\"red\" stroke-width=\"0\"/><text alignment-baseline=\"middle\" fill=\"white\" font-family=\"Times\" font-size=\"13.2\" text-anchor=\"middle\" x=\"409.2\" y=\"132.825\">-34</text><line stroke=\"red\" stroke-width=\"1.32\" x1=\"396.0\" x2=\"396.0\" y1=\"131.835\" y2=\"148.665\"/><text alignment-baseline=\"middle\" fill=\"black\" font-family=\"Times\" font-size=\"13.2\" text-anchor=\"start\" x=\"427.68\" y=\"149.325\">10f</text><rect fill=\"red\" height=\"9.9\" width=\"26.928\" x=\"369.336\" y=\"143.55\"/><circle cx=\"369.6\" cy=\"148.5\" fill=\"red\" r=\"-0.264\" stroke=\"red\" stroke-width=\"0\"/><circle cx=\"396.0\" cy=\"148.5\" fill=\"red\" r=\"-0.264\" stroke=\"red\" stroke-width=\"0\"/><text alignment-baseline=\"middle\" fill=\"white\" font-family=\"Times\" font-size=\"13.2\" text-anchor=\"middle\" x=\"382.8\" y=\"149.325\">-18</text><rect fill=\"red\" height=\"9.9\" width=\"26.928\" x=\"395.736\" y=\"143.55\"/><circle cx=\"396.0\" cy=\"148.5\" fill=\"red\" r=\"-0.264\" stroke=\"red\" stroke-width=\"0\"/><circle cx=\"422.4\" cy=\"148.5\" fill=\"red\" r=\"-0.264\" stroke=\"red\" stroke-width=\"0\"/><text alignment-baseline=\"middle\" fill=\"white\" font-family=\"Times\" font-size=\"13.2\" text-anchor=\"middle\" x=\"409.2\" y=\"149.325\">-34</text><line stroke=\"red\" stroke-width=\"1.32\" x1=\"343.2\" x2=\"343.2\" y1=\"131.835\" y2=\"165.165\"/><text alignment-baseline=\"middle\" fill=\"black\" font-family=\"Times\" font-size=\"13.2\" text-anchor=\"start\" x=\"427.68\" y=\"165.825\">11f</text><rect fill=\"red\" height=\"9.9\" width=\"26.928\" x=\"316.536\" y=\"160.05\"/><circle cx=\"316.8\" cy=\"165.0\" fill=\"red\" r=\"-0.264\" stroke=\"red\" stroke-width=\"0\"/><circle cx=\"343.2\" cy=\"165.0\" fill=\"red\" r=\"-0.264\" stroke=\"red\" stroke-width=\"0\"/><text alignment-baseline=\"middle\" fill=\"white\" font-family=\"Times\" font-size=\"13.2\" text-anchor=\"middle\" x=\"330.0\" y=\"165.825\">-27</text><rect fill=\"red\" height=\"9.9\" width=\"26.928\" x=\"342.936\" y=\"160.05\"/><circle cx=\"343.2\" cy=\"165.0\" fill=\"red\" r=\"-0.264\" stroke=\"red\" stroke-width=\"0\"/><circle cx=\"369.6\" cy=\"165.0\" fill=\"red\" r=\"-0.264\" stroke=\"red\" stroke-width=\"0\"/><text alignment-baseline=\"middle\" fill=\"white\" font-family=\"Times\" font-size=\"13.2\" text-anchor=\"middle\" x=\"356.4\" y=\"165.825\">-23</text><rect fill=\"red\" height=\"9.9\" width=\"26.928\" x=\"369.336\" y=\"160.05\"/><circle cx=\"369.6\" cy=\"165.0\" fill=\"red\" r=\"-0.264\" stroke=\"red\" stroke-width=\"0\"/><circle cx=\"396.0\" cy=\"165.0\" fill=\"red\" r=\"-0.264\" stroke=\"red\" stroke-width=\"0\"/><text alignment-baseline=\"middle\" fill=\"white\" font-family=\"Times\" font-size=\"13.2\" text-anchor=\"middle\" x=\"382.8\" y=\"165.825\">-17</text><rect fill=\"red\" height=\"9.9\" width=\"26.928\" x=\"395.736\" y=\"160.05\"/><circle cx=\"396.0\" cy=\"165.0\" fill=\"red\" r=\"-0.264\" stroke=\"red\" stroke-width=\"0\"/><circle cx=\"422.4\" cy=\"165.0\" fill=\"red\" r=\"-0.264\" stroke=\"red\" stroke-width=\"0\"/><text alignment-baseline=\"middle\" fill=\"white\" font-family=\"Times\" font-size=\"13.2\" text-anchor=\"middle\" x=\"409.2\" y=\"165.825\">-33</text><line stroke=\"red\" stroke-width=\"1.32\" x1=\"184.8\" x2=\"184.8\" y1=\"131.835\" y2=\"181.665\"/><text alignment-baseline=\"middle\" fill=\"black\" font-family=\"Times\" font-size=\"13.2\" text-anchor=\"start\" x=\"427.68\" y=\"182.325\">12f</text><rect fill=\"red\" height=\"9.9\" width=\"26.928\" x=\"158.136\" y=\"176.55\"/><circle cx=\"158.4\" cy=\"181.5\" fill=\"red\" r=\"-0.264\" stroke=\"red\" stroke-width=\"0\"/><circle cx=\"184.8\" cy=\"181.5\" fill=\"red\" r=\"-0.264\" stroke=\"red\" stroke-width=\"0\"/><text alignment-baseline=\"middle\" fill=\"white\" font-family=\"Times\" font-size=\"13.2\" text-anchor=\"middle\" x=\"171.6\" y=\"182.325\">-21</text><rect fill=\"red\" height=\"9.9\" width=\"26.928\" x=\"184.536\" y=\"176.55\"/><circle cx=\"184.8\" cy=\"181.5\" fill=\"red\" r=\"-0.264\" stroke=\"red\" stroke-width=\"0\"/><circle cx=\"211.2\" cy=\"181.5\" fill=\"red\" r=\"-0.264\" stroke=\"red\" stroke-width=\"0\"/><text alignment-baseline=\"middle\" fill=\"white\" font-family=\"Times\" font-size=\"13.2\" text-anchor=\"middle\" x=\"198.0\" y=\"182.325\">-24</text><rect fill=\"red\" height=\"9.9\" width=\"26.928\" x=\"210.936\" y=\"176.55\"/><circle cx=\"211.2\" cy=\"181.5\" fill=\"red\" r=\"-0.264\" stroke=\"red\" stroke-width=\"0\"/><circle cx=\"237.6\" cy=\"181.5\" fill=\"red\" r=\"-0.264\" stroke=\"red\" stroke-width=\"0\"/><text alignment-baseline=\"middle\" fill=\"white\" font-family=\"Times\" font-size=\"13.2\" text-anchor=\"middle\" x=\"224.4\" y=\"182.325\">-23</text><rect fill=\"red\" height=\"9.9\" width=\"26.928\" x=\"237.336\" y=\"176.55\"/><circle cx=\"237.6\" cy=\"181.5\" fill=\"red\" r=\"-0.264\" stroke=\"red\" stroke-width=\"0\"/><circle cx=\"264.0\" cy=\"181.5\" fill=\"red\" r=\"-0.264\" stroke=\"red\" stroke-width=\"0\"/><text alignment-baseline=\"middle\" fill=\"white\" font-family=\"Times\" font-size=\"13.2\" text-anchor=\"middle\" x=\"250.8\" y=\"182.325\">-22</text><rect fill=\"red\" height=\"9.9\" width=\"26.928\" x=\"263.736\" y=\"176.55\"/><circle cx=\"264.0\" cy=\"181.5\" fill=\"red\" r=\"-0.264\" stroke=\"red\" stroke-width=\"0\"/><circle cx=\"290.4\" cy=\"181.5\" fill=\"red\" r=\"-0.264\" stroke=\"red\" stroke-width=\"0\"/><text alignment-baseline=\"middle\" fill=\"white\" font-family=\"Times\" font-size=\"13.2\" text-anchor=\"middle\" x=\"277.2\" y=\"182.325\">-25</text><rect fill=\"red\" height=\"9.9\" width=\"26.928\" x=\"290.136\" y=\"176.55\"/><circle cx=\"290.4\" cy=\"181.5\" fill=\"red\" r=\"-0.264\" stroke=\"red\" stroke-width=\"0\"/><circle cx=\"316.8\" cy=\"181.5\" fill=\"red\" r=\"-0.264\" stroke=\"red\" stroke-width=\"0\"/><text alignment-baseline=\"middle\" fill=\"white\" font-family=\"Times\" font-size=\"13.2\" text-anchor=\"middle\" x=\"303.6\" y=\"182.325\">-23</text><rect fill=\"red\" height=\"9.9\" width=\"26.928\" x=\"316.536\" y=\"176.55\"/><circle cx=\"316.8\" cy=\"181.5\" fill=\"red\" r=\"-0.264\" stroke=\"red\" stroke-width=\"0\"/><circle cx=\"343.2\" cy=\"181.5\" fill=\"red\" r=\"-0.264\" stroke=\"red\" stroke-width=\"0\"/><text alignment-baseline=\"middle\" fill=\"white\" font-family=\"Times\" font-size=\"13.2\" text-anchor=\"middle\" x=\"330.0\" y=\"182.325\">-25</text><rect fill=\"red\" height=\"9.9\" width=\"26.928\" x=\"342.936\" y=\"176.55\"/><circle cx=\"343.2\" cy=\"181.5\" fill=\"red\" r=\"-0.264\" stroke=\"red\" stroke-width=\"0\"/><circle cx=\"369.6\" cy=\"181.5\" fill=\"red\" r=\"-0.264\" stroke=\"red\" stroke-width=\"0\"/><text alignment-baseline=\"middle\" fill=\"white\" font-family=\"Times\" font-size=\"13.2\" text-anchor=\"middle\" x=\"356.4\" y=\"182.325\">-23</text><rect fill=\"red\" height=\"9.9\" width=\"26.928\" x=\"369.336\" y=\"176.55\"/><circle cx=\"369.6\" cy=\"181.5\" fill=\"red\" r=\"-0.264\" stroke=\"red\" stroke-width=\"0\"/><circle cx=\"396.0\" cy=\"181.5\" fill=\"red\" r=\"-0.264\" stroke=\"red\" stroke-width=\"0\"/><text alignment-baseline=\"middle\" fill=\"white\" font-family=\"Times\" font-size=\"13.2\" text-anchor=\"middle\" x=\"382.8\" y=\"182.325\">-15</text><rect fill=\"red\" height=\"9.9\" width=\"26.928\" x=\"395.736\" y=\"176.55\"/><circle cx=\"396.0\" cy=\"181.5\" fill=\"red\" r=\"-0.264\" stroke=\"red\" stroke-width=\"0\"/><circle cx=\"422.4\" cy=\"181.5\" fill=\"red\" r=\"-0.264\" stroke=\"red\" stroke-width=\"0\"/><text alignment-baseline=\"middle\" fill=\"white\" font-family=\"Times\" font-size=\"13.2\" text-anchor=\"middle\" x=\"409.2\" y=\"182.325\">-30</text><line stroke=\"green\" stroke-width=\"1.32\" x1=\"158.4\" x2=\"158.4\" y1=\"181.335\" y2=\"198.165\"/><text alignment-baseline=\"middle\" fill=\"black\" font-family=\"Times\" font-size=\"13.2\" text-anchor=\"end\" x=\"73.92\" y=\"198.825\">13b</text><rect fill=\"green\" height=\"9.9\" width=\"26.928\" x=\"78.936\" y=\"193.05\"/><circle cx=\"79.2\" cy=\"198.0\" fill=\"green\" r=\"-0.264\" stroke=\"green\" stroke-width=\"0\"/><circle cx=\"105.6\" cy=\"198.0\" fill=\"green\" r=\"-0.264\" stroke=\"green\" stroke-width=\"0\"/><text alignment-baseline=\"middle\" fill=\"white\" font-family=\"Times\" font-size=\"13.2\" text-anchor=\"middle\" x=\"92.4\" y=\"198.825\">-32</text><rect fill=\"green\" height=\"9.9\" width=\"26.928\" x=\"105.336\" y=\"193.05\"/><circle cx=\"105.6\" cy=\"198.0\" fill=\"green\" r=\"-0.264\" stroke=\"green\" stroke-width=\"0\"/><circle cx=\"132.0\" cy=\"198.0\" fill=\"green\" r=\"-0.264\" stroke=\"green\" stroke-width=\"0\"/><text alignment-baseline=\"middle\" fill=\"white\" font-family=\"Times\" font-size=\"13.2\" text-anchor=\"middle\" x=\"118.8\" y=\"198.825\">-25</text><rect fill=\"green\" height=\"9.9\" width=\"26.928\" x=\"131.736\" y=\"193.05\"/><circle cx=\"132.0\" cy=\"198.0\" fill=\"green\" r=\"-0.264\" stroke=\"green\" stroke-width=\"0\"/><circle cx=\"158.4\" cy=\"198.0\" fill=\"green\" r=\"-0.264\" stroke=\"green\" stroke-width=\"0\"/><text alignment-baseline=\"middle\" fill=\"white\" font-family=\"Times\" font-size=\"13.2\" text-anchor=\"middle\" x=\"145.2\" y=\"198.825\">-28</text><rect fill=\"green\" height=\"9.9\" width=\"26.928\" x=\"158.136\" y=\"193.05\"/><circle cx=\"158.4\" cy=\"198.0\" fill=\"green\" r=\"-0.264\" stroke=\"green\" stroke-width=\"0\"/><circle cx=\"184.8\" cy=\"198.0\" fill=\"green\" r=\"-0.264\" stroke=\"green\" stroke-width=\"0\"/><text alignment-baseline=\"middle\" fill=\"white\" font-family=\"Times\" font-size=\"13.2\" text-anchor=\"middle\" x=\"171.6\" y=\"198.825\">-21</text><line stroke=\"green\" stroke-width=\"1.32\" x1=\"105.6\" x2=\"105.6\" y1=\"197.835\" y2=\"214.665\"/><text alignment-baseline=\"middle\" fill=\"black\" font-family=\"Times\" font-size=\"13.2\" text-anchor=\"end\" x=\"73.92\" y=\"215.325\">14b</text><rect fill=\"green\" height=\"9.9\" width=\"26.928\" x=\"78.936\" y=\"209.55\"/><circle cx=\"79.2\" cy=\"214.5\" fill=\"green\" r=\"-0.264\" stroke=\"green\" stroke-width=\"0\"/><circle cx=\"105.6\" cy=\"214.5\" fill=\"green\" r=\"-0.264\" stroke=\"green\" stroke-width=\"0\"/><text alignment-baseline=\"middle\" fill=\"white\" font-family=\"Times\" font-size=\"13.2\" text-anchor=\"middle\" x=\"92.4\" y=\"215.325\">-31</text><rect fill=\"green\" height=\"9.9\" width=\"26.928\" x=\"105.336\" y=\"209.55\"/><circle cx=\"105.6\" cy=\"214.5\" fill=\"green\" r=\"-0.264\" stroke=\"green\" stroke-width=\"0\"/><circle cx=\"132.0\" cy=\"214.5\" fill=\"green\" r=\"-0.264\" stroke=\"green\" stroke-width=\"0\"/><text alignment-baseline=\"middle\" fill=\"white\" font-family=\"Times\" font-size=\"13.2\" text-anchor=\"middle\" x=\"118.8\" y=\"215.325\">-25</text></svg>"
      ],
      "text/plain": [
       "<IPython.core.display.SVG object>"
      ]
     },
     "execution_count": 36,
     "metadata": {},
     "output_type": "execute_result"
    }
   ],
   "source": [
    "tree.rejected = False\n",
    "tree.states = []\n",
    "tree.op = None\n",
    "samples = storage.sample.by_ensemble(storage.ensemble.load(4))\n",
    "tree.from_samples(samples)\n",
    "view = tree.renderer\n",
    "view.zoom = 1.1\n",
    "view.horizontal_gap = -0.01\n",
    "view.scale_y = 15\n",
    "view.scale_x = 24\n",
    "view.font_size = 0.8\n",
    "view.font_family = 'Times'\n",
    "SVG(view.to_svg())"
   ]
  },
  {
   "cell_type": "markdown",
   "metadata": {},
   "source": [
    "### Phi/Psi Plots"
   ]
  },
  {
   "cell_type": "code",
   "execution_count": 37,
   "metadata": {
    "collapsed": true
   },
   "outputs": [],
   "source": [
    "# Imports for plotting\n",
    "%matplotlib inline\n",
    "import matplotlib\n",
    "import matplotlib.pyplot as plt\n",
    "import matplotlib.pylab as pylab\n",
    "from matplotlib.legend_handler import HandlerLine2D"
   ]
  },
  {
   "cell_type": "markdown",
   "metadata": {},
   "source": [
    "Make sure that all phi/psi values have been computed!"
   ]
  },
  {
   "cell_type": "code",
   "execution_count": 38,
   "metadata": {
    "collapsed": true
   },
   "outputs": [],
   "source": [
    "phi(storage.snapshot.all());\n",
    "psi(storage.snapshot.all());"
   ]
  },
  {
   "cell_type": "code",
   "execution_count": 39,
   "metadata": {
    "collapsed": false
   },
   "outputs": [
    {
     "data": {
      "image/png": [
       "iVBORw0KGgoAAAANSUhEUgAAAUMAAAEzCAYAAACrEWHGAAAABHNCSVQICAgIfAhkiAAAAAlwSFlz\n",
       "AAALEgAACxIB0t1+/AAAGR1JREFUeJzt3X2wVPWd5/H3V9H4ABuGwqggxAdwJkC2jGZwMg94p2pE\n",
       "LzsTcVNqJmPWEaGSokZn4m4lPsSRjJmaJFXJrKbWbK1Pq5PEqLVjNkRxwGzukqpMFnXUqAwRjIyA\n",
       "iE8YJYI8+N0/zmk4NN0Ncm9334f3q+oWfR76nO+93X78nfP7nXMiM5Gkke6QbhcgSYOBYShJGIaS\n",
       "BBiGkgQYhpIEGIaSBMCobhfQSEQ43kdSW2RmNFsw6H6Kstq27UXd/v2sbfjXZW2Ds7ZW2eJhsiTh\n",
       "OUNJAkZmGPZ1u4AW+rpdQAt93S6gib5uF9BCX7cLaKGv2wW00NeNnUZ5HD2oRERms5OcknSQWmXL\n",
       "SGwZStI+DENJwjCUJMAwlCTAMJQkwDCUJMAwlCTAMJQkwDCUJMAwlCTAMJQkwDCUJGAAwjAibo+I\n",
       "TRHxVGXeoohYHxGPlz+9lWVXR8TqiFgVEbP7u39JGggD0TK8Azi3bl4C38jMj5Q/SwAiYhpwETCt\n",
       "fM/NEWHrVFLX9TuIMvMnwOYGixrdJuc84O7M3JGZa4E1wMz+1iBJ/dXOVtnlEfFkRNwWEWPLeROA\n",
       "9ZV11gMT21iDJB2QdoXht4CTgNOAjcDXW6w7+O4uK2nEacujQjPz5drriLgVWFxObgAmVVY9oZy3\n",
       "j4hYVJnsy8y+ga1S0nAXET1AzwGtOxC3/Y+IE4HFmfnhcvr4zNxYvv4c8NuZ+amyA+W7FOcJJwIP\n",
       "A1Oyrghv+y+pHVplS79bhhFxN3AWMD4i1gHXAz0RcRrFIfDzwGcAMnNlRNwLrAR2Agvrg1CSusEH\n",
       "QkkaMXwglCTth2EoSRiGkgQYhpIEGIaSBBiGkgQYhpIEGIaSBBiGkgQYhpIEGIaSBBiGkgQYhpIE\n",
       "GIaSBBiGkgQYhpIEGIaSBBiGkgQYhpIEGIaSBBiGkgQYhpIEGIaSBBiGkgQYhpIEGIaSBBiGkgQY\n",
       "hpIEGIaSBBiGkgQMQBhGxO0RsSkinqrMGxcRyyLi2YhYGhFjK8uujojVEbEqImb3d/+SNBAGomV4\n",
       "B3Bu3byrgGWZeSrwo3KaiJgGXARMK99zc0TYOpXUdf0Oosz8CbC5bvbHgTvL13cCc8vX5wF3Z+aO\n",
       "zFwLrAFm9rcGSeqvdrXKjs3MTeXrTcCx5esJwPrKeuuBiW2qQZIOWNsPUTMzgWy1SrtrkKT9GdWm\n",
       "7W6KiOMy86WIOB54uZy/AZhUWe+Ect4+ImJRZbIvM/vaUaik4SsieoCeA1q3aLj1e4cnAosz88Pl\n",
       "9NeA1zLzqxFxFTA2M68qO1C+S3GecCLwMDAl64qIiMzM6HdhklTRKlv63TKMiLuBs4DxEbEO+Gvg\n",
       "K8C9EXEZsBa4ECAzV0bEvcBKYCewsD4IJakbBqRlONBsGUpqh1bZ4hg/ScIwlCTAMJQkwDCUJMAw\n",
       "lCTAMJQkwDCUJMAwlCTAMJQkwDCUJMAwlCTAMJQkwDCUJMAwlCTAMJQkwDCUJMAwlCTAMJQkwDCU\n",
       "JMAwlCTAMJQkwDCUJMAwlCTAMJQkwDCUJMAwlCTAMJQkwDCUJMAwlCTAMJQkAEa1c+MRsRZ4E9gF\n",
       "7MjMmRExDrgH+CCwFrgwM99oZx2StD/tbhkm0JOZH8nMmeW8q4BlmXkq8KNyWpK6qhOHyVE3/XHg\n",
       "zvL1ncDcDtQgSS11omX4cEQ8GhELynnHZuam8vUm4Ng21yBJ+9XWc4bA72Xmxog4BlgWEauqCzMz\n",
       "IyLbXIMk7VdbwzAzN5b/vhIR9wMzgU0RcVxmvhQRxwMvN3pvRCyqTPZlZl87a5U0/ERED9BzQOtm\n",
       "tqdhFhFHAYdm5lsRcTSwFPgS8EfAa5n51Yi4ChibmVfVvTczs/5coyT1S6tsaWcYngTcX06OAr6T\n",
       "mX9XDq25F5hMk6E1hqGkduhKGPaHYSipHVpli1egSBKGoSQBhqEkAYahJAGGoSQBhqEkAYahJAGG\n",
       "oSQBhqEkAYahJAGGoSQBhqEkAYahJAGGoSQBhqEkAYahJAGGoSQBhqEkAYahJAGGoSQBhqEkAYah\n",
       "JAGGoSQBhqEkAYahJAGGoSQBhqEkAYahJAGGoSQBhqEkAV0Kw4g4NyJWRcTqiPhCN2qQpKrIzM7u\n",
       "MOJQ4BfAHwEbgEeAP83Mf62sk5kZHS1M0rDXKlu60TKcCazJzLWZuQP4HnBeF+qQpN26EYYTgXWV\n",
       "6fXlPEnqmlFd2OcBHZdHxKLKZF9m9rWlGknDVkT0AD0Hsm43wnADMKkyPYmidbiXzFzUqYIkDU9l\n",
       "I6qvNh0R1zdbtxuHyY8CUyPixIg4HLgI+EEX6pCk3TreMszMnRHxF8A/AYcCt1V7kiWpGzo+tOZA\n",
       "OLRGUju0ypZunDPUAJoRMWcSXDEGjngLtq2Dm57OfLDbdUlDjWE4hM2ImPMxuPEWmFKbtwBOmRGB\n",
       "gSi9Nx4mD1Fli/DOM2H8TmA2MKtcNgceejCzt4vlSYOSh8nDTKVFOL4279ry31nAaDiyO5VJQ5d3\n",
       "rRmCJsEV1UNjgL8FlpWvt8DWzlclDW2G4RAxPeLbvRHvXBCxE5hdf6uf5cBq4JOwbSd8YEbEnM5X\n",
       "KQ1dnjMcAqZH/J/fhT+8pTJvATAO+CpFEP4TcA6wlOLcx+Pw9nPwtaczv9TxgqVBqlW2GIaDXNlR\n",
       "8sCSBst6gSXAJygu+D6snH8WsBCYB2+vgAvsWZYKg+0WXnoPJsEV72+ybDQwHbaPA/4RuKf8eZwi\n",
       "II+BoybB/RdEvNEb8cqMFtdlSiOdvcmD3Bg44tdNlm0BfhMOf4KilTi6nLezXP4asAQOp/hhPiwq\n",
       "xyB66CzVsWU4yL0F26ZRnCOsmg+8AbwAnEZxuHw5xY0hjwDGUNw0strRcmux/K/bXbM0FHnOcJCb\n",
       "HvHaR2HcccBKivOCW4FdwPuAN4H/S9GJcgswmWKYTc084Jjy9UqKoNwC21+A+57JvLgzv4U0ONiB\n",
       "MoT1RuRkYBvwLDCDIvRqamH3NHA0cCp7X41COf3BuvctAH4K3zEQNZLYgTKEjaYIuzspLje5pW75\n",
       "7RTjCx8A7gW+TDHMZnndNurfV7Yi/7QNJUtDkmE4yG2haNldS9Hya+Tf101Xr0YBeKfJ+0bDIdMj\n",
       "vt2/CqXhwTAc5F6Al/6BomPkV03W2dVg3qHlv/NpHobbgMlwQf8qlIYHw3CQqV521xvxDvCjn8JL\n",
       "iylagPW9yvOAsxts5zFgLnA6RffxvLrl84FpwOg9uSmNaHagDCLTI779u/BnjTo6psGf3QdcCmyi\n",
       "6ElO4DcpWoz/vfKe+cBm4C/Z05Eyu3zPERS90dMpLuXrhZ1LMg9DGgHsTR4ieiPeKQdJ7z0ftgOH\n",
       "LwG+SNFJMpvi0HkzxXCbbcD7gdeBP6a4HK9uG7wPuJI9ATkfeAK2ngwrvEu2RgLDcIi4IGLnfQ0O\n",
       "Wy8A/pXinl1jKVqCSXGucHHdusuB/0nRy1wzn+Jw+d8oxhoeXW7jOOBd4CSKq1ZWwovPwgIDUcOV\n",
       "Q2uGiC2N+0L4NfAx4PsU109uLV83umZ5FsVDqHsprk/+E4ogXEhxWLwY+B7F4fUdFIO0F1G0Nj8E\n",
       "E8aBl+ppRDIMO2BGxJzeiIcujOjrjXio2b0GX4D7Gl129yp7xgkeDvy78vWOJvsbR3F53rsU4Vl/\n",
       "yAzF5XrXsHfny98W2z55f7+PNBx5o4Y2299Dm6pPt5sM234KP+6FP3w/RYtwGnun0weADeXrs4DP\n",
       "snfnyWfYc07wQ8APYcelcNgdlXU+CzwHnM/eV6pAcV5RGokMwzZrdIv+W2DKHLh8RgSnwi3TYMIo\n",
       "ivN2R8KLW2Hn9yqfzZ9U3ruTokf4WoqW3M3AJynOIf4K2AwbXoUjHwTehF++C9evgRuvgymHUhyH\n",
       "f4oiBK9rUO9b8PyA/fLSEGIYttmYIrv2MRqOPBr+6zaYsIaiRXY08Bsw4Zfw6gIYXzs0rt215haK\n",
       "XuR/o7hbzXUUvS1TgSch18OXGt2ea27EPTc0qOHZIkN3n0y+BN55cd8+GWlEMAzb7K1i1Ms+NsKE\n",
       "CTB1GnvfZeZKYByMfRI29cIHRkNsATbAzl44dDTEK/DuDti2GQ57H8Rb8OsX4e+b3afwnSZHv6/D\n",
       "u3PhndPgqF3AZfC+w+HiGRGP2KOskcahNW3W6JzhXHj9HRh7Bhzy5br1lwNfAWay13CX//ExuLi6\n",
       "jfKW/vs846R6DrI2dnAi3PNRGF0N3c8BT0D+uNIyrJkFjx4Nr1W3YThqOHCcYZfNiJgzGS4fDUe+\n",
       "BEefDB8+sWytLaqsV3uwUzW0rgUegV8tLUfSLGfPQ58eAV6F1b+Gv6p1xtSCt7beGtj6OuRcOGoj\n",
       "xWH1KxT3QTylbv+17d8JW2+rPHt5Aaz5Z/hLA1FDnWE4iPRGPLQEzvliOV1tGX6xbrrmE7Dzf8Go\n",
       "RmH5WeDlsvU4Cf5iMozfRHHbrhOBCcCLFL3Hv0FxP8SHKZ6ZspCiA6aqWQ1z4KEHM3vfw68qDTod\n",
       "H3QdEYsiYn1EPF7+9FaWXR0RqyNiVUTMbsf+B7Nah8psYCNFy6+m2QncbUVHB0vZOwihGFYzHSZM\n",
       "gc9fDePHUwzI/jZFEC4rt3sKRa/zoxTjD5dT3M3myrrtrdnzCJW9jK60FKXhqF0dKAl8IzO/UZ0Z\n",
       "EdOAiyg6SCcCD0fEqZn5bpvqGHRqHSq18X13UdxhdTuwpcinfTo73oS182DiZDiq0TYPBU6Do6ph\n",
       "uRz4OXB/Zb1rgT8H/htFsF5CcdPYWq/0rqK+hv+D3FJc+CINW+28AqVRU/Q84O7M3JGZa4E1FH0F\n",
       "I8Y6uGlB8Xszi+IhTUfA27+ARRvgP84rGoy7XQobN8NfrYCvPdLkcr1d5U/1/2xL2TMYeznF4e9h\n",
       "FEE4imJozlLgNuAGinOHNwBfgEPmwdvV7c+DrVvgmGZXzkjDQTuH1lweEf+J4sjsP2fmGxRHbj+r\n",
       "rLOeooU4YpQdHcwpO1S2wNYX4Ju1zokZEfObLHtwRgSXwtV3VFqP1wArYduVcMTSyn5qH2yj84wL\n",
       "KDpQGn34s4Avw3Ozi+cxT5sKR/45HDkLzlgAN9aunBm4v4g0OBx0B0pELKO48Um9aykC75Vy+gbg\n",
       "+My8LCK+CfwsM79TbuNW4MHM/Me6bQ/bDpT+mhExZwL8zRg46R2Kq0xehx9+DC7+NEypBV+tI6RZ\n",
       "h8glFMfr9zRYNgceSoglcE79stnw2NLMjw7cbyR1TqtsOeiWYWY2usFyo53fyp6rGjYAkyqLT2DP\n",
       "pbb171tUmezLzL73XuXwU2sl1s+fEfHIBrj8TfitXpjwLnApHP7BFtt6HbZfCnFHcQQNwHx47gX4\n",
       "5jT4fKP3jINpMyLm2DrUUBARPUDPAa3bjqE1EXF8Zm4sX38O+O3M/FTZgfJdivOEEylGeUzJuiJs\n",
       "GR6c+gHetQHcjVLrj2HH2uLJAExucFheGwJU/77rgMccZqMhqi0tw/34akScRtGr/DzFzVTIzJUR\n",
       "cS/FPUZ3Agvrg1AHr9FNIWDPTR1qrgHehCcrrbt98nId3HQZzKoOvr4GOBf4hcNsNAw56HoYuTCi\n",
       "797izl67O07OoRg+M4E9w2eeho2rYf7+DnVnRTx6FpxRe9/ZFB0sDsDWUNWNlqG6oHpTiPoB2rXn\n",
       "KD8Kr65rEoT11zW/DotfgvdXW5u1c4pt+yWkLjEMh5FyDOMpt8CU6gc7iz2DvC+EZ+pvKlvejOGf\n",
       "qzeDWA58Hf7geXi5F149EjZugw3VYUDScOJh8jBTuynEIXDmD4vLkXdbDvwdvLoLNp4Ap9xeuaLl\n",
       "PHj7f5fTTcYmerMGDXk+EGoEeTrzwQcze9fCxbUrXaAIuH+AHUtg/Ez4cDUIlwNjK9ONroG+BaZM\n",
       "hsvbXL7UNR4mD1P1V7q8BdOXwHjY+0OvtQKrgz+bfSm8WYOGM1uGw1itlXhvZs8YeKY2v3pbmlor\n",
       "cDZ77qDT8LY1eLMGDW+G4QhR7WmuBl+tFTiLYhjOdRTXUc4r7vS1m73IGu7sQBkhGl2d8g14ewfs\n",
       "eqB4jPJeZsGjo+HVRjeTkIYq73QtYO/HD9QCDqD+GS3z4bmfwRWGn4Ybw1AtNQpJg1DDkWEoSTjO\n",
       "UJL2yzCUJAxDSQIMQ0kCDENJAgxDSQIMQ0kCDENJAgxDSQIMQ0kCDENJAgxDSQIMQ0kCDENJAgxD\n",
       "SQIMQ0kCDENJAgxDSQIMQ0kC+hGGEXFBRDwTEbsi4vS6ZVdHxOqIWBURsyvzz4iIp8plN/ancEka\n",
       "SP1pGT4FnE/xCN7dImIacBEwDTgXuDkiag9g+RZwWWZOBaZGxLn92L8kDZiDDsPMXJWZzzZYdB5w\n",
       "d2buyMy1wBrgzIg4HhiTmSvK9e4C5h7s/iVpILXjnOEEYH1lej0wscH8DeV8Seq6Ua0WRsQy4LgG\n",
       "i67JzMXtKUmSOq9lGGbm2QexzQ3ApMr0CRQtwg3l6+r8Dc02EhGLKpN9mdl3ELVIGsEiogfoOaB1\n",
       "M7O/O/sx8F8y87FyehrwXWAmxWHww8CUzMyI+H/AFcAK4AHgpsx8qME2mz71XpIOVqts6c/QmvMj\n",
       "Yh3wO8ADEbEEIDNXAvcCK4ElwMLck7gLgVuB1cCaRkEoSd3Q75ZhO9gylNQObWkZStJwYhhKEoah\n",
       "JAGGoSQBhqEkAYahJAGGoSQBhqEkAYahJAGGoSQBhqEkAYahJAGGoSQBhqEkAYahJAGGoSQBhqEk\n",
       "AYahJAGGoSQBhqEkAYahJAGGoSQBhqEkAYahJAGGoSQBhqEkAYahJAGGoSQBhqEkAYahJAH9CMOI\n",
       "uCAinomIXRFxemX+iRGxNSIeL39uriw7IyKeiojVEXFjf4uXpIHSn5bhU8D5wPIGy9Zk5kfKn4WV\n",
       "+d8CLsvMqcDUiDi3H/uXpAFz0GGYmasy89kDXT8ijgfGZOaKctZdwNyD3b8kDaR2nTM8qTxE7ouI\n",
       "3y/nTQTWV9bZUM6TpK4b1WphRCwDjmuw6JrMXNzkbS8CkzJzc3ku8fsRMb2fdUpSW7UMw8w8+71u\n",
       "MDO3A9vL1/8SEc8BUylagidUVj2hnNdQRCyqTPZlZt97rUXSyBYRPUDPgazbMgzfyz4rOx8PbM7M\n",
       "XRFxMkUQ/jIz34iINyPiTGAF8GngpmYbzMxFA1SbpBGqbET11aYj4vpm6/ZnaM35EbEO+B3ggYhY\n",
       "Ui46C3gyIh4H7gM+k5lvlMsWArcCqyl6nB862P1L0kCKzOx2DfuIiMzM2P+aknTgWmWLV6BIEoah\n",
       "JAGGoSQBhqEkAYahJAGGoSQBhqEkAYahJAGGoSQBhqEkAYahJAGGoSQBhqEkAYahJAGGoSQBIzAM\n",
       "y9uAD0rW9t4N1rrA2g5Wt2obcWHIAT4PoUt6ul1ACz3dLqCJnm4X0EJPtwtooafbBbTQ042djsQw\n",
       "lKR9GIaSxCB+Bkq3a5A0PDV7BsqgDENJ6jQPkyUJw1CSgGEchhFxQUQ8ExG7IuL0yvwTI2JrRDxe\n",
       "/txcWXZGRDwVEasj4sZO11Yuu7rc/6qImN3p2upqWRQR6yt/q9791dlJEXFuuf/VEfGFbtRQqWVt\n",
       "RPy8/DutKOeNi4hlEfFsRCyNiLEdquX2iNgUEU9V5jWtpZOfZZPaBsf3LDOH5Q/wW8CpwI+B0yvz\n",
       "TwSeavKeFcDM8vWDwLkdrm0a8ARwWFnnGvac1+1IbXV1Xg9c2WB+ozoP6fDne2i53xPLOp4APtTF\n",
       "79vzwLi6eV8DPl++/gLwlQ7V8gfAR6rf82a1dPqzbFLboPieDduWYWauysxnD3T9iDgeGJOZK8pZ\n",
       "dwFzO1zbecDdmbkjM9dSfPhndrK2Bhr1vDWqc2aH6qmZCazJzLWZuQP4XllXN9X/rT4O3Fm+vpMO\n",
       "fWaZ+RNg8wHW0tHPskltMAi+Z8M2DPfjpLI53hcRv1/Omwisr6yzoZzXSRPqalhf1lA/v5O1XR4R\n",
       "T0bEbZVDq2Z1dtJEYF2Xa6hK4OGIeDQiFpTzjs3MTeXrTcCx3SmtZS2D4bOEQfA9G9WuDXdCRCwD\n",
       "jmuw6JrMXNzkbS8CkzJzc3m+7vsRMX2Q1NZxLeq8FvgW8Dfl9A3A14HLmmyq02O0BtuYsN/LzI0R\n",
       "cQywLCJWVRdmZg6W8bMHUEun6xwU37MhHYaZefZBvGc7sL18/S8R8RwwlaK1dUJl1RPKeR2rrdzf\n",
       "pLoa1g90bVUHWmdE3ArUQrxRnQNSz3tQX8Mk9m5FdFRmbiz/fSUi7qc4nNsUEcdl5kvlqY6Xu1Vf\n",
       "i1q6/llm5u6/Sze/ZyPlMHn3+YiIGB8Rh5avT6YIwl+WX+Y3I+LMiAjg08D3O1kb8APgkxFxeESc\n",
       "VNa2IjNf6kZt5X80NecDtR7AhnW2u546jwJTy9EBhwMXlXV1XEQcFRFjytdHA7Mp/lY/AC4pV7uE\n",
       "znyfmmlWS9c/y0HzPetE71Y3fso/6jpgK/ASsKSc/wngaeBx4DHgP1Tec0b5QawBbup0beWya8r9\n",
       "rwLO6XRtdXXeBfwceJLiP55j91dnhz/jXuAXZR1Xd/G7dhJFr+cT5Xfr6nL+OOBh4FlgKTC2Q/Xc\n",
       "TXE6aHv5Pbu0VS2d/Cwb1DZvsHzPvBxPkhg5h8mS1JJhKEkYhpIEGIaSBBiGkgQYhpIEGIaSBBiG\n",
       "kgTA/wdATPLbeD6wzwAAAABJRU5ErkJggg==\n"
      ],
      "text/plain": [
       "<matplotlib.figure.Figure at 0x110f4c210>"
      ]
     },
     "metadata": {},
     "output_type": "display_data"
    }
   ],
   "source": [
    "plt.figure(figsize=(5, 5))\n",
    "\n",
    "for traj in storage.trajectory.iterator():\n",
    "    phi_angles = degrees * np.array(phi(traj)).flatten()\n",
    "    psi_angles = degrees * np.array(psi(traj)).flatten()\n",
    "    plt.plot(phi_angles, psi_angles, 'ro', linewidth=1);\n",
    "    \n",
    "plt.xlim(-180, 180);\n",
    "plt.ylim(-180, 180);"
   ]
  },
  {
   "cell_type": "code",
   "execution_count": 40,
   "metadata": {
    "collapsed": false
   },
   "outputs": [
    {
     "data": {
      "image/png": [
       "iVBORw0KGgoAAAANSUhEUgAAAeoAAAHaCAYAAADPFwqXAAAABHNCSVQICAgIfAhkiAAAAAlwSFlz\n",
       "AAALEgAACxIB0t1+/AAAGIBJREFUeJzt3X+s5XV95/HXW2ZttdKyVgM4jAUFrQPNgqRoY1dndysF\n",
       "Niuartpttj9WJSZkpelmo2DrOu1uY22jCZiFTUANJistm6xGIqjQeFc36S5qEUEcAYXIjDC6DSq2\n",
       "EIG+9497Rg6Xe29n5t4z53PvfTySG875fL/nnM/nzr3znO8533Oo7g4AMKanzXsCAMDKhBoABibU\n",
       "ADAwoQaAgQk1AAxs27wnsJyqcio6AFtKd9dy40OGOll5wvNSVbu7e/e853GkWffWYt1bi3WPY7UD\n",
       "VE99A8DAhBoABibUB29h3hOYk4V5T2BOFuY9gTlZmPcE5mRh3hOYk4V5T2BOFuY9gUNRI36EaFX1\n",
       "aK9RA8CsrNY9R9QAMDChBoCBCTUADEyoAWBgQg0AAxNqABiYUAPAwIQaAAYm1AAwMKEGgIEJNQAM\n",
       "TKgBYGBCDQADE2oAGJhQA8DAhBoABibUADAwoQaAgQk1AAxMqAFgYEINAAMTagAYmFADwMCEGgAG\n",
       "JtQAMDChBoCBCTUADGzNoa6qD1XV/qq6bWpsd1XtrapbJl/nTm27pKruqqo9VXX2Wh8fADaz9Tii\n",
       "/nCSc5aMdZL3d/cZk68bkqSqdiZ5Y5Kdk9tcXlWO6gFgBWuOZHd/PsmDy2yqZcbOT3JNdz/a3fcm\n",
       "uTvJWWudAwBsVrM8mn1bVd1aVR+sqmMmY89Lsndqn71Jts9wDgCwoc0q1FckOSnJ6UnuT/K+Vfbt\n",
       "Gc0BADa8bbO40+7+zoHLVXVVkusmV/cl2TG16wmTsaeoqt1TVxe6e2F9ZwkA81FVu5LsOqh9u9d+\n",
       "QFtVJya5rrt/YXL9+O6+f3L595L8Ynf/xuRkso9m8XXp7UluSnJyL5lEVXV3L/caNwBsOqt1b81H\n",
       "1FV1TZJXJXlOVd2X5N1JdlXV6Vl8WvueJG9Nku6+o6quTXJHkseSXLg00gDAE9bliHq9OaIGYCtZ\n",
       "rXvewwwAAxNqABiYUAPAwIQaAAYm1AAwMKEGgIEJNQAMTKgBYGBCDQADE2oAGJhQA8DAhBoABibU\n",
       "ADAwoQaAgQk1AAxMqAFgYEINAAMTagAYmFADwMCEGgAGJtQAMDChBoCBCTUADEyoAWBgQg0AAxNq\n",
       "ABiYUAPAwIQaAAYm1AAwMKEGgIEJNQAMTKgBYGBCDQADE2oAGJhQA8DAhBoABibUADAwoQaAgQk1\n",
       "AAxMqAFgYEINAAMTagAYmFADwMCEGgAGJtQAMDChBoCBCTUADEyoAWBgQg0AAxNqABiYUAPAwIQa\n",
       "AAYm1AAwsDWHuqo+VFX7q+q2qbFnV9WNVXVnVX2mqo6Z2nZJVd1VVXuq6uy1Pj4AbGbrcUT94STn\n",
       "LBm7OMmN3f2iJH85uZ6q2pnkjUl2Tm5zeVU5qgeAFaw5kt39+SQPLhl+TZKrJ5evTvLayeXzk1zT\n",
       "3Y92971J7k5y1lrnAACb1ayOZo/t7v2Ty/uTHDu5/Lwke6f225tk+4zmAAAb3syfdu7uTtKr7TLr\n",
       "OQDARrVtRve7v6qO6+4Hqur4JN+ZjO9LsmNqvxMmY09RVbunri5098IsJgoAR1pV7Uqy66D2XTzg\n",
       "XfMDnpjkuu7+hcn1P03yN9393qq6OMkx3X3x5GSyj2bxdentSW5KcnIvmURVdXfXmicGABvAat1b\n",
       "8xF1VV2T5FVJnlNV9yX5T0n+JMm1VfXmJPcmeUOSdPcdVXVtkjuSPJbkwqWRBgCesC5H1OvNETUA\n",
       "W8lq3fMeZgAYmFADwMCEGgAGJtQAMDChBoCBCTUADEyoAWBgQg0AAxNqABiYUAPAwIQaAAYm1AAw\n",
       "MKEGgIEJNQAMTKgBYGBCDQADE2oAGJhQA8DAhBoABibUADAwoQaAgQk1AAxMqAFgYEINAAMTagAY\n",
       "mFADwMCEGgAGJtQAMDChBoCBCTUADEyoAWBgQg0AAxNqABiYUAPAwIQaAAYm1AAwMKEGgIEJNQAM\n",
       "TKgBYGBCDQADE2oAGJhQA8DAhBoABibUADAwoQaAgQk1AAxMqAFgYEINAAMTagAYmFADwMCEGgAG\n",
       "JtQAMDChBoCBbZvlnVfVvUl+kOTxJI9291lV9ewkf5Hk55Lcm+QN3f29Wc4DADaqWR9Rd5Jd3X1G\n",
       "d581Gbs4yY3d/aIkfzm5DgAs40g89V1Lrr8mydWTy1cnee0RmAMAbEhH4oj6pqr6YlVdMBk7trv3\n",
       "Ty7vT3LsjOcAABvWTF+jTvKK7r6/qp6b5Maq2jO9sbu7qnrGcwCADWumoe7u+yf//W5VfSzJWUn2\n",
       "V9Vx3f1AVR2f5DvL3baqdk9dXejuhVnOFQCOlKralWTXQe3bPZsD2qp6ZpKjuvuhqvqpJJ9J8odJ\n",
       "fiXJ33T3e6vq4iTHdPfFS27b3b30tW0A2JRW694sQ31Sko9Nrm5L8t+7+z2Tt2ddm+T5WeHtWUIN\n",
       "wFYyl1CvhVADsJWs1j2fTAYAAxNqABiYUAPAwIQaAAYm1AAwMKEGgIEJNQAMTKgBYGBCDQADE2oA\n",
       "GJhQA8DAhBoABibUADAwoQaAgQk1AAxMqAFgYEINAAMTagAYmFADwMCEGgAGJtQAMDChBoCBCTUA\n",
       "DEyoAWBgQg0AAxNqABiYUAPAwIQaAAYm1AAwMKEGgIEJNQAMTKgBYGBCDQADE2oAGJhQA8DAhBoA\n",
       "BibUADAwoQaAgQk1AAxMqAFgYEINAAMTagAYmFADwMCEGgAGJtQAMDChBoCBCTUADEyoAWBgQg0A\n",
       "AxNqABiYUAPAwIQaAAYm1AAwsLmEuqrOqao9VXVXVb1jHnMAgI2guvvIPmDVUUm+nuRXkuxL8oUk\n",
       "/6a7vza1T3d3HdGJAcCcrNa9eRxRn5Xk7u6+t7sfTfLnSc6fwzwAYHjzCPX2JPdNXd87GQMAlphH\n",
       "qI/sc+0AsIFtm8Nj7kuyY+r6jiweVT9JVe2eurrQ3QuznRYAHBlVtSvJroPadw4nk23L4slk/yLJ\n",
       "t5PcHCeTAbCFrda9I35E3d2PVdW/T/LpJEcl+eB0pAGAJxzxI+qD4YgagK1ktLdnAQAHSagBYGBC\n",
       "DQADE2oAGJhQA8DAhBoABibUADAwoQaAgQk1AAxMqAFgYEINAAMTagAY2Dz+f9RsYqdVnbcjuejo\n",
       "5CcfSh65L7ns9u7r5z0vgI1KqFk3p1Wd90vJpVcmJx8YuyB54WlVEWuAw+Opb9bNjuSi6UgnyZXJ\n",
       "yc9P3javOQFsdELNujk6+cnlxp+VPONIzwVgsxBq1s1DySPLjf8wefhIzwVgsxBq1s19yWX/Nvn+\n",
       "9Nhbkm98K/nAvOYEsNFVd897Dk9RVd3dNe95cGiq6oSjk6+9PPnCM5OfuT/5+YeS19/hRDKAVa3W\n",
       "PaFm3VTVFUke6u63V1UluT3JW7v7fy+3v7dyASxarXvensW6qKqTkrwhyYuTpLu7qj6S5LeSPCXU\n",
       "3soFcHAcUbMuqupDSfZ197umxk5I8pUk27v7SSeUnVv1qRuSX116P69Mvpikfjp5wU8keSi559vJ\n",
       "u8Qb2MwcUTNTVfWiJP8qySnT492995iqe05P/uoNVd+bfnp7ubdyXZ7kZ5Mzdyb1x08M/+M3JVed\n",
       "VvUWsQa2IqFmPbw7yaXd/b3pwdOqzjs/2X51cuyBsQNPb+9Y8lauzyX5X0lOTeq/LLnzDyXHn5tc\n",
       "lORJofYaN7AVeOqbNamqU5N8NskLu/uh6W0rPb19dvKlR5Kckuz8YPKMzyX5r1n8VJRHklyY5JVL\n",
       "bvPPkscWkv+Z5IYknzo1eekyr3Hf/VfJ74o1sNF46ptZ+sMkf7Y00snKn1R2THLGtcnTPpfk15L8\n",
       "dJK/mNr++5P/Tsf6b5NHs3iy2huS5FnJD65cvOmPXZmcfN7ix5UKNbBpCDWHrapOT/KKLJ7Z/RQr\n",
       "fVLZi6c+aGdbkg8v2f7HSd6VJ0L9O8l3v538WZJ7khyX5PifSd6UJaFOfFwpsPkINWvxR0ne091/\n",
       "t9zG+5LLLkheOP309JuSh39nEtPPJHnJCnf89ST/Ovn77yffvD/53b1Lns4+t+rMLEb7SXxcKbDZ\n",
       "CDWHpapeluSMTJ6KXs7t3defVpXzkrc9K3nGD5OHf5g895XJmcniD99jK9z2weTxR5Jbj08e2pZc\n",
       "tPT91cv9I8DHlQKbkZPJOCxV9ekkH+vu/3Yot5v+oJM/SHJ2kk9n8enuA34ryf9L+vrkxz8Dy50o\n",
       "dlrVec+f+kfAt5IPOJEM2Ih8hCjrouq085IdFyVPPzZ54MXJD369+2ufONT7ORDYv03+yUnJc9+U\n",
       "bLsxyVFJvpz83b7ku19Ifm7p7c5LPnV997nrsRaAkTjrmzVbjPQvXZpcefIToxe8r+q0x7pvP6Sj\n",
       "2MlR7/VVdc6tyXu+kzwwfVS8M3l7lgm1E8WArUioOUg7LnpypJPF6+et4e1QLzj2+/nZl9yQE7+f\n",
       "PPRIct8Hum+//tyqi5bb24liwFYk1Byko5d9T3TyrMM6yl08Qv/nf5Bc+RNJXrU4esELq07LqU4U\n",
       "A/gxoeYgPbTse6KTHx7mUe7KR+i39+3nLj1b3IliwFYl1Byk+y5LLnjhk+P6lm8k3zrMo9zVj9AP\n",
       "vI59ePcNsHkINQel+/brq07L4mvSz3rG4pH0tz5wqCeSPWG9j9ABNidvz2Iulj+L/C3fSP7PRYcf\n",
       "f4CNyfuoGdJirJ+/TkfoABuXUAPAwFbr3tOWGwQAxiDUADAwoQaAgQk1AAxMqAFgYEINAAMTagAY\n",
       "mFADwMCEGgAGJtQAMDChBoCBCTUADEyoAWBgMwl1Ve2uqr1Vdcvk69ypbZdU1V1Vtaeqzp7F4wPA\n",
       "ZrFtRvfbSd7f3e+fHqyqnUnemGRnku1JbqqqF3X3389oHgCwoc3yqe/l/r+a5ye5prsf7e57k9yd\n",
       "5KwZzgEANrRZhvptVXVrVX2wqo6ZjD0vyd6pffZm8cgaAFjGYYe6qm6sqtuW+XpNkiuSnJTk9CT3\n",
       "J3nfKnfVhzsHANjsDvs16u5+9cHsV1VXJblucnVfkh1Tm0+YjC13u91TVxe6e+HQZwkA46mqXUl2\n",
       "HdS+3et/QFtVx3f3/ZPLv5fkF7v7NyYnk300i69Lb09yU5KTe8kkqqq7e7nXuAFg01mte7M66/u9\n",
       "VXV6Fp/WvifJW5Oku++oqmuT3JHksSQXLo00APCEmRxRr5UjagC2ktW655PJAGBgQg0AAxNqABiY\n",
       "UAPAwIQaAAYm1AAwMKEGgIEJNQAMTKgBYGBCDQADE2oAGJhQA8DAhBoABibUADAwoQaAgQk1AAxM\n",
       "qAFgYEINAAMTagAYmFADwMCEGgAGJtQAMDChBoCBCTUADEyoAWBgQg0AAxNqABiYUAPAwIQaAAYm\n",
       "1AAwMKEGgIEJNQAMTKgBYGBCDQADE2oAGJhQA8DAhBoABibUADAwoQaAgQk1AAxMqAFgYEINAAMT\n",
       "agAYmFADwMCEGgAGJtQAMDChBoCBCTUADEyoAWBgQg0AAxNqABiYUAPAwIQaAAZ22KGuqtdX1Ver\n",
       "6vGqeumSbZdU1V1Vtaeqzp4aP7Oqbptsu3QtEweArWAtR9S3JXldks9ND1bVziRvTLIzyTlJLq+q\n",
       "mmy+Ismbu/uUJKdU1TlreHwA2PQOO9Tdvae771xm0/lJrunuR7v73iR3J3lZVR2f5Ojuvnmy30eS\n",
       "vPZwHx8AtoJZvEb9vCR7p67vTbJ9mfF9k3EAYAXbVttYVTcmOW6ZTe/s7utmMyUA4IBVQ93drz6M\n",
       "+9yXZMfU9ROyeCS9b3J5enzfSndSVbunri5098JhzAUAhlNVu5LsOqh9u3utD/bZJP+xu780ub4z\n",
       "yUeTnJXFp7ZvSnJyd3dV/d8kFyW5Ocknk1zW3Z9a5j67u2vpOABsRqt1by1vz3pdVd2X5OVJPllV\n",
       "NyRJd9+R5NokdyS5IcmF/cS/Bi5MclWSu5LcvVykAYAnrPmIehYcUQOwlczkiBoAmD2hBoCBCTUA\n",
       "DEyoAWBgQg0AAxNqABiYUAPAwIQaAAYm1AAwMKEGgIEJNQAMTKgBYGBCDQADE2oAGJhQA8DAhBoA\n",
       "BibUADAwoQaAgQk1AAxMqAFgYEINAAMTagAYmFADwMCEGgAGJtQAMDChBoCBCTUADEyoAWBgQg0A\n",
       "AxNqABiYUAPAwIQaAAYm1AAwMKEGgIEJNQAMTKgBYGBCDQADE2oAGJhQA8DAhBoABibUADAwoQaA\n",
       "gQk1AAxMqAFgYEINAAMTagAYmFADwMCEGgAGJtQAMDChBoCBCTUADEyoAWBgQg0AAzvsUFfV66vq\n",
       "q1X1eFW9dGr8xKp6uKpumXxdPrXtzKq6raruqqpL1zp5ANjs1nJEfVuS1yX53DLb7u7uMyZfF06N\n",
       "X5Hkzd19SpJTquqcNTw+AGx6hx3q7t7T3Xce7P5VdXySo7v75snQR5K89nAfHwC2glm9Rn3S5Gnv\n",
       "har65cnY9iR7p/bZNxkDAFawbbWNVXVjkuOW2fTO7r5uhZt9O8mO7n5w8tr1x6vq1DXOEwC2pFVD\n",
       "3d2vPtQ77O4fJfnR5PJfV9U3kpySxSPoE6Z2PWEytqyq2j11daG7Fw51LgAwoqralWTXwey7aqgP\n",
       "5TGnHvw5SR7s7ser6gVZjPQ3u/t7VfWDqnpZkpuT/GaSy1a6w+7evU5zA4ChTA4+Fw5cr6p3r7Tv\n",
       "Wt6e9bqqui/Jy5N8sqpumGx6VZJbq+qWJP8jyVu7+3uTbRcmuSrJXVk8M/xTh/v4ALAVVHfPew5P\n",
       "UVXd3fUP7wkAG99q3fPJZAAwMKEGgIEJNQAMTKgBYGBCDQADE2oAGJhQA8DAhBoABibUADAwoQaA\n",
       "gQk1AAxMqAFgYEINAAMTagAYmFADwMCEGgAGJtQAMDChBoCBCTUADEyoAWBgQg0AAxNqABiYUAPA\n",
       "wIQaAAYm1AAwMKEGgIEJNQAMTKgBYGBCDQADE+qDVFW75j2HebDurcW6txbr3hiE+uDtmvcE5mTX\n",
       "vCcwJ7vmPYE52TXvCczJrnlPYE52zXsCc7Jr3hM4FEINAAMTagAYWHX3vOfwFFU13qQAYIa6u5Yb\n",
       "HzLUAMAiT30DwMCEGgAGJtQAMDChXqKqXl9VX62qx6vqpVPjJ1bVw1V1y+Tr8qltZ1bVbVV1V1Vd\n",
       "Op+Zr81K655su2Sytj1VdfbU+IZf97Sq2l1Ve6f+jM+d2rbs92AzqapzJuu7q6reMe/5zEpV3VtV\n",
       "X5n8Gd88GXt2Vd1YVXdW1Weq6ph5z3OtqupDVbW/qm6bGltxnZvlZ3yFdW/s3+3u9jX1leTnk7wo\n",
       "yWeTvHRq/MQkt61wm5uTnDW5fH2Sc+a9jnVc984kX07yjybfg7vzxEmIG37dS74H707yH5YZX+57\n",
       "8LR5z3ed137UZF0nTtb55SQvmfe8ZrTWe5I8e8nYnyZ5++TyO5L8ybznuQ7r/KdJzpj+e2uldW6m\n",
       "n/EV1r2hf7cdUS/R3Xu6+86D3b+qjk9ydHffPBn6SJLXzmRyM7TKus9Pck13P9rd92bxB/llm2Xd\n",
       "y1ju7RHLfQ/OOqKzmr2zktzd3fd296NJ/jyL696slv45vybJ1ZPLV2cT/Cx39+eTPLhkeKV1bpqf\n",
       "8RXWnWzg322hPjQnTZ42WaiqX56MbU+yd2qffZOxzeJ5efL69mZxfUvHN8u631ZVt1bVB6eeFlzp\n",
       "e7CZbE9y39T1zbjGAzrJTVX1xaq6YDJ2bHfvn1zen+TY+Uxt5lZa51b4Gd+wv9vb5j2BeaiqG5Mc\n",
       "t8ymd3b3dSvc7NtJdnT3g5PXcD9eVafObJIzcJjr3lRW+R78fpIrkvzR5Pp/TvK+JG9e4a422wcQ\n",
       "bLb1rOYV3X1/VT03yY1VtWd6Y3f3VvjQpYNY52b6Hmzo3+0tGerufvVh3OZHSX40ufzXVfWNJKdk\n",
       "8UjyhKldT5iMDedw1p3FteyYun5CFv/VuWHWPe1gvwdVdVWSA/94We57MPxaD9HSNe7Ik480No3u\n",
       "vn/y3+9W1cey+FTn/qo6rrsfmLys8525TnJ2Vlrnpv4Z7+4f/3luxN9tT32v7sevaVTVc6rqqMnl\n",
       "F2Qx0t+c/NL/oKpeVlWV5DeTfHwus10/06/lfCLJr1fV06vqpCyu++bufiCbbN2Tv7gOeF2SA2eN\n",
       "Lvs9ONLzm7EvJjll8u6Gpyd5YxbXvalU1TOr6ujJ5Z9KcnYW/5w/keS3J7v9djb4z/IqVlrnpv4Z\n",
       "3/C/2/M+m220ryz+Id6X5OEkDyS5YTL+a0luT3JLki8l+ZdTtzkzi3/wdye5bN5rWM91T7a9c7K2\n",
       "PUl+dTOte8n34CNJvpLk1iz+BXbsP/Q92ExfSc5N8vXJOi+Z93xmtMaTsniW75cnv8+XTMafneSm\n",
       "JHcm+UySY+Y913VY6zVZfMnuR5Pf7X+32jo3y8/4Mut+00b/3fZZ3wAwME99A8DAhBoABibUADAw\n",
       "oQaAgQk1AAxMqAFgYEINAAP7/7IQW9zaq1/3AAAAAElFTkSuQmCC\n"
      ],
      "text/plain": [
       "<matplotlib.figure.Figure at 0x111f4e690>"
      ]
     },
     "metadata": {},
     "output_type": "display_data"
    }
   ],
   "source": [
    "plt.figure(figsize=(8, 8))\n",
    "\n",
    "traj = storage.trajectory.last()\n",
    "phi_angles = degrees * np.array(phi(traj)).flatten()\n",
    "psi_angles = degrees * np.array(psi(traj)).flatten()\n",
    "plt.plot(phi_angles, psi_angles, 'k-', linewidth=1);\n",
    "\n",
    "for snapshot in traj:\n",
    "    phi_angles = degrees * np.array(phi(snapshot)).flatten()\n",
    "    psi_angles = degrees * np.array(psi(snapshot)).flatten()\n",
    "    if op_notinAorB(snapshot):\n",
    "        plt.plot(phi_angles, psi_angles, 'ro', linewidth=1);\n",
    "    else:\n",
    "        plt.plot(phi_angles, psi_angles, 'bo', linewidth=1);\n",
    "        \n",
    "plt.xlim(-180, 180);\n",
    "plt.ylim(-180, 180);"
   ]
  },
  {
   "cell_type": "code",
   "execution_count": 41,
   "metadata": {
    "collapsed": false
   },
   "outputs": [
    {
     "data": {
      "image/png": [
       "iVBORw0KGgoAAAANSUhEUgAAAeoAAAHaCAYAAADPFwqXAAAABHNCSVQICAgIfAhkiAAAAAlwSFlz\n",
       "AAALEgAACxIB0t1+/AAAGIBJREFUeJzt3X+s5XV95/HXW2ZttdKyVgM4jAUFrQPNgqRoY1dndysF\n",
       "Niuartpttj9WJSZkpelmo2DrOu1uY22jCZiFTUANJistm6xGIqjQeFc36S5qEUEcAYXIjDC6DSq2\n",
       "EIG+9497Rg6Xe29n5t4z53PvfTySG875fL/nnM/nzr3znO8533Oo7g4AMKanzXsCAMDKhBoABibU\n",
       "ADAwoQaAgQk1AAxs27wnsJyqcio6AFtKd9dy40OGOll5wvNSVbu7e/e853GkWffWYt1bi3WPY7UD\n",
       "VE99A8DAhBoABibUB29h3hOYk4V5T2BOFuY9gTlZmPcE5mRh3hOYk4V5T2BOFuY9gUNRI36EaFX1\n",
       "aK9RA8CsrNY9R9QAMDChBoCBCTUADEyoAWBgQg0AAxNqABiYUAPAwIQaAAYm1AAwMKEGgIEJNQAM\n",
       "TKgBYGBCDQADE2oAGJhQA8DAhBoABibUADAwoQaAgQk1AAxMqAFgYEINAAMTagAYmFADwMCEGgAG\n",
       "JtQAMDChBoCBCTUADGzNoa6qD1XV/qq6bWpsd1XtrapbJl/nTm27pKruqqo9VXX2Wh8fADaz9Tii\n",
       "/nCSc5aMdZL3d/cZk68bkqSqdiZ5Y5Kdk9tcXlWO6gFgBWuOZHd/PsmDy2yqZcbOT3JNdz/a3fcm\n",
       "uTvJWWudAwBsVrM8mn1bVd1aVR+sqmMmY89Lsndqn71Jts9wDgCwoc0q1FckOSnJ6UnuT/K+Vfbt\n",
       "Gc0BADa8bbO40+7+zoHLVXVVkusmV/cl2TG16wmTsaeoqt1TVxe6e2F9ZwkA81FVu5LsOqh9u9d+\n",
       "QFtVJya5rrt/YXL9+O6+f3L595L8Ynf/xuRkso9m8XXp7UluSnJyL5lEVXV3L/caNwBsOqt1b81H\n",
       "1FV1TZJXJXlOVd2X5N1JdlXV6Vl8WvueJG9Nku6+o6quTXJHkseSXLg00gDAE9bliHq9OaIGYCtZ\n",
       "rXvewwwAAxNqABiYUAPAwIQaAAYm1AAwMKEGgIEJNQAMTKgBYGBCDQADE2oAGJhQA8DAhBoABibU\n",
       "ADAwoQaAgQk1AAxMqAFgYEINAAMTagAYmFADwMCEGgAGJtQAMDChBoCBCTUADEyoAWBgQg0AAxNq\n",
       "ABiYUAPAwIQaAAYm1AAwMKEGgIEJNQAMTKgBYGBCDQADE2oAGJhQA8DAhBoABibUADAwoQaAgQk1\n",
       "AAxMqAFgYEINAAMTagAYmFADwMCEGgAGJtQAMDChBoCBCTUADEyoAWBgQg0AAxNqABiYUAPAwIQa\n",
       "AAYm1AAwsDWHuqo+VFX7q+q2qbFnV9WNVXVnVX2mqo6Z2nZJVd1VVXuq6uy1Pj4AbGbrcUT94STn\n",
       "LBm7OMmN3f2iJH85uZ6q2pnkjUl2Tm5zeVU5qgeAFaw5kt39+SQPLhl+TZKrJ5evTvLayeXzk1zT\n",
       "3Y92971J7k5y1lrnAACb1ayOZo/t7v2Ty/uTHDu5/Lwke6f225tk+4zmAAAb3syfdu7uTtKr7TLr\n",
       "OQDARrVtRve7v6qO6+4Hqur4JN+ZjO9LsmNqvxMmY09RVbunri5098IsJgoAR1pV7Uqy66D2XTzg\n",
       "XfMDnpjkuu7+hcn1P03yN9393qq6OMkx3X3x5GSyj2bxdentSW5KcnIvmURVdXfXmicGABvAat1b\n",
       "8xF1VV2T5FVJnlNV9yX5T0n+JMm1VfXmJPcmeUOSdPcdVXVtkjuSPJbkwqWRBgCesC5H1OvNETUA\n",
       "W8lq3fMeZgAYmFADwMCEGgAGJtQAMDChBoCBCTUADEyoAWBgQg0AAxNqABiYUAPAwIQaAAYm1AAw\n",
       "MKEGgIEJNQAMTKgBYGBCDQADE2oAGJhQA8DAhBoABibUADAwoQaAgQk1AAxMqAFgYEINAAMTagAY\n",
       "mFADwMCEGgAGJtQAMDChBoCBCTUADEyoAWBgQg0AAxNqABiYUAPAwIQaAAYm1AAwMKEGgIEJNQAM\n",
       "TKgBYGBCDQADE2oAGJhQA8DAhBoABibUADAwoQaAgQk1AAxMqAFgYEINAAMTagAYmFADwMCEGgAG\n",
       "JtQAMDChBoCBbZvlnVfVvUl+kOTxJI9291lV9ewkf5Hk55Lcm+QN3f29Wc4DADaqWR9Rd5Jd3X1G\n",
       "d581Gbs4yY3d/aIkfzm5DgAs40g89V1Lrr8mydWTy1cnee0RmAMAbEhH4oj6pqr6YlVdMBk7trv3\n",
       "Ty7vT3LsjOcAABvWTF+jTvKK7r6/qp6b5Maq2jO9sbu7qnrGcwCADWumoe7u+yf//W5VfSzJWUn2\n",
       "V9Vx3f1AVR2f5DvL3baqdk9dXejuhVnOFQCOlKralWTXQe3bPZsD2qp6ZpKjuvuhqvqpJJ9J8odJ\n",
       "fiXJ33T3e6vq4iTHdPfFS27b3b30tW0A2JRW694sQ31Sko9Nrm5L8t+7+z2Tt2ddm+T5WeHtWUIN\n",
       "wFYyl1CvhVADsJWs1j2fTAYAAxNqABiYUAPAwIQaAAYm1AAwMKEGgIEJNQAMTKgBYGBCDQADE2oA\n",
       "GJhQA8DAhBoABibUADAwoQaAgQk1AAxMqAFgYEINAAMTagAYmFADwMCEGgAGJtQAMDChBoCBCTUA\n",
       "DEyoAWBgQg0AAxNqABiYUAPAwIQaAAYm1AAwMKEGgIEJNQAMTKgBYGBCDQADE2oAGJhQA8DAhBoA\n",
       "BibUADAwoQaAgQk1AAxMqAFgYEINAAMTagAYmFADwMCEGgAGJtQAMDChBoCBCTUADEyoAWBgQg0A\n",
       "AxNqABiYUAPAwIQaAAYm1AAwsLmEuqrOqao9VXVXVb1jHnMAgI2guvvIPmDVUUm+nuRXkuxL8oUk\n",
       "/6a7vza1T3d3HdGJAcCcrNa9eRxRn5Xk7u6+t7sfTfLnSc6fwzwAYHjzCPX2JPdNXd87GQMAlphH\n",
       "qI/sc+0AsIFtm8Nj7kuyY+r6jiweVT9JVe2eurrQ3QuznRYAHBlVtSvJroPadw4nk23L4slk/yLJ\n",
       "t5PcHCeTAbCFrda9I35E3d2PVdW/T/LpJEcl+eB0pAGAJxzxI+qD4YgagK1ktLdnAQAHSagBYGBC\n",
       "DQADE2oAGJhQA8DAhBoABibUADAwoQaAgQk1AAxMqAFgYEINAAMTagAY2Dz+f9RsYqdVnbcjuejo\n",
       "5CcfSh65L7ns9u7r5z0vgI1KqFk3p1Wd90vJpVcmJx8YuyB54WlVEWuAw+Opb9bNjuSi6UgnyZXJ\n",
       "yc9P3javOQFsdELNujk6+cnlxp+VPONIzwVgsxBq1s1DySPLjf8wefhIzwVgsxBq1s19yWX/Nvn+\n",
       "9Nhbkm98K/nAvOYEsNFVd897Dk9RVd3dNe95cGiq6oSjk6+9PPnCM5OfuT/5+YeS19/hRDKAVa3W\n",
       "PaFm3VTVFUke6u63V1UluT3JW7v7fy+3v7dyASxarXvensW6qKqTkrwhyYuTpLu7qj6S5LeSPCXU\n",
       "3soFcHAcUbMuqupDSfZ197umxk5I8pUk27v7SSeUnVv1qRuSX116P69Mvpikfjp5wU8keSi559vJ\n",
       "u8Qb2MwcUTNTVfWiJP8qySnT492995iqe05P/uoNVd+bfnp7ubdyXZ7kZ5Mzdyb1x08M/+M3JVed\n",
       "VvUWsQa2IqFmPbw7yaXd/b3pwdOqzjs/2X51cuyBsQNPb+9Y8lauzyX5X0lOTeq/LLnzDyXHn5tc\n",
       "lORJofYaN7AVeOqbNamqU5N8NskLu/uh6W0rPb19dvKlR5Kckuz8YPKMzyX5r1n8VJRHklyY5JVL\n",
       "bvPPkscWkv+Z5IYknzo1eekyr3Hf/VfJ74o1sNF46ptZ+sMkf7Y00snKn1R2THLGtcnTPpfk15L8\n",
       "dJK/mNr++5P/Tsf6b5NHs3iy2huS5FnJD65cvOmPXZmcfN7ix5UKNbBpCDWHrapOT/KKLJ7Z/RQr\n",
       "fVLZi6c+aGdbkg8v2f7HSd6VJ0L9O8l3v538WZJ7khyX5PifSd6UJaFOfFwpsPkINWvxR0ne091/\n",
       "t9zG+5LLLkheOP309JuSh39nEtPPJHnJCnf89ST/Ovn77yffvD/53b1Lns4+t+rMLEb7SXxcKbDZ\n",
       "CDWHpapeluSMTJ6KXs7t3defVpXzkrc9K3nGD5OHf5g895XJmcniD99jK9z2weTxR5Jbj08e2pZc\n",
       "tPT91cv9I8DHlQKbkZPJOCxV9ekkH+vu/3Yot5v+oJM/SHJ2kk9n8enuA34ryf9L+vrkxz8Dy50o\n",
       "dlrVec+f+kfAt5IPOJEM2Ih8hCjrouq085IdFyVPPzZ54MXJD369+2ufONT7ORDYv03+yUnJc9+U\n",
       "bLsxyVFJvpz83b7ku19Ifm7p7c5LPnV997nrsRaAkTjrmzVbjPQvXZpcefIToxe8r+q0x7pvP6Sj\n",
       "2MlR7/VVdc6tyXu+kzwwfVS8M3l7lgm1E8WArUioOUg7LnpypJPF6+et4e1QLzj2+/nZl9yQE7+f\n",
       "PPRIct8Hum+//tyqi5bb24liwFYk1Byko5d9T3TyrMM6yl08Qv/nf5Bc+RNJXrU4esELq07LqU4U\n",
       "A/gxoeYgPbTse6KTHx7mUe7KR+i39+3nLj1b3IliwFYl1Byk+y5LLnjhk+P6lm8k3zrMo9zVj9AP\n",
       "vI59ePcNsHkINQel+/brq07L4mvSz3rG4pH0tz5wqCeSPWG9j9ABNidvz2Iulj+L/C3fSP7PRYcf\n",
       "f4CNyfuoGdJirJ+/TkfoABuXUAPAwFbr3tOWGwQAxiDUADAwoQaAgQk1AAxMqAFgYEINAAMTagAY\n",
       "mFADwMCEGgAGJtQAMDChBoCBCTUADEyoAWBgMwl1Ve2uqr1Vdcvk69ypbZdU1V1Vtaeqzp7F4wPA\n",
       "ZrFtRvfbSd7f3e+fHqyqnUnemGRnku1JbqqqF3X3389oHgCwoc3yqe/l/r+a5ye5prsf7e57k9yd\n",
       "5KwZzgEANrRZhvptVXVrVX2wqo6ZjD0vyd6pffZm8cgaAFjGYYe6qm6sqtuW+XpNkiuSnJTk9CT3\n",
       "J3nfKnfVhzsHANjsDvs16u5+9cHsV1VXJblucnVfkh1Tm0+YjC13u91TVxe6e+HQZwkA46mqXUl2\n",
       "HdS+3et/QFtVx3f3/ZPLv5fkF7v7NyYnk300i69Lb09yU5KTe8kkqqq7e7nXuAFg01mte7M66/u9\n",
       "VXV6Fp/WvifJW5Oku++oqmuT3JHksSQXLo00APCEmRxRr5UjagC2ktW655PJAGBgQg0AAxNqABiY\n",
       "UAPAwIQaAAYm1AAwMKEGgIEJNQAMTKgBYGBCDQADE2oAGJhQA8DAhBoABibUADAwoQaAgQk1AAxM\n",
       "qAFgYEINAAMTagAYmFADwMCEGgAGJtQAMDChBoCBCTUADEyoAWBgQg0AAxNqABiYUAPAwIQaAAYm\n",
       "1AAwMKEGgIEJNQAMTKgBYGBCDQADE2oAGJhQA8DAhBoABibUADAwoQaAgQk1AAxMqAFgYEINAAMT\n",
       "agAYmFADwMCEGgAGJtQAMDChBoCBCTUADEyoAWBgQg0AAxNqABiYUAPAwIQaAAZ22KGuqtdX1Ver\n",
       "6vGqeumSbZdU1V1Vtaeqzp4aP7Oqbptsu3QtEweArWAtR9S3JXldks9ND1bVziRvTLIzyTlJLq+q\n",
       "mmy+Ismbu/uUJKdU1TlreHwA2PQOO9Tdvae771xm0/lJrunuR7v73iR3J3lZVR2f5Ojuvnmy30eS\n",
       "vPZwHx8AtoJZvEb9vCR7p67vTbJ9mfF9k3EAYAXbVttYVTcmOW6ZTe/s7utmMyUA4IBVQ93drz6M\n",
       "+9yXZMfU9ROyeCS9b3J5enzfSndSVbunri5098JhzAUAhlNVu5LsOqh9u3utD/bZJP+xu780ub4z\n",
       "yUeTnJXFp7ZvSnJyd3dV/d8kFyW5Ocknk1zW3Z9a5j67u2vpOABsRqt1by1vz3pdVd2X5OVJPllV\n",
       "NyRJd9+R5NokdyS5IcmF/cS/Bi5MclWSu5LcvVykAYAnrPmIehYcUQOwlczkiBoAmD2hBoCBCTUA\n",
       "DEyoAWBgQg0AAxNqABiYUAPAwIQaAAYm1AAwMKEGgIEJNQAMTKgBYGBCDQADE2oAGJhQA8DAhBoA\n",
       "BibUADAwoQaAgQk1AAxMqAFgYEINAAMTagAYmFADwMCEGgAGJtQAMDChBoCBCTUADEyoAWBgQg0A\n",
       "AxNqABiYUAPAwIQaAAYm1AAwMKEGgIEJNQAMTKgBYGBCDQADE2oAGJhQA8DAhBoABibUADAwoQaA\n",
       "gQk1AAxMqAFgYEINAAMTagAYmFADwMCEGgAGJtQAMDChBoCBCTUADEyoAWBgQg0AAzvsUFfV66vq\n",
       "q1X1eFW9dGr8xKp6uKpumXxdPrXtzKq6raruqqpL1zp5ANjs1nJEfVuS1yX53DLb7u7uMyZfF06N\n",
       "X5Hkzd19SpJTquqcNTw+AGx6hx3q7t7T3Xce7P5VdXySo7v75snQR5K89nAfHwC2glm9Rn3S5Gnv\n",
       "har65cnY9iR7p/bZNxkDAFawbbWNVXVjkuOW2fTO7r5uhZt9O8mO7n5w8tr1x6vq1DXOEwC2pFVD\n",
       "3d2vPtQ77O4fJfnR5PJfV9U3kpySxSPoE6Z2PWEytqyq2j11daG7Fw51LgAwoqralWTXwey7aqgP\n",
       "5TGnHvw5SR7s7ser6gVZjPQ3u/t7VfWDqnpZkpuT/GaSy1a6w+7evU5zA4ChTA4+Fw5cr6p3r7Tv\n",
       "Wt6e9bqqui/Jy5N8sqpumGx6VZJbq+qWJP8jyVu7+3uTbRcmuSrJXVk8M/xTh/v4ALAVVHfPew5P\n",
       "UVXd3fUP7wkAG99q3fPJZAAwMKEGgIEJNQAMTKgBYGBCDQADE2oAGJhQA8DAhBoABibUADAwoQaA\n",
       "gQk1AAxMqAFgYEINAAMTagAYmFADwMCEGgAGJtQAMDChBoCBCTUADEyoAWBgQg0AAxNqABiYUAPA\n",
       "wIQaAAYm1AAwMKEGgIEJNQAMTKgBYGBCDQADE+qDVFW75j2HebDurcW6txbr3hiE+uDtmvcE5mTX\n",
       "vCcwJ7vmPYE52TXvCczJrnlPYE52zXsCc7Jr3hM4FEINAAMTagAYWHX3vOfwFFU13qQAYIa6u5Yb\n",
       "HzLUAMAiT30DwMCEGgAGJtQAMDChXqKqXl9VX62qx6vqpVPjJ1bVw1V1y+Tr8qltZ1bVbVV1V1Vd\n",
       "Op+Zr81K655su2Sytj1VdfbU+IZf97Sq2l1Ve6f+jM+d2rbs92AzqapzJuu7q6reMe/5zEpV3VtV\n",
       "X5n8Gd88GXt2Vd1YVXdW1Weq6ph5z3OtqupDVbW/qm6bGltxnZvlZ3yFdW/s3+3u9jX1leTnk7wo\n",
       "yWeTvHRq/MQkt61wm5uTnDW5fH2Sc+a9jnVc984kX07yjybfg7vzxEmIG37dS74H707yH5YZX+57\n",
       "8LR5z3ed137UZF0nTtb55SQvmfe8ZrTWe5I8e8nYnyZ5++TyO5L8ybznuQ7r/KdJzpj+e2uldW6m\n",
       "n/EV1r2hf7cdUS/R3Xu6+86D3b+qjk9ydHffPBn6SJLXzmRyM7TKus9Pck13P9rd92bxB/llm2Xd\n",
       "y1ju7RHLfQ/OOqKzmr2zktzd3fd296NJ/jyL696slv45vybJ1ZPLV2cT/Cx39+eTPLhkeKV1bpqf\n",
       "8RXWnWzg322hPjQnTZ42WaiqX56MbU+yd2qffZOxzeJ5efL69mZxfUvHN8u631ZVt1bVB6eeFlzp\n",
       "e7CZbE9y39T1zbjGAzrJTVX1xaq6YDJ2bHfvn1zen+TY+Uxt5lZa51b4Gd+wv9vb5j2BeaiqG5Mc\n",
       "t8ymd3b3dSvc7NtJdnT3g5PXcD9eVafObJIzcJjr3lRW+R78fpIrkvzR5Pp/TvK+JG9e4a422wcQ\n",
       "bLb1rOYV3X1/VT03yY1VtWd6Y3f3VvjQpYNY52b6Hmzo3+0tGerufvVh3OZHSX40ufzXVfWNJKdk\n",
       "8UjyhKldT5iMDedw1p3FteyYun5CFv/VuWHWPe1gvwdVdVWSA/94We57MPxaD9HSNe7Ik480No3u\n",
       "vn/y3+9W1cey+FTn/qo6rrsfmLys8525TnJ2Vlrnpv4Z7+4f/3luxN9tT32v7sevaVTVc6rqqMnl\n",
       "F2Qx0t+c/NL/oKpeVlWV5DeTfHwus10/06/lfCLJr1fV06vqpCyu++bufiCbbN2Tv7gOeF2SA2eN\n",
       "Lvs9ONLzm7EvJjll8u6Gpyd5YxbXvalU1TOr6ujJ5Z9KcnYW/5w/keS3J7v9djb4z/IqVlrnpv4Z\n",
       "3/C/2/M+m220ryz+Id6X5OEkDyS5YTL+a0luT3JLki8l+ZdTtzkzi3/wdye5bN5rWM91T7a9c7K2\n",
       "PUl+dTOte8n34CNJvpLk1iz+BXbsP/Q92ExfSc5N8vXJOi+Z93xmtMaTsniW75cnv8+XTMafneSm\n",
       "JHcm+UySY+Y913VY6zVZfMnuR5Pf7X+32jo3y8/4Mut+00b/3fZZ3wAwME99A8DAhBoABibUADAw\n",
       "oQaAgQk1AAxMqAFgYEINAAP7/7IQW9zaq1/3AAAAAElFTkSuQmCC\n"
      ],
      "text/plain": [
       "<matplotlib.figure.Figure at 0x111ace390>"
      ]
     },
     "metadata": {},
     "output_type": "display_data"
    }
   ],
   "source": [
    "plt.figure(figsize=(8, 8))\n",
    "\n",
    "traj = storage.sample.last().trajectory\n",
    "phi_angles = degrees * np.array(phi(traj)).flatten()\n",
    "psi_angles = degrees * np.array(psi(traj)).flatten()\n",
    "plt.plot(phi_angles, psi_angles, 'k-', linewidth=1);\n",
    "\n",
    "\n",
    "#for snapshot in simulator.storage.snapshot.iterator():\n",
    "for snapshot in traj:\n",
    "    phi_angles = degrees * np.array(phi(snapshot)).flatten()\n",
    "    psi_angles = degrees * np.array(psi(snapshot)).flatten()\n",
    "    if op_notinAorB(snapshot):\n",
    "        plt.plot(phi_angles, psi_angles, 'ro', linewidth=1);\n",
    "    else:\n",
    "        plt.plot(phi_angles, psi_angles, 'bo', linewidth=1);\n",
    "        \n",
    "plt.xlim(-180, 180);\n",
    "plt.ylim(-180, 180);"
   ]
  },
  {
   "cell_type": "code",
   "execution_count": 42,
   "metadata": {
    "collapsed": true
   },
   "outputs": [],
   "source": [
    "storage.cv.sync()\n",
    "storage.sync()"
   ]
  },
  {
   "cell_type": "code",
   "execution_count": null,
   "metadata": {
    "collapsed": true
   },
   "outputs": [],
   "source": []
  }
 ],
 "metadata": {
  "kernelspec": {
   "display_name": "Python 2",
   "language": "python",
   "name": "python2"
  },
  "language_info": {
   "codemirror_mode": {
    "name": "ipython",
    "version": 2
   },
   "file_extension": ".py",
   "mimetype": "text/x-python",
   "name": "python",
   "nbconvert_exporter": "python",
   "pygments_lexer": "ipython2",
   "version": "2.7.9"
  }
 },
 "nbformat": 4,
 "nbformat_minor": 0
}<|MERGE_RESOLUTION|>--- conflicted
+++ resolved
@@ -321,16 +321,6 @@
    },
    "outputs": [],
    "source": [
-<<<<<<< HEAD
-    "first_traj_ensemble = SequentialEnsemble([\n",
-    "        AllOutEnsemble(stateA) | LengthEnsemble(0),\n",
-    "        AllInEnsemble(stateA),\n",
-    "        (AllOutEnsemble(stateA) & AllInEnsemble(interface0)) | LengthEnsemble(0),\n",
-    "        AllInEnsemble(interface0) | LengthEnsemble(0),\n",
-    "        AllOutEnsemble(interface0),\n",
-    "        AllOutEnsemble(stateA) | LengthEnsemble(0),\n",
-    "        AllInEnsemble(stateA) & LengthEnsemble(1)\n",
-=======
     "    first_traj_ensemble = SequentialEnsemble([\n",
     "        AllOutXEnsemble(stateA) | LengthEnsemble(0),\n",
     "        AllInXEnsemble(stateA),\n",
@@ -339,7 +329,6 @@
     "        AllOutXEnsemble(interface0),\n",
     "        AllOutXEnsemble(stateA) | LengthEnsemble(0),\n",
     "        AllInXEnsemble(stateA) & LengthEnsemble(1)\n",
->>>>>>> 4dc259b1
     "    ])"
    ]
   },
