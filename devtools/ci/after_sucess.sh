--- conflicted
+++ resolved
@@ -10,10 +10,7 @@
 
 if [[ "2.7" =~ "$python" ]]; then
     conda install --yes binstar jinja2
-<<<<<<< HEAD
-=======
 	conda convert -p all ~/miniconda/conda-bld/linux-64/openpathsampling-dev*.tar.bz2 -o ~/miniconda/conda-bld/
->>>>>>> d597463e
     binstar -t ${BINSTAR_TOKEN}  upload  --force --u omnia -p openpathsampling-dev $HOME/miniconda/conda-bld/*/openpathsampling-dev*.tar.bz2
 fi
 
