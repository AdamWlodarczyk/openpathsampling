import time
import sys
import logging
import numpy as np
import pandas as pd

from openpathsampling.netcdfplus import StorableNamedObject, StorableObject

import openpathsampling as paths
import openpathsampling.tools

from openpathsampling.pathmover import SubPathMover
from ops_logging import initialization_logging
import abc

logger = logging.getLogger(__name__)
init_log = logging.getLogger('openpathsampling.initialization')


class MCStep(StorableObject):
    """
    A monte-carlo step in the main PathSimulation loop

    It references all objects created and used in a MC step. The used mover,
    and simulator as well as the initial and final sampleset, the step
    number and the generated movechange.

    Attributes
    ----------
    simulation : PathSimulation
        the running pathsimulation responsible for generating the step
    mccycle : int
        the step number counting from the root sampleset
    previous : SampleSet
        the initial (pre) sampleset
    active : SampleSet
        the final (post) sampleset
    change : MoveChange
        the movechange describing the transition from pre to post
    """
    def __init__(self,
                 simulation=None,
                 mccycle=-1,
                 previous=None,
                 active=None,
                 change=None
                 ):

        super(MCStep, self).__init__()
        self.simulation = simulation
        self.previous = previous
        self.active = active
        self.change = change
        self.mccycle = mccycle


class PathSimulator(StorableNamedObject):
    __metaclass__ = abc.ABCMeta

    calc_name = "PathSimulator"
    _excluded_attr = ['sample_set', 'step', 'save_frequency',
                      'output_stream']

    def __init__(self, storage):
        super(PathSimulator, self).__init__()
        self.storage = storage
        # self.engine = engine
        self.save_frequency = 1
        self.step = 0
        initialization_logging(
            logger=init_log, obj=self,
            entries=['storage']#, 'engine']
        )
        self.sample_set = None
        self.output_stream = sys.stdout  # user can change to file handler

    # TODO: Remove, is not used
    def set_replicas(self, samples):
        self.sample_set = paths.SampleSet(samples)

    def sync_storage(self):
        """
        Will sync all collective variables and the storage to disk
        """
        if self.storage is not None:
            self.storage.sync_all()

    @abc.abstractmethod
    def run(self, n_steps):
        """
        Run the simulator for a number of steps

        Parameters
        ----------
        n_steps : int
            number of step to be run
        """
        pass

    def save_initial(self):
        """
        Save the initial state as an MCStep to the storage
        """
        mcstep = MCStep(
            simulation=self,
            mccycle=self.step,
            previous=None,
<<<<<<< HEAD
            active=self.globalstate,
            change=paths.EmptyMoveChange()
=======
            active=self.sample_set,
            change=paths.EmptyPathMoveChange()
>>>>>>> 4e5c36f6
        )

        if self.storage is not None:
            self.storage.steps.save(mcstep)
            self.storage.sync_all()


class BootstrapPromotionMove(SubPathMover):
    """
    Bootstrap promotion is the combination of an EnsembleHop (to the next
    ensemble up) with incrementing the replica ID.
    """
    def __init__(self, bias=None, shooters=None, ensembles=None):
        """
        Parameters
        ----------
        bias : None
            not used yet, only for API consistency and later implementation
        shooters : list of ShootingMovers
            list of ShootingMovers for each ensemble
        ensembles : list of Ensembles
            list of ensembles the move should act on

        Notes
        -----
        The bootstrapping will use the ensembles sequentially so it requires
        that all ensembles have a reasonable overlab using shooting moves.

        """
        self.shooters = shooters
        self.bias = bias
        self.ensembles = ensembles
        initialization_logging(logger=init_log, obj=self,
                               entries=['bias', 'shooters', 'ensembles'])

        ens_pairs = [[self.ensembles[i], self.ensembles[i+1]]
                     for i in range(len(self.ensembles)-1)]

        # Bootstrapping sets numeric replica IDs. If the user wants it done
        # differently, the user can change it.
        self._ensemble_dict = {ens : rep for rep, ens in enumerate(ensembles) }
        
        # Create all possible hoppers so we do not have to recreate these
        # every time which will result in more efficient storage
        mover = paths.LastAllowedMover([
            # writing an algorithm this convoluted can get you shot in Texas
            paths.PartialAcceptanceSequentialMover(
                movers=[
                    shoot,
                    paths.EnsembleHopMover(
                        ensemble=enss[0],
                        target_ensemble=enss[1],
                        change_replica=self._ensemble_dict[enss[1]]
                    )
                ]
            ) for (enss, shoot) in zip(ens_pairs, shooters)
        ])

        super(BootstrapPromotionMove, self).__init__(mover)


class Bootstrapping(PathSimulator):
    """Creates a SampleSet with one sample per ensemble.
    
    The ensembles for the Bootstrapping pathsimulator must be one ensemble
    set, in increasing order. Replicas are named numerically.
    """

    calc_name = "Bootstrapping"

    def __init__(
            self,
            storage,
            engine=None,
            movers=None,
            trajectory=None,
            ensembles=None
    ):
        """
        Parameters
        ----------
        storage : openpathsampling.storage.Storage
            the storage all results should be stored in
        engine : openpathsampling.DynamicsEngine
            the dynamics engine to be used
        movers : list of openpathsampling.PathMover
            list of shooters to be used in the BootstrapPromotionMove
        trajectory : openpathsampling.Trajectory
            an initial trajectory to be started from
        ensembles : nested list of openpathsampling.Ensemble
            the ensembles this move should act on
        """
        # TODO: Change input from trajectory to sample
        super(Bootstrapping, self).__init__(storage)
        self.engine = engine
        paths.EngineMover.default_engine = engine  # set the default
        self.ensembles = ensembles
        self.trajectory = trajectory

        sample = paths.Sample(
            replica=0,
            trajectory=trajectory,
            ensemble=self.ensembles[0]
        )

        self.sample_set = paths.SampleSet([sample])

        if movers is None:
            pass # TODO: implement defaults: one per ensemble, uniform sel
        else:
            self.movers = movers
        initialization_logging(init_log, self,
                               ['movers', 'ensembles'])
        init_log.info("Parameter: %s : %s", 'trajectory', str(trajectory))

        self._bootstrapmove = BootstrapPromotionMove(bias=None,
                                               shooters=self.movers,
                                               ensembles=self.ensembles
                                              )


    def run(self, n_steps):
        bootstrapmove = self._bootstrapmove

        cvs = []
        n_samples = 0

        if self.storage is not None:
            cvs = list(self.storage.cvs)
            n_samples = len(self.storage.snapshots)

        ens_num = len(self.sample_set)-1

        if self.step == 0:
            self.save_initial()

        failsteps = 0
        # if we fail n_steps times in a row, kill the job

        while ens_num < len(self.ensembles) - 1 and failsteps < n_steps:
            self.step += 1
            logger.info("Step: " + str(self.step)
                        + "   Ensemble: " + str(ens_num)
                        + "  failsteps = " + str(failsteps)
                       )
            paths.tools.refresh_output(
                ("Working on Bootstrapping cycle step %d" +
                " in ensemble %d/%d .\n") %
                ( self.step, ens_num + 1, len(self.ensembles) ),
                output_stream=self.output_stream
            )

            movepath = bootstrapmove.move(self.sample_set)
            samples = movepath.results
            new_sampleset = self.sample_set.apply_samples(samples)

#            samples = movepath.results
#            logger.debug("SAMPLES:")
#            for sample in samples:
#                logger.debug("(" + str(sample.replica)
#                             + "," + str(sample.trajectory)
#                             + "," + repr(sample.ensemble)
#                            )


            mcstep = MCStep(
                simulation=self,
                mccycle=self.step,
                previous=self.sample_set,
                active=new_sampleset,
                change=movepath
            )


#            logger.debug("GLOBALSTATE:")
#            for sample in self.sample_set:
#                logger.debug("(" + str(sample.replica)
#                             + "," + str(sample.trajectory)
#                             + "," + repr(sample.ensemble)
#                            )



            if self.storage is not None:
                # compute all cvs now
                for cv in cvs:
                    n_len = len(self.storage.snapshots)
                    cv(self.storage.snapshots[n_samples:n_len])
                    n_samples = n_len

                self.storage.steps.save(mcstep)

            self.sample_set = new_sampleset

            old_ens_num = ens_num
            ens_num = len(self.sample_set)-1
            if ens_num == old_ens_num:
                failsteps += 1

            if self.step % self.save_frequency == 0:
                self.sample_set.sanity_check()
                self.sync_storage()

        self.sync_storage()

        paths.tools.refresh_output(
            ("DONE! Completed Bootstrapping cycle step %d" +
            " in ensemble %d/%d.\n") %
            ( self.step, ens_num + 1, len(self.ensembles) ),
            output_stream=self.output_stream
        )


class FullBootstrapping(PathSimulator):
    """
    Takes a snapshot as input; gives you back a sampleset with trajectories
    for every ensemble in the transition.

    This includes

    Parameters
    ----------
    transition : :class:`.TISTransition`
        the TIS transition to fill by bootstrapping
    snapshot : :class:`.Snapshot`
        the initial snapshot
    storage : :class:`.Storage`
        storage file to record the steps (optional)
    engine : :class:`.DynamicsEngine`
        MD engine to use for dynamics
    extra_interfaces : list of :class:`.Volume`
        additional interfaces to make into TIS ensembles (beyond those in
        the transition)
    extra_ensembles : list of :class:`.Ensemble`
        additional ensembles to sample after the TIS ensembles
    forbidden_states : list of :class:`.Volume`
        regions that are disallowed during the initial trajectory. Note that
        these region *are* allowed during the interface sampling
    initial_max_length : int
        maximum length of the initial A->A trajectory
    """
    calc_name = "FullBootstrapping"

    def __init__(self, transition, snapshot, storage=None, engine=None,
                 extra_interfaces=None, extra_ensembles=None,
                 forbidden_states=None, initial_max_length=None):
        super(FullBootstrapping, self).__init__(storage)
        self.engine = engine
        paths.EngineMover.default_engine = engine  # set the default
        if extra_interfaces is None:
            extra_interfaces = list()

        if forbidden_states is None:
            forbidden_states = list()
        interface0 = transition.interfaces[0]
        ensemble0 = transition.ensembles[0]
        state = transition.stateA
        self.state = state
        self.first_traj_ensemble = paths.SequentialEnsemble([
            paths.OptionalEnsemble(paths.AllOutXEnsemble(state)),
            paths.AllInXEnsemble(state),
            paths.OptionalEnsemble(
                paths.AllOutXEnsemble(state) & paths.AllInXEnsemble(interface0)
            ),
            paths.OptionalEnsemble(paths.AllInXEnsemble(interface0)),
            paths.AllOutXEnsemble(interface0),
            paths.OptionalEnsemble(paths.AllOutXEnsemble(state)),
            paths.SingleFrameEnsemble(paths.AllInXEnsemble(state))
        ]) & paths.AllOutXEnsemble(paths.join_volumes(forbidden_states))

        self.initial_max_length = initial_max_length

        if self.initial_max_length is not None:
            self.first_traj_ensemble = (
                paths.LengthEnsemble(slice(0, self.initial_max_length)) & 
                self.first_traj_ensemble
            )

        if extra_ensembles is None:
            extra_ensembles = []
        self.extra_ensembles = [
            paths.TISEnsemble(transition.stateA, transition.stateB, iface,
                              transition.orderparameter)
            for iface in extra_interfaces
        ] + extra_ensembles

        self.transition_shooters = [
            paths.OneWayShootingMover(selector=paths.UniformSelector(), 
                                      ensemble=ens,
                                      engine=self.engine) 
            for ens in transition.ensembles
        ]

        self.extra_shooters = [
            paths.OneWayShootingMover(selector=paths.UniformSelector(), 
                                      ensemble=ens,
                                      engine=self.engine) 
            for ens in self.extra_ensembles
        ]
        self.snapshot = snapshot.copy()
        self.ensemble0 = ensemble0
        self.all_ensembles = transition.ensembles + self.extra_ensembles
        self.n_ensembles = len(self.all_ensembles)
        self.error_max_rounds = True


    def run(self, max_ensemble_rounds=None, n_steps_per_round=20,
            build_attempts=20):
        #print first_traj_ensemble #DEBUG
        has_AA_path = False
        while not has_AA_path:
            self.engine.current_snapshot = self.snapshot.copy()
            self.engine.snapshot = self.snapshot.copy()
            self.output_stream.write("Building first trajectory\n")
            sys.stdout.flush()
            first_traj = self.engine.generate(
                self.engine.current_snapshot, 
                [self.first_traj_ensemble.can_append]
            )
            self.output_stream.write("Selecting segment\n")
            sys.stdout.flush()
            subtrajs = self.ensemble0.split(first_traj)
            if len(subtrajs) > 0:
                # if we have a short enough path go ahead
                subtraj = subtrajs[0]
                # check that this is A->A as well
                has_AA_path = self.state(subtraj[-1]) and self.state(subtraj[0])

            build_attempts -= 1
            if build_attempts == 0:
                raise RuntimeError('Too many attempts. Try another initial snapshot instead.')

            
        self.output_stream.write("Sampling " + str(self.n_ensembles) +
                                 " ensembles.\n")
        bootstrap = paths.Bootstrapping(
            storage=self.storage,
            ensembles=self.all_ensembles,
            movers=self.transition_shooters + self.extra_shooters,
            trajectory=subtraj
        )
        bootstrap.output_stream = self.output_stream
        self.output_stream.write("Beginning bootstrapping\n")
        n_rounds = 0
        n_filled = len(bootstrap.sample_set)
        while n_filled < self.n_ensembles:
            bootstrap.run(n_steps_per_round)

            if n_filled == len(bootstrap.sample_set):
                n_rounds += 1
            else:
                n_rounds = 0
            if n_rounds == max_ensemble_rounds:
                # hard equality instead of inequality so that None gives us
                # effectively infinite (rounds add one at a time
                msg = ("Too many rounds of bootstrapping: " + str(n_rounds)
                       + " round of " + str(n_steps_per_round) + " steps.")
                if self.error_max_rounds:
                    raise RuntimeError(msg)
                else: # pragma: no cover
                    logger.warning(msg)
                    break
            n_filled = len(bootstrap.sample_set)

        return bootstrap.sample_set


class PathSampling(PathSimulator):
    """
    General path sampling code. 
    
    Takes a single move_scheme and generates samples from that, keeping one
    per replica after each move. 
    """

    calc_name = "PathSampling"
    def __init__(
            self,
            storage,
            move_scheme=None,
            sample_set=None
    ):
        """
        Parameters
        ----------
        storage : openpathsampling.storage.Storage
            the storage where all results should be stored in
        engine : openpathsampling.DynamicsEngine
            the engine to be used with shooting moves
        move_scheme : openpathsampling.MoveScheme
            the move scheme used for the pathsampling cycle
        sample_set : openpathsampling.SampleSet
            the initial SampleSet for the Simulator
        """
        super(PathSampling, self).__init__(storage)
        self.move_scheme = move_scheme
        self.root_mover = move_scheme.move_decision_tree()
#        self.move_scheme.name = "PathSamplingRoot"

        samples = []
        if sample_set is not None:
            for sample in sample_set:
                samples.append(sample.copy_reset())

        self.sample_set = paths.SampleSet(samples)
        self.root = self.sample_set

        initialization_logging(init_log, self, 
                               ['move_scheme', 'sample_set'])
        self.live_visualization = None
        self.visualize_frequency = 1
        self._mover = paths.PathSimulatorMover(self.root_mover, self)

    def run_until(self, n_steps):
        if self.storage is not None:
            if len(self.storage.steps) > 0:
                self.step = len(self.storage.steps)
        n_steps_to_run = n_steps - self.step
        self.run(n_steps_to_run)

    def run(self, n_steps):
        mcstep = None

        cvs = list()
        n_samples = 0

        if self.storage is not None:
            n_samples = len(self.storage.snapshots)
            cvs = list(self.storage.cvs)

        if self.step == 0:
            if self.storage is not None:
                self.storage.save(self.move_scheme)
            self.save_initial()

        for nn in range(n_steps):
            self.step += 1
            logger.info("Beginning MC cycle " + str(self.step))
            refresh=True
            if self.step % self.visualize_frequency == 0:
                # do we visualize this step?
                if self.live_visualization is not None and mcstep is not None:
                    # do we visualize at all?
                    self.live_visualization.draw_ipynb(mcstep)
                    refresh=False

                paths.tools.refresh_output(
                    "Working on Monte Carlo cycle number " + str(self.step)
                    + ".\n", 
                    refresh=refresh
                )

            time_start = time.time() 
            movepath = self._mover.move(self.sample_set, step=self.step)
            samples = movepath.results
            new_sampleset = self.sample_set.apply_samples(samples)
            time_elapsed = time.time() - time_start

            # TODO: we can save this with the MC steps for timing? The bit
            # below works, but is only a temporary hack
            setattr(movepath.details, "timing", time_elapsed)

            mcstep = MCStep(
                simulation=self,
                mccycle=self.step,
                previous=self.sample_set,
                active=new_sampleset,
                change=movepath
            )


            if self.storage is not None:
                for cv in cvs:
                    n_len = len(self.storage.snapshots)
                    cv(self.storage.snapshots[n_samples:n_len])
                    n_samples = n_len

                self.storage.steps.save(mcstep)

            if self.step % self.save_frequency == 0:
                self.sample_set.sanity_check()
                self.sync_storage()

            self.sample_set = new_sampleset

        self.sync_storage()

        if self.live_visualization is not None and mcstep is not None:
            self.live_visualization.draw_ipynb(mcstep)
        paths.tools.refresh_output(
            "DONE! Completed " + str(self.step) + " Monte Carlo cycles.\n",
            refresh=False
        )

class CommittorSimulation(PathSimulator):
    def __init__(self, storage, engine=None, states=None, randomizer=None,
                 initial_snapshots=None, direction=None):
        super(CommittorSimulation, self).__init__(storage)
        self.engine = engine
        paths.EngineMover.default_engine = engine
        self.states = states
        self.randomizer = randomizer
        try:
            initial_snapshots = list(initial_snapshots)
        except TypeError:
            initial_snapshots = [initial_snapshots]
        self.initial_snapshots = initial_snapshots
        self.direction = direction

        all_state_volume = paths.join_volumes(states)

        # we should always start from a single frame not in any state
        self.starting_ensemble = (
            paths.AllOutXEnsemble(all_state_volume) &
            paths.LengthEnsemble(1)
        )
        # shoot forward until we hit a state
        self.forward_ensemble = paths.SequentialEnsemble([
            paths.AllOutXEnsemble(all_state_volume),
            paths.AllInXEnsemble(all_state_volume) & paths.LengthEnsemble(1)
        ])
        # or shoot backward until we hit a state
        self.backward_ensemble = paths.SequentialEnsemble([
            paths.AllInXEnsemble(all_state_volume) & paths.LengthEnsemble(1),
            paths.AllOutXEnsemble(all_state_volume)
        ])

        self.forward_mover = paths.ForwardExtendMover(
            ensemble=self.starting_ensemble,
            target_ensemble=self.forward_ensemble
        )
        self.backward_mover = paths.BackwardExtendMover(
            ensemble=self.starting_ensemble,
            target_ensemble=self.backward_ensemble
        )

        if self.direction is None:
            self.mover = paths.RandomChoiceMover([self.forward_mover,
                                                  self.backward_mover])
        elif self.direction > 0:
            self.mover = self.forward_mover
        elif self.direction < 0:
            self.mover = self.backward_mover

    def run(self, n_per_snapshot, as_chain=False):
        self.step = 0
        for snapshot in self.initial_snapshots:
            start_snap = snapshot
            # do what we need to get the snapshot set up
            for step in range(n_per_snapshot):
                if as_chain:
                    start_snap = self.randomizer(start_snap)
                else:
                    start_snap = self.randomizer(snapshot)

                sample_set = paths.SampleSet([
                    paths.Sample(replica=0,
                                 trajectory=paths.Trajectory([start_snap]),
                                 ensemble=self.starting_ensemble)
                ])
                sample_set.sanity_check()
                new_pmc = self.mover.move(sample_set)
                samples = new_pmc.results
                new_sample_set = sample_set.apply_samples(samples)

                mcstep = MCStep(
                    simulation=self,
                    mccycle = self.step,
                    previous=sample_set,
                    active=new_sample_set,
                    change=new_pmc
                )

                if self.storage is not None:
                    self.storage.steps.save(mcstep)
                    if self.step % self.save_frequency == 0:
                        self.sync_storage()

class DirectSimulation(PathSimulator):
    """
    Direct simulation to calculate rates and fluxes.

    In practice, this is primarily used to calculate the flux if you want to
    do so without saving the entire trajectory. However, it will also save
    the trajectory, if you want it to.

    Parameters
    ----------
    storage : paths.Storage
        file to store the trajectory in. Default is None, meaning that the
        trajectory isn't stored (also faster)
    engine : paths.engine.DynamicsEngine
        the engine for the molecular dynamics
    states : list of paths.Volume
        states to look for transitions between
    flux_pairs : list of 2-tuples of (state, interface)
        fluxes will calculate the flux out of `state` and through
        `interface` for each pair in this list
    initial_snapshot : paths.engines.Snapshot
        initial snapshot for the MD

    Attributes
    ----------
    transitions : dict with keys 2-tuple of paths.Volume, values list of int
        for each pair of states (from_state, to_state) as a key, gives the
        number of frames for each transition from the entry into from_state
        to entry into to_state
    rate_matrix : pd.DataFrame
        calculates the rate matrix, in units of per-frames
    fluxes : dict with keys 2-tuple of paths.Volume, values float
        flux out of state and through interface for each (state, interface)
        key pair
    n_transitions : dict with keys 2-tuple of paths.Volume, values int
        number of transition events for each pair of states
    n_flux_events : dict with keys 2-tuple of paths.Volume, values int
        number of flux events for each (state, interface) pair
    """
    def __init__(self, storage=None, engine=None, states=None,
                 flux_pairs=None, initial_snapshot=None):
        super(DirectSimulation, self).__init__(storage)
        self.engine = engine
        self.states = states
        self.flux_pairs = flux_pairs
        if flux_pairs is None:
            self.flux_pairs = []
        self.initial_snapshot = initial_snapshot
        self.save_every = 1

        # TODO: might set these elsewhere for reloading purposes?
        self.transition_count = []
        self.flux_events = {pair: [] for pair in self.flux_pairs}

    def run(self, n_steps):
        most_recent_state = None
        last_interface_exit = {p : -1 for p in self.flux_pairs}
        last_state_visit = {s : -1 for s in self.states}
        was_in_interface = {p : None for p in self.flux_pairs}
        local_traj = paths.Trajectory([self.initial_snapshot])
        self.engine.current_snapshot = self.initial_snapshot
        for step in range(n_steps):
            frame = self.engine.generate_next_frame()

            # update the most recent state if we're in a state
            state = None # no state at all
            for s in self.states:
                if s(frame):
                    state = s
            if state: 
                last_state_visit[state] = step
                if state is not most_recent_state:
                    # we've made a transition: on the first entrance into
                    # this state, we reset the last_interface_exit
                    state_flux_pairs = [p for p in self.flux_pairs 
                                        if p[0] == state]
                    for p in state_flux_pairs:
                        last_interface_exit[p] = -1
                    # if this isn't the first change of state, we add the
                    # transition
                    if most_recent_state:
                        self.transition_count.append((state, step))
                    most_recent_state = state

            # update whether we've left any interface
            for p in self.flux_pairs:
                state = p[0]
                interface = p[1]
                is_in_interface = interface(frame)
                if not is_in_interface and was_in_interface[p]:
                    if state is most_recent_state:
                        last_exit = last_interface_exit[p]
                        # successful exit
                        if 0 < last_exit < last_state_visit[state]:
                            flux_time_range = (step, last_exit)
                            self.flux_events[p].append(flux_time_range)
                        last_interface_exit[p] = step
                was_in_interface[p] = is_in_interface

            if self.storage is not None:
                local_traj += [frame]

        if self.storage is not None:
            self.storage.save(local_traj)

    @property
    def transitions(self):
        prev_state = None
        prev_time = None
        results = {}
        for (new_state, time) in self.transition_count:
            if prev_state is not None and prev_time is not None:
                lag = time - prev_time
                try:
                    results[(prev_state, new_state)] += [lag]
                except KeyError:
                    results[(prev_state, new_state)] = [lag]
            prev_state = new_state
            prev_time = time
        return results

    @property
    def rate_matrix(self):
        transitions = self.transitions
        rates = {t : 1.0 / np.array(transitions[t]).mean() 
                 for t in transitions}
        rate_matrix = pd.DataFrame(columns=self.states,
                                   index=self.states)
        for t in rates:
            rate_matrix.set_value(t[0], t[1], rates[t])
        return rate_matrix

    @property
    def fluxes(self):
        results = {}
        for p in self.flux_events:
            lags = [t[0] - t[1] for t in self.flux_events[p]]
            results[p] = 1.0 / np.mean(lags)
        return results

        # return {p : 1.0 / np.array(self.flux_events[p]).mean()
                # for p in self.flux_events}

    @property
    def n_transitions(self):
        transitions = self.transitions
        return {t : len(transitions[t]) for t in transitions}

    @property
    def n_flux_events(self):
        return {p : len(self.flux_events[p]) for p in self.flux_events}<|MERGE_RESOLUTION|>--- conflicted
+++ resolved
@@ -105,13 +105,8 @@
             simulation=self,
             mccycle=self.step,
             previous=None,
-<<<<<<< HEAD
-            active=self.globalstate,
+            active=self.sample_set,
             change=paths.EmptyMoveChange()
-=======
-            active=self.sample_set,
-            change=paths.EmptyPathMoveChange()
->>>>>>> 4e5c36f6
         )
 
         if self.storage is not None:
