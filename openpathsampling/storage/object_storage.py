import copy
import yaml
import types

import numpy as np
import openpathsampling as paths
import simtk.unit as u

import logging
logger = logging.getLogger(__name__)
init_log = logging.getLogger('openpathsampling.initialization')

class Query(object):
    """
    Return
    """
    def __init__(self, query_fnc = None, caching = True):
        if caching:
            self.cache = {}
        else:
            self.cache = None
        self.query_fnc = query_fnc

    def __call__(self, store):
        def _query_iterator(self, store):
            if self.cache is not None:
                if store not in self.cache:
                    self.cache[store] = {}
                store_cache = self.cache[store]

                n_object = len(store)

                for idx in range(n_object):
                    if self.cache is not None:
                        if idx in store_cache:
                            if store_cache[idx]:
                                yield store[idx]
                        else:
                            obj = store.load(idx)
                            result = self.query_fnc(obj)
                            self.cache[store][idx] = result
                            if result:
                                yield obj
                    else:
                        obj = store.load(idx)
                        result = self.query_fnc(obj)
                        if result:
                            yield obj

        return _query_iterator(self, store)

class ObjectStore(object):
    """
    Base Class for storing complex objects in a netCDF4 file. It holds a
    reference to the store file.
    """

    def __init__(self, storage, content_class, is_named=False, json=True,
                 dimension_units=None, enable_caching=True, load_partial=False,
                 nestable=False):
        """

        Parameters
        ----------
        storage
        content_class
        is_named
        json
        dimension_units
        enable_caching : bool
            if this is set to `True` caching is used to quickly access
            previously loaded objects (default)
        load_partial : bool
            if this is set to `True` the storage allows support for partial
            delayed loading of member variables. This is useful for larger
            objects that might only be required in particular circumstances.
            (default is `False`)
        nestable : bool
            if true this marks the content_class to be saved as nested dict
            objects and not a pointing to saved objects. So the saved complex
            object is only stored once and not split into several objects that
            are referenced by each other in a tree-like fashion


        Attributes
        ----------

        storage : Storage
            the reference the Storage object where all data is stored
        content_class : class
            a reference to the class type to be stored using this Storage
        is_named : bool
            if `True` objects can also be loaded by a string identifier/name
        json : string
            if already computed a JSON Serialized string of the object
        dimension_units : dict of {str : simtk.unit.Unit } or None
            representing a dict of string representing a dimension
            ('length', 'velocity', 'energy') pointing to
            the simtk.unit.Unit to be used. If not None overrides the standard
            units used in the storage
        simplifier : util.StorableObjectJSON
            an instance of a JSON Serializer
        identifier : str
            name of the netCDF variable that contains the string to be
            identified by. So far this is `name`
        cache : dict (int or str : object)
            a dictionary that holds references to all stored elements by index
            or string for named objects. This is only used for cached access
            is enable_caching is True (default)

        Notes
        -----
        The class that takes care of storing data in a file is called a Storage,
        so the netCDF subclassed Storage is a storage. The classes that know how
        to load and save an object from the storage are called stores,
        like ObjectStore, SampleStore, etc...

        """
        self.storage = storage
        self.content_class = content_class
        self.idx_dimension = content_class.__name__.lower()
        self.db = content_class.__name__.lower()
        self.cache = dict()
        self.is_named = is_named
        self.json = json
        self.simplifier = paths.storage.StorableObjectJSON(storage)
        self.identifier = self.db + '_name'
        self._free = set()

        if dimension_units is not None:
            self.dimension_units = dimension_units
        else:
            self.dimension_units = self.storage.dimension_units

        # First, apply standard decorator for loading and saving
        # this handles all the setting and getting of .idx and is
        # always necessary!

        if load_partial:
            # this allows the class to load members only if needed
            # adds a different __getattr__ to the content class
            # makes only sense if not already lazy loading
            # it uses load_constructor instead to create an empty object
            # and then each class can attach delayed loaders to load
            # when necessary, fall back is of course the normal load function

            if hasattr(self, 'load_empty'):
                cls = self.content_class

                def _getattr(this, item):
                    if item == '_idx':
                        return this.__dict__['idx']

                    if hasattr(cls, '_delayed_loading'):
                        if item in cls._delayed_loading:
                            _loader = cls._delayed_loading[item]
#                            print 'from', repr(self.storage), id(self), 'and not', repr(this), 'load', item
                            _loader(this)
                        else:
                            raise KeyError(item)

                    return this.__dict__[item]

                setattr(cls, '__getattr__', _getattr)

                _load = self.load
                self.load = types.MethodType(loadpartial(_load), self)

        _save = self.save
        self.save = types.MethodType(saveidx(_save), self)

        _load = self.load
        self.load = types.MethodType(loadidx(_load), self)

        if enable_caching:
            # wrap load/save to make this work. I use MethodType here to bind the
            # wrapped function to this instance. An alternative would be to
            # add the wrapper to the class itself, which would mean that all
            # instances have the same setting and a change would be present in all
            # instances. E.g., first instance has caching and the second not
            # when the second instance is created the change in the class would
            # also disable caching in the first instance. The present way with
            # bound methods is more flexible
            # Should be not really important, since there will be mostly only one
            # storage, but this way it is cleaner

            _save = self.save
            self.save = types.MethodType(savecache(_save), self)

            _load = self.load
            self.load = types.MethodType(loadcache(_load), self)

        self._register_with_storage(nestable=nestable)

    def __str__(self):
        return repr(self)

    def __repr__(self):
        return "%s(content_class=%s, variable_prefix=%s)" % (
            self.__class__.__name__, self.content_class, self.db)


    def idx(self, obj):
        """
        Return the index in this store for a given object

        Parameters
        ----------
        obj : object
            the object that can be stored in this store for which its index is
            to be returned

        Returns
        -------
        int or None
            The integer index of the given object or None if it is not stored yet
        """
        if hasattr(obj, 'idx'):
            if self.storage in obj.idx:
                return obj.idx[self.storage]

        return None

    def query(self, needle):
        return

    @property
    def units(self):
        """
        Return the units dictionary used in the attached storage

        Returns
        -------
        units : dict of {str : simtk.unit.Unit }
            representing a dict of string representing a dimension
            ('length', 'velocity', 'energy')
            pointing to the simtk.unit.Unit to be used

        """
        return self.storage.units

    def _register_with_storage(self, nestable = False):
        """
        Register the store with the associated storage. This means the

        Parameters
        ----------
        nestable : bool
            if true this marks the content_class to be saved as nested dict
            objects and not a pointing to saved objects. So the saved complex
            object is only stored once and not split into several objects that
            are referenced by each other in a tree-like fashion

        Notes
        -----
        """

        self.storage._storages[self.content_class] = self
        self.storage._storages[self.content_class.__name__] = self
        self.storage._storages[self.content_class.__name__.lower()] = self

        # Add here the logic to change the actual class and add the decorator
        # this is the same as add the  decorator (without default_storage,
        # I removed this since it is not used anyway)
        # all it does is make sure that there is a .idx property and the base_
        # cls is known
        self.content_class.base_cls_name = self.content_class.__name__
        self.content_class.base_cls = self.content_class

        # add a property idx that keeps the storage reference
        def _idx(this):
            if not hasattr(this, '_idx'):
                this._idx = dict()

            return this._idx

        def _save(this, storage):
            storage.save(this)

        if nestable:
            self.content_class.nestable = True

        self.content_class.save = _save
        self.content_class.idx = property(_idx)

        if not hasattr(self.content_class, 'cls'):
            def _cls(this):
                return this.__class__.__name__

            self.content_class.cls = property(_cls)

        # register as a base_class for storable objects
        self.storage.links.append(self)


    def set_variable_partial_loading(self, variable, loader):
        cls = self.content_class
        if not hasattr(cls, '_delayed_loading'):
            cls._delayed_loading = dict()

        cls._delayed_loading[variable] = loader

    def idx_by_name(self, needle):
        """
        Return the index for the (first) object with a given name from the store

        Parameters
        ----------
        needle : str
            The name of the object to be found in the storage

        Returns
        -------
        int or None
            The index of the first found object. If the name is not present,
            None is returned

        Notes
        -----
        Can only be applied to named storages.
        """
        if self.is_named:
            # if we need a cache we might find the index in there
            if needle in self.cache:
                if type(self.cache[needle]) is int:
                    return self.cache[needle]
                else:
                    return self.cache[needle].idx[self.storage]

            # otherwise search the storage for the name
            found_idx = [ idx for idx,s in enumerate(self.storage.variables[
                self.identifier][:]) if s == needle
            ]

            if len(found_idx) > 0:
                    return found_idx[0]

            return None
        else:
            raise ValueError('Cannot search for name (str) in non-named objects')

    def update_name_cache(self):
        """
        Update the internal cache with all stored names in the store.
        This allows to load by name for named objects
        """
        if self.is_named:
            for idx, name in enumerate(self.storage.variables[self.db + "_name"][:]):
                self.cache[name] = idx

    def __iter__(self):
        """
        Add iteration over all elements in the storage
        """
        return self.iterator()

    def __len__(self):
        """
        Return the number of stored objects

        Returns
        -------
        int
            number of stored objects

        Notes
        -----
        Equal to `store.count()`
        """
        return self.count()

    def iterator(this, iter_range = None):
        """
        Return an iterator over all objects in the storage

        Parameters
        ----------
        iter_range : slice or None
            if this is not `None` it confines the iterator to objects specified
            in the slice

        Returns
        -------
        Iterator()
            The iterator that iterates the objects in the store

        """
        class ObjectIterator:
            def __init__(self):
                self.storage = this
                self.iter_range = iter_range
                if iter_range is None:
                    self.idx = 0
                    self.end = self.storage.count()
                else:
                    self.idx = iter_range.start
                    self.end = iter_range.stop

            def __iter__(self):
                return self

            def next(self):
                if self.idx < self.end:
                    obj = self.storage.load(self.idx)
                    if self.iter_range is not None and self.iter_range.step is not None:
                        self.idx += self.iter_range.step
                    else:
                        self.idx += 1
                    return obj
                else:
                    raise StopIteration()

        return ObjectIterator()

    def __getitem__(self, item):
        """
        Enable numpy style selection of object in the store
        """
        try:
            if type(item) is int or type(item) is str:
                return self.load(item)
            elif type(item) is slice:
                return [self.load(idx) for idx in range(*item.indices(len(self)))]
            elif type(item) is list:
                return [self.load(idx) for idx in item]
            elif item is Ellipsis:
                return self.iterator()
        except KeyError:
            return None

    def load(self, idx):
        '''
        Returns an object from the storage. Needs to be implemented from
        the specific storage class.

        Parameter
        ---------
        idx : int or str
            either the integer index of the object to be loaded or a string
            (name) for named objects. This will always return the first object
            found with the specified name.

        Returns
        -------
        object
            the loaded object
        '''

        return self.load_object(self.idx_dimension + '_json', idx)

    def save(self, obj, idx=None):
        """
        Saves an object the storage.

        Parameters
        ----------
        obj : object
            the object to be stored
        idx : int or string or `None`
            the index to be used for storing. This is highly discouraged since
            it changes an immutable object (at least in the storage). It is
            better to store also the new object and just ignore the
            previously stored one.

        """

        if self.is_named and hasattr(obj, 'name'):
            self.storage.variables[self.identifier][idx] = obj.name

        self.save_object(self.idx_dimension + '_json', idx, obj)

    def get_name(self, idx):
        """
        Return the name of and object with given integer index

        Parameters
        ----------
        idx : int
            the integer index of the object whose name is to be returned

        Returns
        -------
        str or None
            Returns the name of the object for named objects. None otherwise.

        """
        if self.is_named:
            return self.storage.variables[self.identifier][idx]
        else:
            return None

    def get(self, indices):
        """
        Returns a list of objects from the given list of indices

        Arguments
        ---------
        indices : list of int
            the list of integers specifying the object to be returned

        Returns
        -------
        list of objects
            a list of objects stored under the given indices

        """
        return [self.load(idx) for idx in range(0, self.count())[indices]]

    def last(self):
        '''
        Returns the last generated trajectory. Useful to continue a run.

        Returns
        -------
        Trajectoy
            the actual trajectory object
        '''
        return self.load(self.count() - 1)

    def first(self):
        '''
        Returns the last stored object. Useful to continue a run.

        Returns
        -------
        Object
            the actual last stored object
        '''
        return self.load(0)

    def count(self):
        '''
        Return the number of objects in the storage

        Returns
        -------
        number : int
            number of objects in the storage.

        Notes
        -----
        Use len(store) instead
        '''
        return int(len(self.storage.dimensions[self.idx_dimension]))

    def free(self):
        '''
        Return the number of the next free index

        Returns
        -------
        index : int
            the number of the next free index in the storage.
            Used to store a new object.
        '''
        count = self.count()
        self._free = set([ idx for idx in self._free if idx >= count])
        idx = count
        while idx in self._free:
            idx += 1

        return idx

    def reserve_idx(self, idx):
        '''
        Locks an idx as used
        '''
        self._free.add(idx)

    def _init(self, units=None):
        """
        Initialize the associated storage to allow for object storage. Mainly
        creates an index dimension with the name of the object.

        Parameters
        ----------
        units : dict of {str : simtk.unit.Unit} or None
            representing a dict of string representing a dimension
            ('length', 'velocity', 'energy') pointing to
            the simtk.unit.Unit to be used. If not None overrides the standard
            units used in the storage
        """
        # define dimensions used for the specific object
        self.storage.createDimension(self.idx_dimension, 0)
        if self.is_named:
            self.init_variable(self.db + "_name", 'str',
                description='A short descriptive name for convenience',
                chunksizes=tuple([10240]))
        if self.json:
            self.init_variable(self.db + "_json", 'str',
                description='A json serialized version of the object',
                chunksizes=tuple([10240]))

#==============================================================================
# INITIALISATION UTILITY FUNCTIONS
#==============================================================================

    def init_dimension(self, name, length = 0):
        """
        Initialize a new dimension in the storage.
        Wraps the netCDF createDimension

        Parameters
        ----------
        name : str
            the name for the new dimension
        length : int
            the number of elements in this dimension. Zero (0) (default) means
            an infinite dimension that extends when more objects are stored

        """
        if name not in self.storage.dimensions:
            self.storage.createDimension(name, length)

        self.storage.sync()

    def init_variable(self, name, var_type, dimensions = None, units=None,
                      description=None, variable_length=False, chunksizes=None):
        '''
        Create a new variable in the netCDF storage. This is just a helper
        function to structure the code better.

        Paramters
        =========
        name : str
            The name of the variable to be created
        var_type : str
            The string representing the type of the data stored in the variable.
            Either the netCDF types can be used directly and
            strings representing the python native types are translated to
            appropriate netCDF types.
        dimensions : str or tuple of str
            A tuple representing the dimensions used for the netcdf variable.
            If not specified then the default dimension of the storage is used.
        units : str
            A string representing the units used if the var_type is `float`
            the units is set to `none`
        description : str
            A string describing the variable in a readable form.
        variable_length : bool
            If true the variable is treated as a variable length (list) of the
            given type. A built-in example for this type is a string which is
            a variable length of char. This make using all the mixed
            stuff superfluous
        chunksizes : tuple of int
            A tuple of ints per number of dimensions. This specifies in what
            block sizes a variable is stored. Usually for object related stuff
            we want to store everything of one object at once so this is often
            (1, ..., ...)
        '''

        ncfile = self.storage

        if dimensions is None:
            dimensions = self.db

        nc_type = var_type
        if var_type == 'float':
            nc_type = np.float32   # 32-bit float
        elif var_type == 'int':
            nc_type = np.int32   # 32-bit signed integer
        elif var_type == 'index':
            nc_type = np.int32
            # 32-bit signed integer / for indices / -1 : no index (None)
        elif var_type == 'length':
            nc_type = np.int32
            # 32-bit signed integer / for indices / -1 : no length specified (None)
        elif var_type == 'bool':
            nc_type = np.uint8   # 8-bit signed integer for boolean
        elif var_type == 'str':
            nc_type = 'str'

        if variable_length:
            vlen_t = ncfile.createVLType(nc_type, name + '_vlen')
            ncvar = ncfile.createVariable(name, vlen_t, dimensions,
                                          zlib=False, chunksizes=chunksizes)
        else:
            ncvar = ncfile.createVariable(name, nc_type, dimensions,
                                          zlib=False, chunksizes=chunksizes)

        if var_type == 'float' or units is not None:

            unit_instance = u.Unit({})
            symbol = 'none'

            if isinstance(units, u.Unit):
                unit_instance = units
                symbol = unit_instance.get_symbol()
            elif isinstance(units, u.BaseUnit):
                unit_instance = u.Unit({units : 1.0})
                symbol = unit_instance.get_symbol()
            elif type(units) is str and hasattr(u, units):
                unit_instance = getattr(u, units)
                symbol = unit_instance.get_symbol()
            elif type(units) is str and units is not None:
                symbol = units

            json_unit = self.simplifier.unit_to_json(unit_instance)

            # store the unit in the dict inside the Storage object
            self.storage.units[name] = unit_instance

            # Define units for a float variable
            setattr(ncvar,      'unit_simtk', json_unit)
            setattr(ncvar,      'unit', symbol)

        if description is not None:
            # Define long (human-readable) names for variables.
            setattr(ncvar,    "long_str", description)

        self.storage.sync()

#==============================================================================
# LOAD / SAVE UTILITY FUNCTIONS
#==============================================================================

    def load_variable(self, name, idx):
        """
        Wrapper for netCDF storage.variables[name][idx] property

        Parameters
        ----------
        name : str
            The name of the variable
        idx : int, slice, list of int, etc...
            An index specification as in netCDF4

        Returns
        -------
        numpy.ndarray
            The data stored in the netCDF variable

        """
        return self.storage.variables[name][idx]

    def save_variable(self, name, idx, value):
        """
        Wrapper for netCDF storage.variables[name][idx] property

        Parameters
        ----------
        name : str
            The name of the variable
        idx : int, slice, list of int, etc...
            An index specification as in netCDF4
        value : numpy.ndarray
            The array to be stored in the variable

        """
        self.storage.variables[name][idx] = value

    def load_object(self, name, idx):
        """
        Load an object from the associated storage

        Parameters
        ----------
        name : str
            the name of the variable in the netCDF storage
        idx : int
            the integer index in the variable

        Returns
        -------
        object
            the loaded object

        """
        # TODO: Add logging here
        idx = int(idx)

        json_string = self.storage.variables[name][idx]

        simplified = yaml.load(json_string)
        obj = self.simplifier.build(simplified)
        setattr(obj, 'json', json_string)

        return obj

    def save_object(self, name, idx, obj):
        """
        Save an object as a json string in a variable in the referenced storage

        Parameters
        ----------
        name : str
            the name of the variable in the netCDF storage
        idx : int
            the integer index in the variable
        obj : object
            the object to be stored as JSON

        """
        if not hasattr(obj,'json'):
            setattr(obj, 'json', self.object_to_json(obj))

        self.storage.variables[name][idx] = obj.json

#==============================================================================
# CONVERSION UTILITIES
#==============================================================================

    def object_to_json(self, obj):
        """
        Convert a given object to a json string using the simplifier

        Parameters
        ----------
        obj : the object to be converted

        Returns
        -------
        str
            the JSON string
        """
        json_string = self.simplifier.to_json_object(obj, obj.base_cls_name)

        return json_string

    def list_to_numpy(self, data, value_type, allow_empty = True):
        """
        Return a numpy list from a python list in a given format

        Parameters
        ----------
        data : list
            the list to be converted
        value_type : str
            the type of the input list elements. If this is an object type it
            will be saved and the returned index is stored in an numpy
            integer array
        allow_empty : bool
            if set to `True` None will be stored as the integer -1

        Returns
        -------
        numpy.ndarray
            the converted numpy array
        """
        if value_type == 'int':
            values = np.array(data).astype(np.float32)
        elif value_type == 'float':
            values = np.array(data).astype(np.float32)
        elif value_type == 'bool':
            values = np.array(data).astype(np.uint8)
        elif value_type == 'index':
            values = np.array(data).astype(np.int32)
        elif value_type == 'length':
            values = np.array(data).astype(np.int32)
        else:
            # an object
            values = [-1 if value is None and allow_empty is True
                      else value.idx[self.storage] for value in data]
            values = np.array(values).astype(np.int32)

        return values.copy()

    def list_from_numpy(self, values, value_type, allow_empty = True):
        """
        Return a python list from a numpy array in a given format

        Parameters
        ----------
        values : numpy.ndarray
            the numpy array to be converted
        value_type : str
            the type of the output list elements. If this is a object type it
            will be loaded using the numpy array content as the index
        allow_empty : bool
            if set to `True` then loaded objects will only be loaded if the
            index is not negative. Otherwise the load function will always
            be called

        Returns
        -------
        list
            the converted list
        """
        if value_type == 'int':
            data = values.tolist()
        elif value_type == 'float':
            data = values.tolist()
        elif value_type == 'bool':
            data = values.tolist()
        elif value_type == 'index':
            data = values.tolist()
        elif value_type == 'length':
            data = values.tolist()
        else:
            # an object
            key_store = getattr(self.storage, value_type)
            data = [key_store.load(obj_idx) if allow_empty is False
                    or obj_idx >= 0 else None for obj_idx in values.tolist()]

        return data

#==============================================================================
# SETTER / GETTER UTILITY FUNCTIONS
#==============================================================================

    # TODO: This might go tho storage.py
    def get_object(self, name, idx, cls):
        """
        Load an object from the storage

        Parameters
        ----------
        name : str
            name of the variable to be used
        index : int
            index in the storage
        cls : cls
            type of the object to be loaded. Determines the store to be used

        Returns
        -------
        object
            the loaded object
        """
        index = self.load_variable(name + '_idx', idx)
        if index < 0:
            return None

        store = getattr(self.storage, cls)
        obj = store.load(index)
        return obj

    def set_object(self, name, idx, obj):
        """
        Store an object in the storage

        Parameters
        ----------
        name : str
            name of the variable to be used
        index : int
            index in the storage
        obj : object
            the object to be stored

        """
        if obj is not None:
            self.storage.variables[name + '_idx'][idx] = obj.idx[self.storage]
        else:
            self.storage.variables[name + '_idx'][idx] = -1

#==============================================================================
# ORDERPARAMETER UTILITY FUNCTIONS
#==============================================================================

    @property
    def op_idx(self):
        """
        Returns a function that returns for an object of this storage the idx.
        This can be used to construct order parameters the return the index
        in this storage. Useful for visualization

        Returns
        -------
        function
            the function that reports the index in this store
        """
        def idx(obj):
            return obj.idx[self.storage]

        return idx

#=============================================================================
# LOAD/SAVE DECORATORS FOR PARTIAL LOADING OF ATTRIBUTES
#=============================================================================

def loadpartial(func, constructor=None):
    """
    Decorator for load functions that add the basic handling for partial loading
    """

    def inner(self, idx, *args, **kwargs):
        if constructor is None:
            new_func = getattr(self, 'load_empty')
        else:
            new_func = getattr(self, constructor)

        return_obj = new_func(idx, *args, **kwargs)
        # this tells the obj where it was loaded from
        return_obj._origin = self.storage
        return return_obj

    return inner


#=============================================================================
# LOAD/SAVE DECORATORS FOR CACHE HANDLING
#=============================================================================

def loadcache(func):
    """
    Decorator for load functions that add the basic cache handling
    """
    def inner(self, idx, *args, **kwargs):
        if type(idx) is not str and idx < 0:
            return None

        n_idx = idx

        # if it is in the cache, return it, otherwise not :)
        if idx in self.cache:

            cc = self.cache[idx]
            if type(cc) is int:
<<<<<<< HEAD
                logger.debug('Found IDX #' + str(idx) + ' in cache under IDX #' + str(cc))
=======
                logger.debug('Found IDX #' + str(idx) + ' in cache under position #' + str(cc))
>>>>>>> 7e2d0c85

                # here the cached value is actually only the index
                # so it still needs to be loaded with the given index
                # this happens when we want to load by name (str)
                # and we need to actually load it
                n_idx = cc
            else:
<<<<<<< HEAD
                logger.debug('Found IDX #' + str(idx) + ' in cache under IDX #' + str(cc))
=======
                logger.debug('Found IDX #' + str(idx) + ' in cache. Not loading!')
>>>>>>> 7e2d0c85

                # we have a real object (hopefully) and just return from cache
                return self.cache[idx]

        elif type(idx) is str:
            # we want to load by name and it was not in cache.
            if self.is_named:
                # since it is not found in the cache before. Refresh the cache
                self.update_name_cache()

                # and give it another shot
                if idx in self.cache:
                    n_idx = self.cache[idx]
                else:
                    raise ValueError('str "' + idx + '" not found in storage')
            else:
                raise ValueError('str "' + idx + '" as indices are only allowed in named storage')

        # ATTENTION HERE!
        # Note that the wrapped function no self as first parameter. This is because we are wrapping a bound
        # method in an instance and this one is still bound - luckily - to the same 'self'. In a class decorator when wrapping
        # the class method directly it is not bound yet and so we need to include the self! Took me some time to
        # understand and figure that out
        obj = func(n_idx, *args, **kwargs)
        if obj is not None:
            # update cache there might have been a change due to naming
            self.cache[obj.idx[self.storage]] = obj

            # finally store the name of a named object in cache
            if self.is_named and hasattr(obj, 'name') and obj.name != '':
                self.cache[obj.name] = obj

        return obj
    return inner

# the default decorator for save functions to enable caching
def savecache(func):
    """
    Decorator for save functions that add the basic cache handling
    """
    def inner(self, obj, idx = None, *args, **kwargs):
        # call the normal storage
        func(obj, idx, *args, **kwargs)
        idx = obj.idx[self.storage]

        # store the ID in the cache
        self.cache[idx] = obj
        if self.is_named and hasattr(obj, 'name') and obj.name != '':
            # and also the name, if it has one so we can load by
            # name afterwards from cache
            self.cache[obj.name] = obj

    return inner

#=============================================================================
# LOAD/SAVE DECORATORS FOR .idx HANDLING
#=============================================================================

def loadidx(func):
    """
    Decorator for load functions that add the basic indexing handling
    """
    def inner(self, idx, *args, **kwargs):
        if type(idx) is not str and idx < 0:
            return None

        n_idx = idx

        if type(idx) is str:
            # we want to load by name and it was not in cache
            if self.is_named:
                n_idx = self.load_by_name(idx)
            else:
                # load by name only in named storages
                raise ValueError('Load by name (str) is only supported in named storages')
                pass

        # ATTENTION HERE!
        # Note that the wrapped function ho self as first parameter. This is because we are wrapping a bound
        # method in an instance and this one is still bound - luckily - to the same 'self'. In a class decorator when wrapping
        # the class method directly it is not bound yet and so we need to include the self! Took me some time to
        # understand and figure that out
        logger.debug('Calling load object of type ' + self.content_class.__name__ + ' and IDX #' + str(idx))
        if n_idx >= len(self):
            logger.warning('Trying to load from IDX #' + str(n_idx) + ' > number of object ' + str(len(self)))
            return None
        elif n_idx < 0:
            logger.warning('Trying to load negative IDX #' + str(n_idx) + ' < 0')
            return None
        else:
            obj = func(n_idx, *args, **kwargs)

        if not hasattr(obj, 'idx'):
            obj.idx = dict()

        obj.idx[self.storage] = n_idx

        if self.is_named:
            # get the name of the object
            setattr(obj, 'name', self.get_name(idx))

        return obj
    return inner

def saveidx(func):
    """
    Decorator for save functions that add the basic indexing handling
    """
    def inner(self, obj, idx = None, *args, **kwargs):

        storage = self.storage
        if idx is None:
            if storage in obj.idx:
                # has been saved so quit and do nothing
                return None
            else:
                idx = self.free()
        else:
            if type(idx) is str:
                # Not yet supported
                raise ValueError('Saving by name not yet supported')
            else:
                idx = int(idx)

        obj.idx[storage] = idx

        # make sure in nested saving that an IDX is not used twice!
        self.reserve_idx(idx)
        logger.debug('Saving ' + str(type(obj)) + ' using IDX #' + str(idx))
        func(obj, idx, *args, **kwargs)

    return inner<|MERGE_RESOLUTION|>--- conflicted
+++ resolved
@@ -1007,11 +1007,7 @@
 
             cc = self.cache[idx]
             if type(cc) is int:
-<<<<<<< HEAD
-                logger.debug('Found IDX #' + str(idx) + ' in cache under IDX #' + str(cc))
-=======
                 logger.debug('Found IDX #' + str(idx) + ' in cache under position #' + str(cc))
->>>>>>> 7e2d0c85
 
                 # here the cached value is actually only the index
                 # so it still needs to be loaded with the given index
@@ -1019,11 +1015,7 @@
                 # and we need to actually load it
                 n_idx = cc
             else:
-<<<<<<< HEAD
-                logger.debug('Found IDX #' + str(idx) + ' in cache under IDX #' + str(cc))
-=======
                 logger.debug('Found IDX #' + str(idx) + ' in cache. Not loading!')
->>>>>>> 7e2d0c85
 
                 # we have a real object (hopefully) and just return from cache
                 return self.cache[idx]
