--- conflicted
+++ resolved
@@ -329,7 +329,6 @@
         self.cache[item] = value
 
 
-
 class ReversibleCacheChainDict(CacheChainDict):
     """
     Return Values from a cache filled from returned values of the underlying ChainDicts and
@@ -484,22 +483,6 @@
         self.reversible = reversible
         self.backward_store = backward_store
 
-<<<<<<< HEAD
-    def _add_new(self, items, values):
-        for item, value in zip(items, values):
-            key = self._get_key(item)
-            if key is not None:
-                self.cache[key] = value
-                self.storable.add(key)
-                if self.reversible:
-                    # if reversible store also for reversed
-                    s_key = key ^ 1
-                    self.cache[s_key] = value
-                    self.storable.add(s_key)
-
-        if self.max_save_buffer_size is not None and len(self.storable) > self.max_save_buffer_size:
-            self.sync()
-=======
     def _set(self, item, value):
         key = self._get_key(item)
         if key is not None:
@@ -510,7 +493,9 @@
                 s_key = key + 1 - 2 * (key % 2)
                 self.cache[s_key] = value
                 self.storable.add(s_key)
->>>>>>> e3728c92
+
+        if self.max_save_buffer_size is not None and len(self.storable) > self.max_save_buffer_size:
+            self.sync()
 
     def sync(self):
         # Sync objects that had been saved and afterwards the CV was computed
