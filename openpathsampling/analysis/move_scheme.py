--- conflicted
+++ resolved
@@ -1,18 +1,8 @@
-<<<<<<< HEAD
-import sys
-=======
 import openpathsampling as paths
->>>>>>> af4a44c3
-
-import openpathsampling as paths
-from openpathsampling.base import StorableNamedObject
+
 from openpathsampling.analysis.move_strategy import levels as strategy_levels
 import openpathsampling.analysis.move_strategy as strategies
 
-<<<<<<< HEAD
-
-class MoveScheme(StorableNamedObject):
-=======
 try:
     import pandas as pd
     has_pandas=True
@@ -23,9 +13,7 @@
 
 import sys
 
-
-class MoveScheme(paths.OPSNamed):
->>>>>>> af4a44c3
+class MoveScheme(StorableNamedObject):
     """
     Creates a move decision tree based on `MoveStrategy` instances.
 
@@ -183,7 +171,6 @@
                 # list.
                 for mover in movers:
                     m_sig = mover.ensemble_signature
-                    print m_sig
                     if m_sig in existing_sigs.keys():
                         for idx in existing_sigs[m_sig]:
                             self.movers[group][idx] = mover
