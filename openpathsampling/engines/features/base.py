--- conflicted
+++ resolved
@@ -156,7 +156,6 @@
     # create a parser that can combine numpy docstrings
     parser = NumpyDocTools()
 
-<<<<<<< HEAD
     ADD_SOURCE_CODE = True
     USE_UUID = True
 
@@ -166,8 +165,6 @@
                 "    {0}.__uuid__ = {0}.get_uuid()".format(name)
             ]
 
-=======
->>>>>>> c87c08f4
     def _decorator(cls):
         """
         Class decorator that will attach function for compiled features
@@ -381,16 +378,7 @@
 
         context = CodeContext(cls, __features__)
 
-<<<<<<< HEAD
-        add_uuid(code, 'this')
-
-        if has_lazy:
-            code += [
-                "    this._lazy = {",
-            ]
-=======
         with context.Function('copy') as code:
->>>>>>> c87c08f4
             code += [
                 "def copy(self):",
                 "    this = cls.__new__(cls)",
@@ -429,21 +417,7 @@
         #     this.feature1 = self.feature1
         #     return this
 
-<<<<<<< HEAD
-        code = []
-        code += [
-            "def copy_to(self, target):",
-        ]
-
-        add_uuid(code, 'target')
-
-        if has_lazy:
-            code += [
-                "    target._lazy = {",
-            ]
-=======
         with context.Function('copy_to') as code:
->>>>>>> c87c08f4
             code += [
                 "def copy_to(self, target):",
             ]
@@ -479,25 +453,7 @@
         #     this.feature3 = ~ self.feature3  # flip features
         #     return this
 
-<<<<<<< HEAD
-        code = []
-        code += [
-            "def create_reversed(self):",
-            "    this = cls.__new__(cls)"
-        ]
-
-        if USE_UUID:
-            code += [
-                "    this.__uuid__ = self.reverse_uuid()"
-            ]
-
-        if has_lazy:
-            code += [
-                "    this._lazy = {",
-            ]
-=======
         with context.Function('create_reversed') as code:
->>>>>>> c87c08f4
             code += [
                 "def create_reversed(self):",
                 "    this = cls.__new__(cls)"
@@ -577,21 +533,7 @@
         else:
             signature = ''
 
-<<<<<<< HEAD
-        code += [
-            "def __init__(self%s):" % signature,
-        ]
-
-        add_uuid(code, 'self')
-
-        # dict for lazy attributes using DelayedLoader descriptor
-        if has_lazy:
-            code += [
-                "    self._lazy = {",
-            ]
-=======
         with context.Function('__init__') as code:
->>>>>>> c87c08f4
             code += [
                 "def __init__(self%s):" % signature,
             ]
@@ -621,19 +563,7 @@
         #     self._reversed = None
         #     return this
 
-<<<<<<< HEAD
-        code = []
-        code += [
-            "def init_empty(self):",
-        ]
-
-        add_uuid(code, 'self')
-
-        # dict for lazy attributes using DelayedLoader descriptor
-        if has_lazy:
-=======
         with context.Function('init_empty') as code:
->>>>>>> c87c08f4
             code += [
                 "def init_empty(self):",
             ]
@@ -644,25 +574,7 @@
                     "    self._lazy = {}",
                 ]
 
-<<<<<<< HEAD
-            cls.init_empty = init_empty
-
-        except RuntimeError as e:
-            print e
-            pass
-
-        code = []
-        code += [ "@staticmethod" ]
-        code += [
-            "def init_copy(self%s):" % signature,
-        ]
-
-        add_uuid(code, 'self')
-
-        if has_lazy:
-=======
             # set _reversed
->>>>>>> c87c08f4
             code += [
                 "    self._reversed = None"
             ]
