--- conflicted
+++ resolved
@@ -137,13 +137,8 @@
         self.dyn = CalvinistDynamics([-0.1, 0.1, 0.3, 0.5, 0.7, 
                                       -0.1, 0.2, 0.4, 0.6, 0.8,
                                      ])
-<<<<<<< HEAD
-        SampleGeneratingMover.engine = self.dyn
-        op = CV_Function("myid", f=lambda snap :
-=======
         SampleMover.engine = self.dyn
         op = CV_Function("myid", fcn=lambda snap :
->>>>>>> 25ac1f6c
                              snap.coordinates[0][0])
         stateA = CVRangeVolume(op, -100, 0.0)
         stateB = CVRangeVolume(op, 0.65, 100)
@@ -427,13 +422,8 @@
                                       -0.1, 0.2, 0.4, 0.6, 0.8,
                                      ])
         self.dyn.initialized = True
-<<<<<<< HEAD
-        SampleGeneratingMover.engine = self.dyn
-        op = CV_Function("myid", f=lambda snap :
-=======
         SampleMover.engine = self.dyn
         op = CV_Function("myid", fcn=lambda snap :
->>>>>>> 25ac1f6c
                              snap.coordinates[0][0])
         stateA = CVRangeVolume(op, -100, 0.0)
         stateB = CVRangeVolume(op, 0.65, 100)
