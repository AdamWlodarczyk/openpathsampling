--- conflicted
+++ resolved
@@ -242,7 +242,6 @@
     def generate_next_frame(self):
         self.simulation.step(self.nsteps_per_frame)
         self._current_snapshot = None
-<<<<<<< HEAD
         return self.current_snapshot
 
     @property
@@ -257,6 +256,3 @@
         self.simulation.minimizeEnergy()
         # make sure that we get the minimized structure on request
         self._current_snapshot = None
-=======
-        return self.current_snapshot
->>>>>>> 14ab285d
