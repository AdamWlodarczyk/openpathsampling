<<<<<<< HEAD
from openpathsampling.features.shared import Configuration, Momentum

import mdtraj as md
import simtk.unit as u
import numpy as np
import openpathsampling as paths

import sys

__author__ = 'Jan-Hendrik Prinz'

=======
import sys

__author__ = 'Jan-Hendrik Prinz'

>>>>>>> c87c08f4

def refresh_output(output_str, print_anyway=True, refresh=True):
    try:
        import IPython.display
    except ImportError:
        if print_anyway:
            print(output_str)
    else:
        if refresh:
            IPython.display.clear_output(wait=True)
        print(output_str)
<<<<<<< HEAD
    sys.stdout.flush()


def snapshot_from_pdb(pdb_file, simple_topology=False):
    """
    Construct a Snapshot from the first frame in a pdb file without velocities

    Parameters
    ----------
    pdb_file : str
        The filename of the .pdb file to be used

    Returns
    -------
    Snapshot
        the constructed Snapshot

    """
    pdb = md.load(pdb_file)
    velocities = np.zeros(pdb.xyz[0].shape)

    if simple_topology:
        topology = paths.Topology(*pdb.xyz[0].shape)
    else:
        topology = paths.MDTrajTopology(pdb.topology)

    configuration = Configuration(
        coordinates=u.Quantity(pdb.xyz[0], u.nanometers),
        box_vectors=u.Quantity(pdb.unitcell_vectors[0], u.nanometers),
    )

    momentum = Momentum(
        velocities=u.Quantity(velocities, u.nanometers / u.picoseconds)
    )

    snapshot = paths.Snapshot(
        topology=topology,
        configuration=configuration,
        momentum=momentum,
    )

    return snapshot


def snapshot_from_testsystem(testsystem, simple_topology=False):
    """
    Construct a Snapshot from openmm topology and state objects

    Parameters
    ----------
    omm_topology : openmm.Topology
        The filename of the .pdb file to be used

    Returns
    -------
    Snapshot
        the constructed Snapshot

    """

    velocities = u.Quantity(np.zeros(testsystem.positions.shape), u.nanometers / u.picoseconds)

    if simple_topology:
        topology = paths.Topology(*testsystem.positions.shape)
    else:
        topology = paths.MDTrajTopology(md.Topology.from_openmm(testsystem.topology))

    box_vectors = np.array([
                    v / u.nanometers for v in
                    testsystem.system.getDefaultPeriodicBoxVectors()]) * u.nanometers

    configuration = Configuration(
        coordinates=testsystem.positions,
        box_vectors=box_vectors
    )

    momentum = Momentum(
        velocities=velocities
    )

    snapshot = paths.Snapshot(
        topology=topology,
        configuration=configuration,
        momentum=momentum
    )

    return snapshot


def trajectory_from_mdtraj(mdtrajectory, simple_topology=False):
    """
    Construct a Trajectory object from an mdtraj.Trajectory object

    Parameters
    ----------
    mdtrajectory : mdtraj.Trajectory
        Input mdtraj.Trajectory

    Returns
    -------
    Trajectory
        the constructed Trajectory instance
    """

    trajectory = paths.Trajectory()
    empty_momentum = Momentum(
        velocities=u.Quantity(np.zeros(mdtrajectory.xyz[0].shape), u.nanometer / u.picosecond)
    )
    if simple_topology:
        topology = paths.Topology(*mdtrajectory.xyz[0].shape)
    else:
        topology = paths.MDTrajTopology(mdtrajectory.topology)

    for frame_num in range(len(mdtrajectory)):
        # mdtraj trajectories only have coordinates and box_vectors
        coord = u.Quantity(mdtrajectory.xyz[frame_num], u.nanometers)
        if mdtrajectory.unitcell_vectors is not None:
            box_v = u.Quantity(mdtrajectory.unitcell_vectors[frame_num],
                               u.nanometers)
        else:
            box_v = None

        config = Configuration(
            coordinates=coord,
            box_vectors=box_v
        )

        snap = paths.Snapshot(
            configuration=config,
            momentum=empty_momentum,
            topology=topology
        )
        trajectory.append(snap)

    return trajectory


def empty_snapshot_from_openmm_topology(topology, simple_topology=False):
    """
    Return an empty snapshot from an openmm.Topology object using the specified units.

    Parameters
    ----------
    topology : openmm.Topology
        the topology representing the structure and number of atoms
    units : dict of {str : simtk.unit.Unit }
        representing a dict of string representing a dimension ('length', 'velocity', 'energy') pointing the
        the simtk.unit.Unit to be used

    Returns
    -------
    Snapshot
        the complete snapshot with zero coordinates and velocities

    """
    n_atoms = topology.n_atoms

    if simple_topology:
        topology = paths.Topology(n_atoms, 3)
    else:
        topology = paths.MDTrajTopology(md.Topology.from_openmm(topology))

    configuration = Configuration(
        coordinates=u.Quantity(np.zeros((n_atoms, 3)), u.nanometers),
        box_vectors=u.Quantity(topology.setUnitCellDimensions(), u.nanometers)
    )

    momentum = Momentum(
        velocities=u.Quantity(np.zeros((n_atoms, 3)), u.nanometers / u.picoseconds)
    )

    snapshot = paths.Snapshot(
        topology=topology,
        configuration=configuration,
        momentum=momentum,
    )

    return snapshot


def to_openmm_topology(obj):
    """
    Contruct an openmm.Topology file out of a Snapshot or Configuration object. This uses the
    mdtraj.Topology in the Configuration as well as the box_vectors.

    Parameters
    ----------
    obj : Snapshot or configuration
        the object to be used in the topology construction

    Returns
    -------
    openmm.Topology
        an object representing an openmm.Topology
    """
    if obj.topology is not None:
        if hasattr(obj.topology, 'md'):
            openmm_topology = obj.topology.md.to_openmm()
            box_size_dimension = np.linalg.norm(obj.box_vectors.value_in_unit(u.nanometer), axis=1)
            openmm_topology.setUnitCellDimensions(box_size_dimension)

            return openmm_topology
    else:
        return None
=======
    sys.stdout.flush()
>>>>>>> c87c08f4
<|MERGE_RESOLUTION|>--- conflicted
+++ resolved
@@ -1,21 +1,7 @@
-<<<<<<< HEAD
-from openpathsampling.features.shared import Configuration, Momentum
-
-import mdtraj as md
-import simtk.unit as u
-import numpy as np
-import openpathsampling as paths
-
 import sys
 
 __author__ = 'Jan-Hendrik Prinz'
 
-=======
-import sys
-
-__author__ = 'Jan-Hendrik Prinz'
-
->>>>>>> c87c08f4
 
 def refresh_output(output_str, print_anyway=True, refresh=True):
     try:
@@ -27,211 +13,4 @@
         if refresh:
             IPython.display.clear_output(wait=True)
         print(output_str)
-<<<<<<< HEAD
-    sys.stdout.flush()
-
-
-def snapshot_from_pdb(pdb_file, simple_topology=False):
-    """
-    Construct a Snapshot from the first frame in a pdb file without velocities
-
-    Parameters
-    ----------
-    pdb_file : str
-        The filename of the .pdb file to be used
-
-    Returns
-    -------
-    Snapshot
-        the constructed Snapshot
-
-    """
-    pdb = md.load(pdb_file)
-    velocities = np.zeros(pdb.xyz[0].shape)
-
-    if simple_topology:
-        topology = paths.Topology(*pdb.xyz[0].shape)
-    else:
-        topology = paths.MDTrajTopology(pdb.topology)
-
-    configuration = Configuration(
-        coordinates=u.Quantity(pdb.xyz[0], u.nanometers),
-        box_vectors=u.Quantity(pdb.unitcell_vectors[0], u.nanometers),
-    )
-
-    momentum = Momentum(
-        velocities=u.Quantity(velocities, u.nanometers / u.picoseconds)
-    )
-
-    snapshot = paths.Snapshot(
-        topology=topology,
-        configuration=configuration,
-        momentum=momentum,
-    )
-
-    return snapshot
-
-
-def snapshot_from_testsystem(testsystem, simple_topology=False):
-    """
-    Construct a Snapshot from openmm topology and state objects
-
-    Parameters
-    ----------
-    omm_topology : openmm.Topology
-        The filename of the .pdb file to be used
-
-    Returns
-    -------
-    Snapshot
-        the constructed Snapshot
-
-    """
-
-    velocities = u.Quantity(np.zeros(testsystem.positions.shape), u.nanometers / u.picoseconds)
-
-    if simple_topology:
-        topology = paths.Topology(*testsystem.positions.shape)
-    else:
-        topology = paths.MDTrajTopology(md.Topology.from_openmm(testsystem.topology))
-
-    box_vectors = np.array([
-                    v / u.nanometers for v in
-                    testsystem.system.getDefaultPeriodicBoxVectors()]) * u.nanometers
-
-    configuration = Configuration(
-        coordinates=testsystem.positions,
-        box_vectors=box_vectors
-    )
-
-    momentum = Momentum(
-        velocities=velocities
-    )
-
-    snapshot = paths.Snapshot(
-        topology=topology,
-        configuration=configuration,
-        momentum=momentum
-    )
-
-    return snapshot
-
-
-def trajectory_from_mdtraj(mdtrajectory, simple_topology=False):
-    """
-    Construct a Trajectory object from an mdtraj.Trajectory object
-
-    Parameters
-    ----------
-    mdtrajectory : mdtraj.Trajectory
-        Input mdtraj.Trajectory
-
-    Returns
-    -------
-    Trajectory
-        the constructed Trajectory instance
-    """
-
-    trajectory = paths.Trajectory()
-    empty_momentum = Momentum(
-        velocities=u.Quantity(np.zeros(mdtrajectory.xyz[0].shape), u.nanometer / u.picosecond)
-    )
-    if simple_topology:
-        topology = paths.Topology(*mdtrajectory.xyz[0].shape)
-    else:
-        topology = paths.MDTrajTopology(mdtrajectory.topology)
-
-    for frame_num in range(len(mdtrajectory)):
-        # mdtraj trajectories only have coordinates and box_vectors
-        coord = u.Quantity(mdtrajectory.xyz[frame_num], u.nanometers)
-        if mdtrajectory.unitcell_vectors is not None:
-            box_v = u.Quantity(mdtrajectory.unitcell_vectors[frame_num],
-                               u.nanometers)
-        else:
-            box_v = None
-
-        config = Configuration(
-            coordinates=coord,
-            box_vectors=box_v
-        )
-
-        snap = paths.Snapshot(
-            configuration=config,
-            momentum=empty_momentum,
-            topology=topology
-        )
-        trajectory.append(snap)
-
-    return trajectory
-
-
-def empty_snapshot_from_openmm_topology(topology, simple_topology=False):
-    """
-    Return an empty snapshot from an openmm.Topology object using the specified units.
-
-    Parameters
-    ----------
-    topology : openmm.Topology
-        the topology representing the structure and number of atoms
-    units : dict of {str : simtk.unit.Unit }
-        representing a dict of string representing a dimension ('length', 'velocity', 'energy') pointing the
-        the simtk.unit.Unit to be used
-
-    Returns
-    -------
-    Snapshot
-        the complete snapshot with zero coordinates and velocities
-
-    """
-    n_atoms = topology.n_atoms
-
-    if simple_topology:
-        topology = paths.Topology(n_atoms, 3)
-    else:
-        topology = paths.MDTrajTopology(md.Topology.from_openmm(topology))
-
-    configuration = Configuration(
-        coordinates=u.Quantity(np.zeros((n_atoms, 3)), u.nanometers),
-        box_vectors=u.Quantity(topology.setUnitCellDimensions(), u.nanometers)
-    )
-
-    momentum = Momentum(
-        velocities=u.Quantity(np.zeros((n_atoms, 3)), u.nanometers / u.picoseconds)
-    )
-
-    snapshot = paths.Snapshot(
-        topology=topology,
-        configuration=configuration,
-        momentum=momentum,
-    )
-
-    return snapshot
-
-
-def to_openmm_topology(obj):
-    """
-    Contruct an openmm.Topology file out of a Snapshot or Configuration object. This uses the
-    mdtraj.Topology in the Configuration as well as the box_vectors.
-
-    Parameters
-    ----------
-    obj : Snapshot or configuration
-        the object to be used in the topology construction
-
-    Returns
-    -------
-    openmm.Topology
-        an object representing an openmm.Topology
-    """
-    if obj.topology is not None:
-        if hasattr(obj.topology, 'md'):
-            openmm_topology = obj.topology.md.to_openmm()
-            box_size_dimension = np.linalg.norm(obj.box_vectors.value_in_unit(u.nanometer), axis=1)
-            openmm_topology.setUnitCellDimensions(box_size_dimension)
-
-            return openmm_topology
-    else:
-        return None
-=======
-    sys.stdout.flush()
->>>>>>> c87c08f4
+    sys.stdout.flush()