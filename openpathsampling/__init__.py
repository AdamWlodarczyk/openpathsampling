--- conflicted
+++ resolved
@@ -10,6 +10,10 @@
 from analysis.tis_analysis import (
     TISTransition, Transition, TPSTransition
 )
+from analysis.single_trajectory_analysis import (
+    SingleTrajectoryAnalysis 
+)
+
 from collectivevariable import CV_Function, CV_MDTraj_Function, CV_MSMB_Featurizer, \
     CV_Volume, CollectiveVariable
 
@@ -74,58 +78,9 @@
     RelativeComplementVolume, join_volumes
 )
 
-<<<<<<< HEAD
-from tools import empty_snapshot_from_openmm_topology, snapshot_from_pdb, \
-    to_openmm_topology, trajectory_from_mdtraj
-
-from topology import ToyTopology, Topology, MDTrajTopology
-
-from toy_dynamics.toy_pes import Gaussian, HarmonicOscillator, LinearSlope, \
-    OuterWalls, Toy_PES, Toy_PES_Add, Toy_PES_Sub
-
-from toy_dynamics.toy_engine import ToyEngine
-
-from toy_dynamics.toy_integrators import LangevinBAOABIntegrator, \
-    LeapfrogVerletIntegrator
-
-from analysis.tis_analysis import (
-    TISTransition, Transition, TPSTransition
-)
-
-from analysis.move_scheme import MoveScheme, DefaultScheme, LockedMoveScheme
-
-from analysis.network import (
-    MSTISNetwork, TransitionNetwork, MISTISNetwork, TPSNetwork
-)
-
-from analysis.replica_network import (
-    ReplicaNetwork, trace_ensembles_for_replica,
-    trace_replicas_for_ensemble, condense_repeats,
-    ReplicaNetworkGraph
-)
-from analysis.single_trajectory_analysis import (
-    SingleTrajectoryAnalysis 
-)
-
-from live_visualization import LiveVisualization
-
-from pathmover import Details, MoveDetails, SampleDetails
-
-from pathmovechange import (
-    EmptyPathMoveChange, ConditionalSequentialPathMoveChange,
-    PathMoveChange, PartialAcceptanceSequentialPathMoveChange,
-    RandomChoicePathMoveChange, SamplePathMoveChange,
-    SequentialPathMoveChange,  KeepLastSamplePathMoveChange,
-    FilterSamplesPathMoveChange,
-    PathSimulatorPathMoveChange, AcceptedSamplePathMoveChange,
-    RejectedSamplePathMoveChange, SubPathMoveChange,
-    FilterByEnsemblePathMoveChange
-)
-=======
 from openpathsampling.engines import Trajectory, BaseSnapshot
 import openpathsampling.engines.openmm as openmm
 import openpathsampling.engines.toy as toy
->>>>>>> 2705a43f
 
 
 def git_HEAD():  # pragma: no cover
