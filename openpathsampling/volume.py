--- conflicted
+++ resolved
@@ -97,41 +97,25 @@
     def to_dict(self):
         return { 'volume1' : self.volume1, 'volume2' : self.volume2 }
 
-<<<<<<< HEAD
-@restores_as_full_object
-=======
-@ops_object
->>>>>>> 07af8073
+@ops_object
 class UnionVolume(VolumeCombination):
     """ "Or" combination (union) of two volumes."""
     def __init__(self, volume1, volume2):
         super(UnionVolume, self).__init__(volume1, volume2, lambda a,b : a or b, str_fnc = '{0} or {1}')
 
-<<<<<<< HEAD
-@restores_as_full_object
-=======
-@ops_object
->>>>>>> 07af8073
+@ops_object
 class IntersectionVolume(VolumeCombination):
     """ "And" combination (intersection) of two volumes."""
     def __init__(self, volume1, volume2):
         super(IntersectionVolume, self).__init__(volume1, volume2, lambda a,b : a and b, str_fnc = '{0} and {1}')
 
-<<<<<<< HEAD
-@restores_as_full_object
-=======
-@ops_object
->>>>>>> 07af8073
+@ops_object
 class SymmetricDifferenceVolume(VolumeCombination):
     """ "Xor" combination of two volumes."""
     def __init__(self, volume1, volume2):
         super(SymmetricDifferenceVolume, self).__init__(volume1, volume2, lambda a,b : a ^ b, str_fnc = '{0} xor {1}')
 
-<<<<<<< HEAD
-@restores_as_full_object
-=======
-@ops_object
->>>>>>> 07af8073
+@ops_object
 class RelativeComplementVolume(VolumeCombination):
     """ "Subtraction" combination (relative complement) of two volumes."""
     def __init__(self, volume1, volume2):
